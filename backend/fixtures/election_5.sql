--- conflicted
+++ resolved
@@ -304,15 +304,9 @@
           }
         ]');
 
-<<<<<<< HEAD
-INSERT INTO committee_sessions (id, number, election_id, status, location, start_date, start_time)
-VALUES (5, 1, 5, 'data_entry_finished', 'Grote Stad', '2026-03-19', '09:15'),
-       (6, 2, 5, 'data_entry_in_progress', '', '', '');
-=======
 INSERT INTO committee_sessions (id, number, election_id, status, location, start_date, start_time, number_of_voters)
 VALUES (5, 1, 5, 'data_entry_finished', 'Grote Stad', '2026-03-19', '09:15', 2000),
-       (6, 2, 5, 'created', '', '', '', 2000);
->>>>>>> 654c832e
+       (6, 2, 5, 'data_entry_in_progress', '', '', '', 2000);
 
 INSERT INTO polling_stations (id, election_id, name, number, number_of_voters, polling_station_type, address,
                               postal_code, locality)
