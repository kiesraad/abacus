--- conflicted
+++ resolved
@@ -266,11 +266,7 @@
     },
     "/api/elections/{election_id}": {
       "get": {
-<<<<<<< HEAD
-        "summary": "Get election details including the election's candidate list (political groups),\nits polling stations and the current committee session (administrator, coordinator, typist)",
-=======
-        "summary": "Get election details including the election's candidate list (political groups),\nits polling stations and the current committee session and its investigations",
->>>>>>> 86c98d30
+        "summary": "Get election details including the election's candidate list (political groups),\nits polling stations and the current committee session and its investigations (administrator, coordinator, typist)",
         "operationId": "election_details",
         "parameters": [
           {
