--- conflicted
+++ resolved
@@ -2396,13 +2396,8 @@
     },
     "/api/polling_stations/{polling_station_id}/data_entries/get": {
       "get": {
-<<<<<<< HEAD
-        "summary": "Get data entry differences to be resolved (coordinator)",
-        "operationId": "polling_station_data_entry_get_differences",
-=======
-        "summary": "Get data entry with validation results",
+        "summary": "Get data entry with validation results (coordinator)",
         "operationId": "polling_station_data_entry_get",
->>>>>>> 91ca8fd5
         "parameters": [
           {
             "name": "polling_station_id",
@@ -2477,7 +2472,6 @@
               }
             }
           }
-<<<<<<< HEAD
         },
         "security": [
           {
@@ -2486,19 +2480,12 @@
             ]
           }
         ]
-      },
-      "post": {
-        "summary": "Resolve data entry differences by providing a `ResolveDifferencesAction` (coordinator)",
-        "operationId": "polling_station_data_entry_resolve_differences",
-=======
-        }
       }
     },
     "/api/polling_stations/{polling_station_id}/data_entries/resolve_differences": {
       "get": {
-        "summary": "Get data entry differences to be resolved",
+        "summary": "Get data entry differences to be resolved (coordinator)",
         "operationId": "polling_station_data_entry_get_differences",
->>>>>>> 91ca8fd5
         "parameters": [
           {
             "name": "polling_station_id",
@@ -2573,7 +2560,6 @@
               }
             }
           }
-<<<<<<< HEAD
         },
         "security": [
           {
@@ -2582,19 +2568,10 @@
             ]
           }
         ]
-      }
-    },
-    "/api/polling_stations/{polling_station_id}/data_entries/resolve_errors": {
-      "get": {
-        "summary": "Get accepted data entry errors to be resolved (coordinator)",
-        "operationId": "polling_station_data_entry_get_errors",
-=======
-        }
       },
       "post": {
-        "summary": "Resolve data entry differences by providing a `ResolveDifferencesAction`",
+        "summary": "Resolve data entry differences by providing a `ResolveDifferencesAction` (coordinator)",
         "operationId": "polling_station_data_entry_resolve_differences",
->>>>>>> 91ca8fd5
         "parameters": [
           {
             "name": "polling_station_id",
@@ -2689,7 +2666,6 @@
               }
             }
           }
-<<<<<<< HEAD
         },
         "security": [
           {
@@ -2698,13 +2674,9 @@
             ]
           }
         ]
-      },
-=======
-        }
       }
     },
     "/api/polling_stations/{polling_station_id}/data_entries/resolve_errors": {
->>>>>>> 91ca8fd5
       "post": {
         "summary": "Resolve accepted data entry errors by providing a `ResolveErrorsAction` (coordinator)",
         "operationId": "polling_station_data_entry_resolve_errors",
