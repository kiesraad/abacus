--- conflicted
+++ resolved
@@ -1159,12 +1159,12 @@
             ],
             "properties": {
               "state": {
-                "$ref": "#/components/schemas/EntriesNotEqual"
+                "$ref": "#/components/schemas/EntriesDifferent"
               },
               "status": {
                 "type": "string",
                 "enum": [
-                  "EntriesNotEqual"
+                  "EntriesDifferent"
                 ]
               }
             }
@@ -1196,7 +1196,7 @@
           "first_entry_in_progress",
           "second_entry_not_started",
           "second_entry_in_progress",
-          "entries_not_equal",
+          "entries_different",
           "definitive"
         ]
       },
@@ -1421,7 +1421,7 @@
           }
         }
       },
-      "EntriesNotEqual": {
+      "EntriesDifferent": {
         "type": "object",
         "required": [
           "first_entry",
@@ -1765,20 +1765,9 @@
         "type": "string",
         "description": "Type of Polling station",
         "enum": [
-<<<<<<< HEAD
           "FixedLocation",
           "Special",
           "Mobile"
-=======
-          "not_started",
-          "first_entry_in_progress",
-          "first_entry_unfinished",
-          "second_entry",
-          "second_entry_in_progress",
-          "second_entry_unfinished",
-          "first_second_entry_different",
-          "definitive"
->>>>>>> b9ca32b5
         ]
       },
       "SaveDataEntryResponse": {
