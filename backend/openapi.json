--- conflicted
+++ resolved
@@ -3599,10 +3599,10 @@
               {
                 "type": "object",
                 "required": [
-                  "eventType"
+                  "event_type"
                 ],
                 "properties": {
-                  "eventType": {
+                  "event_type": {
                     "type": "string",
                     "enum": [
                       "PollingStationsImported"
@@ -5639,37 +5639,37 @@
         },
         "additionalProperties": false
       },
-<<<<<<< HEAD
+      "PollingStationFileRequest": {
+        "type": "object",
+        "required": [
+          "data"
+        ],
+        "properties": {
+          "data": {
+            "type": "string"
+          }
+        }
+      },
       "PollingStationImportDetails": {
         "type": "object",
         "required": [
-          "importElectionId",
-          "importFileName",
-          "importNumberOfPollingStations"
-        ],
-        "properties": {
-          "importElectionId": {
-            "type": "integer",
-            "format": "int32",
-            "minimum": 0
-          },
-          "importFileName": {
-            "type": "string"
-          },
-          "importNumberOfPollingStations": {
+          "import_election_id",
+          "import_file_name",
+          "import_number_of_polling_stations"
+        ],
+        "properties": {
+          "import_election_id": {
+            "type": "integer",
+            "format": "int32",
+            "minimum": 0
+          },
+          "import_file_name": {
+            "type": "string"
+          },
+          "import_number_of_polling_stations": {
             "type": "integer",
             "format": "int64",
             "minimum": 0
-=======
-      "PollingStationFileRequest": {
-        "type": "object",
-        "required": [
-          "data"
-        ],
-        "properties": {
-          "data": {
-            "type": "string"
->>>>>>> b1d1c80b
           }
         }
       },
