{
  "openapi": "3.1.0",
  "info": {
    "title": "abacus",
    "description": "",
    "license": {
      "name": "EUPL-1.2",
      "identifier": "EUPL-1.2"
    },
    "version": "0.1.0"
  },
  "paths": {
    "/api/committee_sessions": {
      "post": {
        "summary": "Create a new [CommitteeSession].",
        "operationId": "committee_session_create",
        "requestBody": {
          "content": {
            "application/json": {
              "schema": {
                "$ref": "#/components/schemas/CommitteeSessionCreateRequest"
              }
            }
          },
          "required": true
        },
        "responses": {
          "201": {
            "description": "Committee session created",
            "content": {
              "application/json": {
                "schema": {
                  "$ref": "#/components/schemas/CommitteeSession"
                }
              }
            }
          },
          "400": {
            "description": "Bad request",
            "content": {
              "application/json": {
                "schema": {
                  "$ref": "#/components/schemas/ErrorResponse"
                }
              }
            }
          },
          "401": {
            "description": "Unauthorized",
            "content": {
              "application/json": {
                "schema": {
                  "$ref": "#/components/schemas/ErrorResponse"
                }
              }
            }
          },
          "403": {
            "description": "Forbidden",
            "content": {
              "application/json": {
                "schema": {
                  "$ref": "#/components/schemas/ErrorResponse"
                }
              }
            }
          },
          "500": {
            "description": "Internal server error",
            "content": {
              "application/json": {
                "schema": {
                  "$ref": "#/components/schemas/ErrorResponse"
                }
              }
            }
          }
        }
      }
    },
    "/api/committee_sessions/{committee_session_id}": {
      "put": {
        "summary": "Update a [CommitteeSession].",
        "operationId": "committee_session_update",
        "parameters": [
          {
            "name": "committee_session_id",
            "in": "path",
            "description": "Committee session database id",
            "required": true,
            "schema": {
              "type": "integer",
              "format": "int32",
              "minimum": 0
            }
          }
        ],
        "requestBody": {
          "content": {
            "application/json": {
              "schema": {
                "$ref": "#/components/schemas/CommitteeSessionUpdateRequest"
              }
            }
          },
          "required": true
        },
        "responses": {
          "200": {
            "description": "Committee session updated successfully"
          },
          "401": {
            "description": "Unauthorized",
            "content": {
              "application/json": {
                "schema": {
                  "$ref": "#/components/schemas/ErrorResponse"
                }
              }
            }
          },
          "403": {
            "description": "Forbidden",
            "content": {
              "application/json": {
                "schema": {
                  "$ref": "#/components/schemas/ErrorResponse"
                }
              }
            }
          },
          "404": {
            "description": "Committee session not found",
            "content": {
              "application/json": {
                "schema": {
                  "$ref": "#/components/schemas/ErrorResponse"
                }
              }
            }
          },
          "500": {
            "description": "Internal server error",
            "content": {
              "application/json": {
                "schema": {
                  "$ref": "#/components/schemas/ErrorResponse"
                }
              }
            }
          }
        }
      }
    },
<<<<<<< HEAD
    "/api/committee_sessions/{committee_session_id}/status": {
      "put": {
        "summary": "Change the status of a [CommitteeSession].",
        "operationId": "committee_session_status_change",
=======
    "/api/committee_sessions/{committee_session_id}/voters": {
      "put": {
        "summary": "Change the number of voters of a [CommitteeSession].",
        "operationId": "committee_session_number_of_voters_change",
>>>>>>> 654c832e
        "parameters": [
          {
            "name": "committee_session_id",
            "in": "path",
            "description": "Committee session database id",
            "required": true,
            "schema": {
              "type": "integer",
              "format": "int32",
              "minimum": 0
            }
          }
        ],
        "requestBody": {
          "content": {
            "application/json": {
              "schema": {
<<<<<<< HEAD
                "$ref": "#/components/schemas/CommitteeSessionStatusChangeRequest"
=======
                "$ref": "#/components/schemas/CommitteeSessionNumberOfVotersChangeRequest"
>>>>>>> 654c832e
              }
            }
          },
          "required": true
        },
        "responses": {
          "200": {
<<<<<<< HEAD
            "description": "Committee session status changed successfully"
=======
            "description": "Committee session number of voters changed successfully"
>>>>>>> 654c832e
          },
          "401": {
            "description": "Unauthorized",
            "content": {
              "application/json": {
                "schema": {
                  "$ref": "#/components/schemas/ErrorResponse"
                }
              }
            }
          },
          "403": {
            "description": "Forbidden",
            "content": {
              "application/json": {
                "schema": {
                  "$ref": "#/components/schemas/ErrorResponse"
                }
              }
            }
          },
          "404": {
            "description": "Committee session not found",
            "content": {
              "application/json": {
                "schema": {
                  "$ref": "#/components/schemas/ErrorResponse"
                }
              }
            }
          },
<<<<<<< HEAD
          "409": {
            "description": "Request cannot be completed",
            "content": {
              "application/json": {
                "schema": {
                  "$ref": "#/components/schemas/ErrorResponse"
                }
              }
            }
          },
=======
>>>>>>> 654c832e
          "500": {
            "description": "Internal server error",
            "content": {
              "application/json": {
                "schema": {
                  "$ref": "#/components/schemas/ErrorResponse"
                }
              }
            }
          }
        }
      }
    },
    "/api/elections": {
      "get": {
        "summary": "Get a list of all elections, without their candidate lists and\na list of the current committee session for each election",
        "operationId": "election_list",
        "responses": {
          "200": {
            "description": "Election list",
            "content": {
              "application/json": {
                "schema": {
                  "$ref": "#/components/schemas/ElectionListResponse"
                }
              }
            }
          },
          "401": {
            "description": "Unauthorized",
            "content": {
              "application/json": {
                "schema": {
                  "$ref": "#/components/schemas/ErrorResponse"
                }
              }
            }
          },
          "500": {
            "description": "Internal server error",
            "content": {
              "application/json": {
                "schema": {
                  "$ref": "#/components/schemas/ErrorResponse"
                }
              }
            }
          }
        }
      },
      "post": {
        "summary": "Create an election. For test usage only!",
        "operationId": "election_create",
        "requestBody": {
          "content": {
            "application/json": {
              "schema": {
                "$ref": "#/components/schemas/NewElection"
              }
            }
          },
          "required": true
        },
        "responses": {
          "201": {
            "description": "Election created",
            "content": {
              "application/json": {
                "schema": {
                  "$ref": "#/components/schemas/ElectionWithPoliticalGroups"
                }
              }
            }
          },
          "400": {
            "description": "Bad request",
            "content": {
              "application/json": {
                "schema": {
                  "$ref": "#/components/schemas/ErrorResponse"
                }
              }
            }
          },
          "401": {
            "description": "Unauthorized",
            "content": {
              "application/json": {
                "schema": {
                  "$ref": "#/components/schemas/ErrorResponse"
                }
              }
            }
          },
          "403": {
            "description": "Forbidden",
            "content": {
              "application/json": {
                "schema": {
                  "$ref": "#/components/schemas/ErrorResponse"
                }
              }
            }
          },
          "500": {
            "description": "Internal server error",
            "content": {
              "application/json": {
                "schema": {
                  "$ref": "#/components/schemas/ErrorResponse"
                }
              }
            }
          }
        }
      }
    },
    "/api/elections/import": {
      "post": {
        "summary": "Uploads election definition, validates it, saves it to the database, and returns the created election",
        "operationId": "election_import",
        "requestBody": {
          "content": {
            "application/json": {
              "schema": {
                "$ref": "#/components/schemas/ElectionAndCandidatesDefinitionImportRequest"
              }
            }
          },
          "required": true
        },
        "responses": {
          "201": {
            "description": "Election imported",
            "content": {
              "application/json": {
                "schema": {
                  "$ref": "#/components/schemas/ElectionWithPoliticalGroups"
                }
              }
            }
          },
          "400": {
            "description": "Bad request",
            "content": {
              "application/json": {
                "schema": {
                  "$ref": "#/components/schemas/ErrorResponse"
                }
              }
            }
          },
          "401": {
            "description": "Unauthorized",
            "content": {
              "application/json": {
                "schema": {
                  "$ref": "#/components/schemas/ErrorResponse"
                }
              }
            }
          },
          "403": {
            "description": "Forbidden",
            "content": {
              "application/json": {
                "schema": {
                  "$ref": "#/components/schemas/ErrorResponse"
                }
              }
            }
          },
          "500": {
            "description": "Internal server error",
            "content": {
              "application/json": {
                "schema": {
                  "$ref": "#/components/schemas/ErrorResponse"
                }
              }
            }
          }
        }
      }
    },
    "/api/elections/import/validate": {
      "post": {
        "summary": "Uploads election definition, validates it and returns the associated election data and\na redacted hash, to be filled by the administrator.",
        "operationId": "election_import_validate",
        "requestBody": {
          "content": {
            "application/json": {
              "schema": {
                "$ref": "#/components/schemas/ElectionAndCandidateDefinitionValidateRequest"
              }
            }
          },
          "required": true
        },
        "responses": {
          "200": {
            "description": "Election validated",
            "content": {
              "application/json": {
                "schema": {
                  "$ref": "#/components/schemas/ElectionDefinitionValidateResponse"
                }
              }
            }
          },
          "400": {
            "description": "Bad request",
            "content": {
              "application/json": {
                "schema": {
                  "$ref": "#/components/schemas/ErrorResponse"
                }
              }
            }
          },
          "401": {
            "description": "Unauthorized",
            "content": {
              "application/json": {
                "schema": {
                  "$ref": "#/components/schemas/ErrorResponse"
                }
              }
            }
          },
          "403": {
            "description": "Forbidden",
            "content": {
              "application/json": {
                "schema": {
                  "$ref": "#/components/schemas/ErrorResponse"
                }
              }
            }
          },
          "500": {
            "description": "Internal server error",
            "content": {
              "application/json": {
                "schema": {
                  "$ref": "#/components/schemas/ErrorResponse"
                }
              }
            }
          }
        }
      }
    },
    "/api/elections/{election_id}": {
      "get": {
        "summary": "Get election details including the election's candidate list (political groups),\nits polling stations and the current committee session",
        "operationId": "election_details",
        "parameters": [
          {
            "name": "election_id",
            "in": "path",
            "description": "Election database id",
            "required": true,
            "schema": {
              "type": "integer",
              "format": "int32",
              "minimum": 0
            }
          }
        ],
        "responses": {
          "200": {
            "description": "Election",
            "content": {
              "application/json": {
                "schema": {
                  "$ref": "#/components/schemas/ElectionDetailsResponse"
                }
              }
            }
          },
          "401": {
            "description": "Unauthorized",
            "content": {
              "application/json": {
                "schema": {
                  "$ref": "#/components/schemas/ErrorResponse"
                }
              }
            }
          },
          "404": {
            "description": "Not found",
            "content": {
              "application/json": {
                "schema": {
                  "$ref": "#/components/schemas/ErrorResponse"
                }
              }
            }
          },
          "500": {
            "description": "Internal server error",
            "content": {
              "application/json": {
                "schema": {
                  "$ref": "#/components/schemas/ErrorResponse"
                }
              }
            }
          }
        }
      }
    },
    "/api/elections/{election_id}/apportionment": {
      "post": {
        "summary": "Get the apportionment for an election",
        "operationId": "election_apportionment",
        "parameters": [
          {
            "name": "election_id",
            "in": "path",
            "description": "Election database id",
            "required": true,
            "schema": {
              "type": "integer",
              "format": "int32",
              "minimum": 0
            }
          }
        ],
        "responses": {
          "200": {
            "description": "Election Apportionment",
            "content": {
              "application/json": {
                "schema": {
                  "$ref": "#/components/schemas/ElectionApportionmentResponse"
                }
              }
            }
          },
          "401": {
            "description": "Unauthorized",
            "content": {
              "application/json": {
                "schema": {
                  "$ref": "#/components/schemas/ErrorResponse"
                }
              }
            }
          },
          "403": {
            "description": "Forbidden",
            "content": {
              "application/json": {
                "schema": {
                  "$ref": "#/components/schemas/ErrorResponse"
                }
              }
            }
          },
          "404": {
            "description": "Not found",
            "content": {
              "application/json": {
                "schema": {
                  "$ref": "#/components/schemas/ErrorResponse"
                }
              }
            }
          },
          "412": {
            "description": "Election apportionment is not yet available",
            "content": {
              "application/json": {
                "schema": {
                  "$ref": "#/components/schemas/ErrorResponse"
                }
              }
            }
          },
          "422": {
            "description": "Election apportionment is not possible",
            "content": {
              "application/json": {
                "schema": {
                  "$ref": "#/components/schemas/ErrorResponse"
                }
              }
            }
          },
          "500": {
            "description": "Internal server error",
            "content": {
              "application/json": {
                "schema": {
                  "$ref": "#/components/schemas/ErrorResponse"
                }
              }
            }
          }
        }
      }
    },
    "/api/elections/{election_id}/committee_sessions": {
      "get": {
        "summary": "Get a list of all [CommitteeSession]s of an election",
        "operationId": "election_committee_session_list",
        "parameters": [
          {
            "name": "election_id",
            "in": "path",
            "description": "Election database id",
            "required": true,
            "schema": {
              "type": "integer",
              "format": "int32",
              "minimum": 0
            }
          }
        ],
        "responses": {
          "200": {
            "description": "Committee session list",
            "content": {
              "application/json": {
                "schema": {
                  "$ref": "#/components/schemas/CommitteeSessionListResponse"
                }
              }
            }
          },
          "401": {
            "description": "Unauthorized",
            "content": {
              "application/json": {
                "schema": {
                  "$ref": "#/components/schemas/ErrorResponse"
                }
              }
            }
          },
          "403": {
            "description": "Forbidden",
            "content": {
              "application/json": {
                "schema": {
                  "$ref": "#/components/schemas/ErrorResponse"
                }
              }
            }
          },
          "404": {
            "description": "Not found",
            "content": {
              "application/json": {
                "schema": {
                  "$ref": "#/components/schemas/ErrorResponse"
                }
              }
            }
          },
          "500": {
            "description": "Internal server error",
            "content": {
              "application/json": {
                "schema": {
                  "$ref": "#/components/schemas/ErrorResponse"
                }
              }
            }
          }
        }
      }
    },
    "/api/elections/{election_id}/download_pdf_results": {
      "get": {
        "summary": "Download a generated PDF with election results",
        "operationId": "election_download_pdf_results",
        "parameters": [
          {
            "name": "election_id",
            "in": "path",
            "description": "Election database id",
            "required": true,
            "schema": {
              "type": "integer",
              "format": "int32",
              "minimum": 0
            }
          }
        ],
        "responses": {
          "200": {
            "description": "PDF",
            "headers": {
              "Content-Disposition": {
                "schema": {
                  "type": "string"
                },
                "description": "attachment; filename=\"filename.pdf\""
              }
            },
            "content": {
              "application/pdf": {}
            }
          },
          "401": {
            "description": "Unauthorized",
            "content": {
              "application/json": {
                "schema": {
                  "$ref": "#/components/schemas/ErrorResponse"
                }
              }
            }
          },
          "403": {
            "description": "Forbidden",
            "content": {
              "application/json": {
                "schema": {
                  "$ref": "#/components/schemas/ErrorResponse"
                }
              }
            }
          },
          "404": {
            "description": "Not found",
            "content": {
              "application/json": {
                "schema": {
                  "$ref": "#/components/schemas/ErrorResponse"
                }
              }
            }
          },
          "500": {
            "description": "Internal server error",
            "content": {
              "application/json": {
                "schema": {
                  "$ref": "#/components/schemas/ErrorResponse"
                }
              }
            }
          }
        }
      }
    },
    "/api/elections/{election_id}/download_xml_results": {
      "get": {
        "summary": "Download a generated EML_NL 510 XML file with election results",
        "operationId": "election_download_xml_results",
        "parameters": [
          {
            "name": "election_id",
            "in": "path",
            "description": "Election database id",
            "required": true,
            "schema": {
              "type": "integer",
              "format": "int32",
              "minimum": 0
            }
          }
        ],
        "responses": {
          "200": {
            "description": "XML",
            "content": {
              "text/xml": {}
            }
          },
          "401": {
            "description": "Unauthorized",
            "content": {
              "application/json": {
                "schema": {
                  "$ref": "#/components/schemas/ErrorResponse"
                }
              }
            }
          },
          "403": {
            "description": "Forbidden",
            "content": {
              "application/json": {
                "schema": {
                  "$ref": "#/components/schemas/ErrorResponse"
                }
              }
            }
          },
          "404": {
            "description": "Not found",
            "content": {
              "application/json": {
                "schema": {
                  "$ref": "#/components/schemas/ErrorResponse"
                }
              }
            }
          },
          "500": {
            "description": "Internal server error",
            "content": {
              "application/json": {
                "schema": {
                  "$ref": "#/components/schemas/ErrorResponse"
                }
              }
            }
          }
        }
      }
    },
    "/api/elections/{election_id}/download_zip_results": {
      "get": {
        "summary": "Download a zip containing a PDF for the PV and the EML with election results",
        "operationId": "election_download_zip_results",
        "parameters": [
          {
            "name": "election_id",
            "in": "path",
            "description": "Election database id",
            "required": true,
            "schema": {
              "type": "integer",
              "format": "int32",
              "minimum": 0
            }
          }
        ],
        "responses": {
          "200": {
            "description": "ZIP",
            "headers": {
              "Content-Disposition": {
                "schema": {
                  "type": "string"
                },
                "description": "attachment; filename=\"filename.zip\""
              }
            },
            "content": {
              "application/zip": {}
            }
          },
          "401": {
            "description": "Unauthorized",
            "content": {
              "application/json": {
                "schema": {
                  "$ref": "#/components/schemas/ErrorResponse"
                }
              }
            }
          },
          "403": {
            "description": "Forbidden",
            "content": {
              "application/json": {
                "schema": {
                  "$ref": "#/components/schemas/ErrorResponse"
                }
              }
            }
          },
          "404": {
            "description": "Not found",
            "content": {
              "application/json": {
                "schema": {
                  "$ref": "#/components/schemas/ErrorResponse"
                }
              }
            }
          },
          "500": {
            "description": "Internal server error",
            "content": {
              "application/json": {
                "schema": {
                  "$ref": "#/components/schemas/ErrorResponse"
                }
              }
            }
          }
        }
      }
    },
    "/api/elections/{election_id}/polling_stations": {
      "get": {
        "summary": "Get a list of all [PollingStation]s for an election",
        "operationId": "polling_station_list",
        "parameters": [
          {
            "name": "election_id",
            "in": "path",
            "description": "Election database id",
            "required": true,
            "schema": {
              "type": "integer",
              "format": "int32",
              "minimum": 0
            }
          }
        ],
        "responses": {
          "200": {
            "description": "Polling station listing successful",
            "content": {
              "application/json": {
                "schema": {
                  "$ref": "#/components/schemas/PollingStationListResponse"
                }
              }
            }
          },
          "401": {
            "description": "Unauthorized",
            "content": {
              "application/json": {
                "schema": {
                  "$ref": "#/components/schemas/ErrorResponse"
                }
              }
            }
          },
          "404": {
            "description": "Election not found",
            "content": {
              "application/json": {
                "schema": {
                  "$ref": "#/components/schemas/ErrorResponse"
                }
              }
            }
          },
          "500": {
            "description": "Internal server error",
            "content": {
              "application/json": {
                "schema": {
                  "$ref": "#/components/schemas/ErrorResponse"
                }
              }
            }
          }
        }
      },
      "post": {
        "summary": "Create a new [PollingStation]",
        "operationId": "polling_station_create",
        "parameters": [
          {
            "name": "election_id",
            "in": "path",
            "description": "Election database id",
            "required": true,
            "schema": {
              "type": "integer",
              "format": "int32",
              "minimum": 0
            }
          }
        ],
        "requestBody": {
          "content": {
            "application/json": {
              "schema": {
                "$ref": "#/components/schemas/PollingStationRequest"
              }
            }
          },
          "required": true
        },
        "responses": {
          "201": {
            "description": "Polling station created successfully",
            "content": {
              "application/json": {
                "schema": {
                  "$ref": "#/components/schemas/PollingStation"
                }
              }
            }
          },
          "401": {
            "description": "Unauthorized",
            "content": {
              "application/json": {
                "schema": {
                  "$ref": "#/components/schemas/ErrorResponse"
                }
              }
            }
          },
          "403": {
            "description": "Forbidden",
            "content": {
              "application/json": {
                "schema": {
                  "$ref": "#/components/schemas/ErrorResponse"
                }
              }
            }
          },
          "404": {
            "description": "Election not found",
            "content": {
              "application/json": {
                "schema": {
                  "$ref": "#/components/schemas/ErrorResponse"
                }
              }
            }
          },
          "409": {
            "description": "Polling station already exists",
            "content": {
              "application/json": {
                "schema": {
                  "$ref": "#/components/schemas/ErrorResponse"
                }
              }
            }
          },
          "500": {
            "description": "Internal server error",
            "content": {
              "application/json": {
                "schema": {
                  "$ref": "#/components/schemas/ErrorResponse"
                }
              }
            }
          }
        }
      }
    },
    "/api/elections/{election_id}/polling_stations/{polling_station_id}": {
      "get": {
        "summary": "Get a [PollingStation]",
        "operationId": "polling_station_get",
        "parameters": [
          {
            "name": "election_id",
            "in": "path",
            "description": "Election database id",
            "required": true,
            "schema": {
              "type": "integer",
              "format": "int32",
              "minimum": 0
            }
          },
          {
            "name": "polling_station_id",
            "in": "path",
            "description": "Polling station database id",
            "required": true,
            "schema": {
              "type": "integer",
              "format": "int32",
              "minimum": 0
            }
          }
        ],
        "responses": {
          "200": {
            "description": "Polling station found",
            "content": {
              "application/json": {
                "schema": {
                  "$ref": "#/components/schemas/PollingStation"
                }
              }
            }
          },
          "401": {
            "description": "Unauthorized",
            "content": {
              "application/json": {
                "schema": {
                  "$ref": "#/components/schemas/ErrorResponse"
                }
              }
            }
          },
          "404": {
            "description": "Polling station not found",
            "content": {
              "application/json": {
                "schema": {
                  "$ref": "#/components/schemas/ErrorResponse"
                }
              }
            }
          },
          "500": {
            "description": "Internal server error",
            "content": {
              "application/json": {
                "schema": {
                  "$ref": "#/components/schemas/ErrorResponse"
                }
              }
            }
          }
        }
      },
      "put": {
        "summary": "Update a [PollingStation]",
        "operationId": "polling_station_update",
        "parameters": [
          {
            "name": "election_id",
            "in": "path",
            "description": "Election database id",
            "required": true,
            "schema": {
              "type": "integer",
              "format": "int32",
              "minimum": 0
            }
          },
          {
            "name": "polling_station_id",
            "in": "path",
            "description": "Polling station database id",
            "required": true,
            "schema": {
              "type": "integer",
              "format": "int32",
              "minimum": 0
            }
          }
        ],
        "requestBody": {
          "content": {
            "application/json": {
              "schema": {
                "$ref": "#/components/schemas/PollingStationRequest"
              }
            }
          },
          "required": true
        },
        "responses": {
          "200": {
            "description": "Polling station updated successfully",
            "content": {
              "application/json": {
                "schema": {
                  "$ref": "#/components/schemas/PollingStation"
                }
              }
            }
          },
          "401": {
            "description": "Unauthorized",
            "content": {
              "application/json": {
                "schema": {
                  "$ref": "#/components/schemas/ErrorResponse"
                }
              }
            }
          },
          "403": {
            "description": "Forbidden",
            "content": {
              "application/json": {
                "schema": {
                  "$ref": "#/components/schemas/ErrorResponse"
                }
              }
            }
          },
          "404": {
            "description": "Polling station not found",
            "content": {
              "application/json": {
                "schema": {
                  "$ref": "#/components/schemas/ErrorResponse"
                }
              }
            }
          },
          "500": {
            "description": "Internal server error",
            "content": {
              "application/json": {
                "schema": {
                  "$ref": "#/components/schemas/ErrorResponse"
                }
              }
            }
          }
        }
      },
      "delete": {
        "summary": "Delete a [PollingStation]",
        "operationId": "polling_station_delete",
        "parameters": [
          {
            "name": "election_id",
            "in": "path",
            "description": "Election database id",
            "required": true,
            "schema": {
              "type": "integer",
              "format": "int32",
              "minimum": 0
            }
          },
          {
            "name": "polling_station_id",
            "in": "path",
            "description": "Polling station database id",
            "required": true,
            "schema": {
              "type": "integer",
              "format": "int32",
              "minimum": 0
            }
          }
        ],
        "responses": {
          "200": {
            "description": "Polling station deleted successfully"
          },
          "401": {
            "description": "Unauthorized",
            "content": {
              "application/json": {
                "schema": {
                  "$ref": "#/components/schemas/ErrorResponse"
                }
              }
            }
          },
          "403": {
            "description": "Forbidden",
            "content": {
              "application/json": {
                "schema": {
                  "$ref": "#/components/schemas/ErrorResponse"
                }
              }
            }
          },
          "404": {
            "description": "Polling station not found",
            "content": {
              "application/json": {
                "schema": {
                  "$ref": "#/components/schemas/ErrorResponse"
                }
              }
            }
          },
          "500": {
            "description": "Internal server error",
            "content": {
              "application/json": {
                "schema": {
                  "$ref": "#/components/schemas/ErrorResponse"
                }
              }
            }
          }
        }
      }
    },
    "/api/elections/{election_id}/status": {
      "get": {
        "summary": "Get election polling stations data entry statuses",
        "operationId": "election_status",
        "parameters": [
          {
            "name": "election_id",
            "in": "path",
            "description": "Election database id",
            "required": true,
            "schema": {
              "type": "integer",
              "format": "int32",
              "minimum": 0
            }
          }
        ],
        "responses": {
          "200": {
            "description": "Election",
            "content": {
              "application/json": {
                "schema": {
                  "$ref": "#/components/schemas/ElectionStatusResponse"
                }
              }
            }
          },
          "401": {
            "description": "Unauthorized",
            "content": {
              "application/json": {
                "schema": {
                  "$ref": "#/components/schemas/ErrorResponse"
                }
              }
            }
          },
          "404": {
            "description": "Not found",
            "content": {
              "application/json": {
                "schema": {
                  "$ref": "#/components/schemas/ErrorResponse"
                }
              }
            }
          },
          "500": {
            "description": "Internal server error",
            "content": {
              "application/json": {
                "schema": {
                  "$ref": "#/components/schemas/ErrorResponse"
                }
              }
            }
          }
        }
      }
    },
    "/api/log": {
      "get": {
        "summary": "List audit events",
        "operationId": "audit_log_list",
        "parameters": [
          {
            "name": "page",
            "in": "query",
            "description": "Page number, default 1",
            "required": false,
            "schema": {
              "type": "integer",
              "format": "int32",
              "minimum": 0
            }
          },
          {
            "name": "perPage",
            "in": "query",
            "description": "Number of items per page",
            "required": false,
            "schema": {
              "type": "integer",
              "format": "int32",
              "minimum": 0
            }
          },
          {
            "name": "level",
            "in": "query",
            "description": "Filter by log level",
            "required": false,
            "schema": {
              "type": "array",
              "items": {
                "type": "string"
              }
            }
          },
          {
            "name": "event",
            "in": "query",
            "description": "Filter by event type",
            "required": false,
            "schema": {
              "type": "array",
              "items": {
                "type": "string"
              }
            }
          },
          {
            "name": "user",
            "in": "query",
            "description": "Filter by user ID",
            "required": false,
            "schema": {
              "type": "array",
              "items": {
                "type": "integer",
                "format": "int32",
                "minimum": 0
              }
            }
          },
          {
            "name": "since",
            "in": "query",
            "description": "Only show events since the specified timestamp",
            "required": false,
            "schema": {
              "type": [
                "integer",
                "null"
              ],
              "format": "int64"
            }
          }
        ],
        "responses": {
          "200": {
            "description": "Audit log event list",
            "content": {
              "application/json": {
                "schema": {
                  "$ref": "#/components/schemas/AuditLogListResponse"
                }
              }
            }
          },
          "401": {
            "description": "Unauthorized",
            "content": {
              "application/json": {
                "schema": {
                  "$ref": "#/components/schemas/ErrorResponse"
                }
              }
            }
          },
          "403": {
            "description": "Forbidden",
            "content": {
              "application/json": {
                "schema": {
                  "$ref": "#/components/schemas/ErrorResponse"
                }
              }
            }
          },
          "500": {
            "description": "Internal server error",
            "content": {
              "application/json": {
                "schema": {
                  "$ref": "#/components/schemas/ErrorResponse"
                }
              }
            }
          }
        }
      }
    },
    "/api/log-users": {
      "get": {
        "summary": "Lists all users that appear in the audit log",
        "operationId": "audit_log_list_users",
        "responses": {
          "200": {
            "description": "Audit log list of all users",
            "content": {
              "application/json": {
                "schema": {
                  "type": "array",
                  "items": {
                    "$ref": "#/components/schemas/AuditLogUser"
                  }
                }
              }
            }
          },
          "401": {
            "description": "Unauthorized",
            "content": {
              "application/json": {
                "schema": {
                  "$ref": "#/components/schemas/ErrorResponse"
                }
              }
            }
          },
          "403": {
            "description": "Forbidden",
            "content": {
              "application/json": {
                "schema": {
                  "$ref": "#/components/schemas/ErrorResponse"
                }
              }
            }
          },
          "500": {
            "description": "Internal server error",
            "content": {
              "application/json": {
                "schema": {
                  "$ref": "#/components/schemas/ErrorResponse"
                }
              }
            }
          }
        }
      }
    },
    "/api/polling_stations/{polling_station_id}/data_entries/resolve_differences": {
      "get": {
        "summary": "Get data entry differences to be resolved",
        "operationId": "polling_station_data_entry_get_differences",
        "parameters": [
          {
            "name": "polling_station_id",
            "in": "path",
            "description": "Polling station database id",
            "required": true,
            "schema": {
              "type": "integer",
              "format": "int32",
              "minimum": 0
            }
          }
        ],
        "responses": {
          "200": {
            "description": "Data entry differences to be resolved",
            "content": {
              "application/json": {
                "schema": {
                  "$ref": "#/components/schemas/DataEntryGetDifferencesResponse"
                }
              }
            }
          },
          "401": {
            "description": "Unauthorized",
            "content": {
              "application/json": {
                "schema": {
                  "$ref": "#/components/schemas/ErrorResponse"
                }
              }
            }
          },
          "403": {
            "description": "Forbidden",
            "content": {
              "application/json": {
                "schema": {
                  "$ref": "#/components/schemas/ErrorResponse"
                }
              }
            }
          },
          "404": {
            "description": "No data entry with differences found",
            "content": {
              "application/json": {
                "schema": {
                  "$ref": "#/components/schemas/ErrorResponse"
                }
              }
            }
          },
          "500": {
            "description": "Internal server error",
            "content": {
              "application/json": {
                "schema": {
                  "$ref": "#/components/schemas/ErrorResponse"
                }
              }
            }
          }
        }
      },
      "post": {
        "summary": "Resolve data entry differences by providing a `ResolveDifferencesAction`",
        "operationId": "polling_station_data_entry_resolve_differences",
        "parameters": [
          {
            "name": "polling_station_id",
            "in": "path",
            "description": "Polling station database id",
            "required": true,
            "schema": {
              "type": "integer",
              "format": "int32",
              "minimum": 0
            }
          }
        ],
        "requestBody": {
          "content": {
            "application/json": {
              "schema": {
                "$ref": "#/components/schemas/ResolveDifferencesAction"
              }
            }
          },
          "required": true
        },
        "responses": {
          "200": {
            "description": "Differences resolved successfully",
            "content": {
              "application/json": {
                "schema": {
                  "$ref": "#/components/schemas/DataEntryStatusResponse"
                }
              }
            }
          },
          "401": {
            "description": "Unauthorized",
            "content": {
              "application/json": {
                "schema": {
                  "$ref": "#/components/schemas/ErrorResponse"
                }
              }
            }
          },
          "403": {
            "description": "Forbidden",
            "content": {
              "application/json": {
                "schema": {
                  "$ref": "#/components/schemas/ErrorResponse"
                }
              }
            }
          },
          "404": {
            "description": "Not found",
            "content": {
              "application/json": {
                "schema": {
                  "$ref": "#/components/schemas/ErrorResponse"
                }
              }
            }
          },
          "409": {
            "description": "Request cannot be completed",
            "content": {
              "application/json": {
                "schema": {
                  "$ref": "#/components/schemas/ErrorResponse"
                }
              }
            }
          },
          "422": {
            "description": "JSON error or invalid data (Unprocessable Content)",
            "content": {
              "application/json": {
                "schema": {
                  "$ref": "#/components/schemas/ErrorResponse"
                }
              }
            }
          },
          "500": {
            "description": "Internal server error",
            "content": {
              "application/json": {
                "schema": {
                  "$ref": "#/components/schemas/ErrorResponse"
                }
              }
            }
          }
        }
      }
    },
    "/api/polling_stations/{polling_station_id}/data_entries/resolve_errors": {
      "get": {
        "summary": "Get accepted data entry errors to be resolved",
        "operationId": "polling_station_data_entry_get_errors",
        "parameters": [
          {
            "name": "polling_station_id",
            "in": "path",
            "description": "Polling station database id",
            "required": true,
            "schema": {
              "type": "integer",
              "format": "int32",
              "minimum": 0
            }
          }
        ],
        "responses": {
          "200": {
            "description": "Data entry with errors and warnings to be resolved",
            "content": {
              "application/json": {
                "schema": {
                  "$ref": "#/components/schemas/DataEntryGetErrorsResponse"
                }
              }
            }
          },
          "401": {
            "description": "Unauthorized",
            "content": {
              "application/json": {
                "schema": {
                  "$ref": "#/components/schemas/ErrorResponse"
                }
              }
            }
          },
          "403": {
            "description": "Forbidden",
            "content": {
              "application/json": {
                "schema": {
                  "$ref": "#/components/schemas/ErrorResponse"
                }
              }
            }
          },
          "404": {
            "description": "No data entry with accepted errors found",
            "content": {
              "application/json": {
                "schema": {
                  "$ref": "#/components/schemas/ErrorResponse"
                }
              }
            }
          },
          "500": {
            "description": "Internal server error",
            "content": {
              "application/json": {
                "schema": {
                  "$ref": "#/components/schemas/ErrorResponse"
                }
              }
            }
          }
        }
      },
      "post": {
        "summary": "Resolve accepted data entry errors by providing a `ResolveErrorsAction`",
        "operationId": "polling_station_data_entry_resolve_errors",
        "parameters": [
          {
            "name": "polling_station_id",
            "in": "path",
            "description": "Polling station database id",
            "required": true,
            "schema": {
              "type": "integer",
              "format": "int32",
              "minimum": 0
            }
          }
        ],
        "requestBody": {
          "content": {
            "application/json": {
              "schema": {
                "$ref": "#/components/schemas/ResolveErrorsAction"
              }
            }
          },
          "required": true
        },
        "responses": {
          "200": {
            "description": "Errors resolved successfully",
            "content": {
              "application/json": {
                "schema": {
                  "$ref": "#/components/schemas/DataEntryStatusResponse"
                }
              }
            }
          },
          "401": {
            "description": "Unauthorized",
            "content": {
              "application/json": {
                "schema": {
                  "$ref": "#/components/schemas/ErrorResponse"
                }
              }
            }
          },
          "403": {
            "description": "Forbidden",
            "content": {
              "application/json": {
                "schema": {
                  "$ref": "#/components/schemas/ErrorResponse"
                }
              }
            }
          },
          "404": {
            "description": "Not found",
            "content": {
              "application/json": {
                "schema": {
                  "$ref": "#/components/schemas/ErrorResponse"
                }
              }
            }
          },
          "409": {
            "description": "Request cannot be completed",
            "content": {
              "application/json": {
                "schema": {
                  "$ref": "#/components/schemas/ErrorResponse"
                }
              }
            }
          },
          "422": {
            "description": "JSON error or invalid data (Unprocessable Content)",
            "content": {
              "application/json": {
                "schema": {
                  "$ref": "#/components/schemas/ErrorResponse"
                }
              }
            }
          },
          "500": {
            "description": "Internal server error",
            "content": {
              "application/json": {
                "schema": {
                  "$ref": "#/components/schemas/ErrorResponse"
                }
              }
            }
          }
        }
      }
    },
    "/api/polling_stations/{polling_station_id}/data_entries/{entry_number}": {
      "post": {
        "summary": "Save a data entry for a polling station",
        "operationId": "polling_station_data_entry_save",
        "parameters": [
          {
            "name": "polling_station_id",
            "in": "path",
            "description": "Polling station database id",
            "required": true,
            "schema": {
              "type": "integer",
              "format": "int32",
              "minimum": 0
            }
          },
          {
            "name": "entry_number",
            "in": "path",
            "description": "Data entry number (first or second data entry)",
            "required": true,
            "schema": {
              "type": "integer",
              "format": "int32",
              "minimum": 0
            }
          }
        ],
        "requestBody": {
          "content": {
            "application/json": {
              "schema": {
                "$ref": "#/components/schemas/DataEntry"
              }
            }
          },
          "required": true
        },
        "responses": {
          "200": {
            "description": "Data entry saved successfully",
            "content": {
              "application/json": {
                "schema": {
                  "$ref": "#/components/schemas/SaveDataEntryResponse"
                }
              }
            }
          },
          "401": {
            "description": "Unauthorized",
            "content": {
              "application/json": {
                "schema": {
                  "$ref": "#/components/schemas/ErrorResponse"
                }
              }
            }
          },
          "403": {
            "description": "Forbidden",
            "content": {
              "application/json": {
                "schema": {
                  "$ref": "#/components/schemas/ErrorResponse"
                }
              }
            }
          },
          "404": {
            "description": "Not found",
            "content": {
              "application/json": {
                "schema": {
                  "$ref": "#/components/schemas/ErrorResponse"
                }
              }
            }
          },
          "409": {
            "description": "Request cannot be completed",
            "content": {
              "application/json": {
                "schema": {
                  "$ref": "#/components/schemas/ErrorResponse"
                }
              }
            }
          },
          "422": {
            "description": "JSON error or invalid data (Unprocessable Content)",
            "content": {
              "application/json": {
                "schema": {
                  "$ref": "#/components/schemas/ErrorResponse"
                }
              }
            }
          },
          "500": {
            "description": "Internal server error",
            "content": {
              "application/json": {
                "schema": {
                  "$ref": "#/components/schemas/ErrorResponse"
                }
              }
            }
          }
        }
      },
      "delete": {
        "summary": "Delete an in-progress (not finalised) data entry for a polling station",
        "operationId": "polling_station_data_entry_delete",
        "parameters": [
          {
            "name": "polling_station_id",
            "in": "path",
            "description": "Polling station database id",
            "required": true,
            "schema": {
              "type": "integer",
              "format": "int32",
              "minimum": 0
            }
          },
          {
            "name": "entry_number",
            "in": "path",
            "description": "Data entry number (first or second data entry)",
            "required": true,
            "schema": {
              "type": "integer",
              "format": "int32",
              "minimum": 0
            }
          }
        ],
        "responses": {
          "204": {
            "description": "Data entry deleted successfully"
          },
          "401": {
            "description": "Unauthorized",
            "content": {
              "application/json": {
                "schema": {
                  "$ref": "#/components/schemas/ErrorResponse"
                }
              }
            }
          },
          "403": {
            "description": "Forbidden",
            "content": {
              "application/json": {
                "schema": {
                  "$ref": "#/components/schemas/ErrorResponse"
                }
              }
            }
          },
          "404": {
            "description": "Not found",
            "content": {
              "application/json": {
                "schema": {
                  "$ref": "#/components/schemas/ErrorResponse"
                }
              }
            }
          },
          "409": {
            "description": "Request cannot be completed",
            "content": {
              "application/json": {
                "schema": {
                  "$ref": "#/components/schemas/ErrorResponse"
                }
              }
            }
          },
          "500": {
            "description": "Internal server error",
            "content": {
              "application/json": {
                "schema": {
                  "$ref": "#/components/schemas/ErrorResponse"
                }
              }
            }
          }
        }
      }
    },
    "/api/polling_stations/{polling_station_id}/data_entries/{entry_number}/claim": {
      "post": {
        "summary": "Claim a data entry for a polling station, returning any existing progress",
        "operationId": "polling_station_data_entry_claim",
        "parameters": [
          {
            "name": "polling_station_id",
            "in": "path",
            "description": "Polling station database id",
            "required": true,
            "schema": {
              "type": "integer",
              "format": "int32",
              "minimum": 0
            }
          },
          {
            "name": "entry_number",
            "in": "path",
            "description": "Data entry number (first or second data entry)",
            "required": true,
            "schema": {
              "type": "integer",
              "format": "int32",
              "minimum": 0
            }
          }
        ],
        "responses": {
          "200": {
            "description": "Data entry claimed successfully",
            "content": {
              "application/json": {
                "schema": {
                  "$ref": "#/components/schemas/ClaimDataEntryResponse"
                }
              }
            }
          },
          "401": {
            "description": "Unauthorized",
            "content": {
              "application/json": {
                "schema": {
                  "$ref": "#/components/schemas/ErrorResponse"
                }
              }
            }
          },
          "403": {
            "description": "Forbidden",
            "content": {
              "application/json": {
                "schema": {
                  "$ref": "#/components/schemas/ErrorResponse"
                }
              }
            }
          },
          "409": {
            "description": "Request cannot be completed",
            "content": {
              "application/json": {
                "schema": {
                  "$ref": "#/components/schemas/ErrorResponse"
                }
              }
            }
          },
          "500": {
            "description": "Internal server error",
            "content": {
              "application/json": {
                "schema": {
                  "$ref": "#/components/schemas/ErrorResponse"
                }
              }
            }
          }
        }
      }
    },
    "/api/polling_stations/{polling_station_id}/data_entries/{entry_number}/finalise": {
      "post": {
        "summary": "Finalise the data entry for a polling station",
        "operationId": "polling_station_data_entry_finalise",
        "parameters": [
          {
            "name": "polling_station_id",
            "in": "path",
            "description": "Polling station database id",
            "required": true,
            "schema": {
              "type": "integer",
              "format": "int32",
              "minimum": 0
            }
          },
          {
            "name": "entry_number",
            "in": "path",
            "description": "Data entry number (first or second data entry)",
            "required": true,
            "schema": {
              "type": "integer",
              "format": "int32",
              "minimum": 0
            }
          }
        ],
        "responses": {
          "200": {
            "description": "Data entry finalised successfully",
            "content": {
              "application/json": {
                "schema": {
                  "$ref": "#/components/schemas/DataEntryStatusResponse"
                }
              }
            }
          },
          "401": {
            "description": "Unauthorized",
            "content": {
              "application/json": {
                "schema": {
                  "$ref": "#/components/schemas/ErrorResponse"
                }
              }
            }
          },
          "403": {
            "description": "Forbidden",
            "content": {
              "application/json": {
                "schema": {
                  "$ref": "#/components/schemas/ErrorResponse"
                }
              }
            }
          },
          "404": {
            "description": "Not found",
            "content": {
              "application/json": {
                "schema": {
                  "$ref": "#/components/schemas/ErrorResponse"
                }
              }
            }
          },
          "409": {
            "description": "Request cannot be completed",
            "content": {
              "application/json": {
                "schema": {
                  "$ref": "#/components/schemas/ErrorResponse"
                }
              }
            }
          },
          "422": {
            "description": "JSON error or invalid data (Unprocessable Content)",
            "content": {
              "application/json": {
                "schema": {
                  "$ref": "#/components/schemas/ErrorResponse"
                }
              }
            }
          },
          "500": {
            "description": "Internal server error",
            "content": {
              "application/json": {
                "schema": {
                  "$ref": "#/components/schemas/ErrorResponse"
                }
              }
            }
          }
        }
      }
    },
    "/api/user": {
      "get": {
        "summary": "Lists all users",
        "operationId": "user_list",
        "responses": {
          "200": {
            "description": "User list",
            "content": {
              "application/json": {
                "schema": {
                  "$ref": "#/components/schemas/UserListResponse"
                }
              }
            }
          },
          "401": {
            "description": "Unauthorized",
            "content": {
              "application/json": {
                "schema": {
                  "$ref": "#/components/schemas/ErrorResponse"
                }
              }
            }
          },
          "403": {
            "description": "Forbidden",
            "content": {
              "application/json": {
                "schema": {
                  "$ref": "#/components/schemas/ErrorResponse"
                }
              }
            }
          },
          "500": {
            "description": "Internal server error",
            "content": {
              "application/json": {
                "schema": {
                  "$ref": "#/components/schemas/ErrorResponse"
                }
              }
            }
          }
        }
      },
      "post": {
        "summary": "Create a new user",
        "operationId": "user_create",
        "requestBody": {
          "content": {
            "application/json": {
              "schema": {
                "$ref": "#/components/schemas/CreateUserRequest"
              }
            }
          },
          "required": true
        },
        "responses": {
          "201": {
            "description": "User created",
            "content": {
              "application/json": {
                "schema": {
                  "$ref": "#/components/schemas/User"
                }
              }
            }
          },
          "401": {
            "description": "Unauthorized",
            "content": {
              "application/json": {
                "schema": {
                  "$ref": "#/components/schemas/ErrorResponse"
                }
              }
            }
          },
          "403": {
            "description": "Forbidden",
            "content": {
              "application/json": {
                "schema": {
                  "$ref": "#/components/schemas/ErrorResponse"
                }
              }
            }
          },
          "409": {
            "description": "Conflict (username already exists)",
            "content": {
              "application/json": {
                "schema": {
                  "$ref": "#/components/schemas/ErrorResponse"
                }
              }
            }
          },
          "500": {
            "description": "Internal server error",
            "content": {
              "application/json": {
                "schema": {
                  "$ref": "#/components/schemas/ErrorResponse"
                }
              }
            }
          }
        }
      }
    },
    "/api/user/account": {
      "put": {
        "summary": "Update the user's account with a new password and optionally new fullname",
        "operationId": "account_update",
        "requestBody": {
          "content": {
            "application/json": {
              "schema": {
                "$ref": "#/components/schemas/AccountUpdateRequest"
              }
            }
          },
          "required": true
        },
        "responses": {
          "200": {
            "description": "The logged in user",
            "content": {
              "application/json": {
                "schema": {
                  "$ref": "#/components/schemas/LoginResponse"
                }
              }
            }
          },
          "500": {
            "description": "Internal server error",
            "content": {
              "application/json": {
                "schema": {
                  "$ref": "#/components/schemas/ErrorResponse"
                }
              }
            }
          }
        }
      }
    },
    "/api/user/login": {
      "post": {
        "summary": "Login endpoint, authenticates a user and creates a new session + session cookie",
        "operationId": "login",
        "requestBody": {
          "content": {
            "application/json": {
              "schema": {
                "$ref": "#/components/schemas/Credentials"
              }
            }
          },
          "required": true
        },
        "responses": {
          "200": {
            "description": "The logged in user id and user name",
            "content": {
              "application/json": {
                "schema": {
                  "$ref": "#/components/schemas/LoginResponse"
                }
              }
            }
          },
          "401": {
            "description": "Invalid credentials",
            "content": {
              "application/json": {
                "schema": {
                  "$ref": "#/components/schemas/ErrorResponse"
                }
              }
            }
          },
          "403": {
            "description": "Forbidden",
            "content": {
              "application/json": {
                "schema": {
                  "$ref": "#/components/schemas/ErrorResponse"
                }
              }
            }
          },
          "500": {
            "description": "Internal server error",
            "content": {
              "application/json": {
                "schema": {
                  "$ref": "#/components/schemas/ErrorResponse"
                }
              }
            }
          }
        }
      }
    },
    "/api/user/logout": {
      "post": {
        "summary": "Logout endpoint, deletes the session cookie",
        "operationId": "logout",
        "responses": {
          "200": {
            "description": "Successful logout, or user was already logged out"
          },
          "500": {
            "description": "Internal server error",
            "content": {
              "application/json": {
                "schema": {
                  "$ref": "#/components/schemas/ErrorResponse"
                }
              }
            }
          }
        }
      }
    },
    "/api/user/whoami": {
      "get": {
        "summary": "Get current logged-in user endpoint",
        "operationId": "whoami",
        "responses": {
          "200": {
            "description": "The current user name and id",
            "content": {
              "application/json": {
                "schema": {
                  "$ref": "#/components/schemas/LoginResponse"
                }
              }
            }
          },
          "401": {
            "description": "Invalid user session",
            "content": {
              "application/json": {
                "schema": {
                  "$ref": "#/components/schemas/ErrorResponse"
                }
              }
            }
          },
          "500": {
            "description": "Internal server error",
            "content": {
              "application/json": {
                "schema": {
                  "$ref": "#/components/schemas/ErrorResponse"
                }
              }
            }
          }
        }
      }
    },
    "/api/user/{user_id}": {
      "get": {
        "summary": "Get a user",
        "operationId": "user_get",
        "parameters": [
          {
            "name": "user_id",
            "in": "path",
            "description": "User id",
            "required": true,
            "schema": {
              "type": "integer",
              "format": "int32",
              "minimum": 0
            }
          }
        ],
        "responses": {
          "200": {
            "description": "User found",
            "content": {
              "application/json": {
                "schema": {
                  "$ref": "#/components/schemas/User"
                }
              }
            }
          },
          "401": {
            "description": "Unauthorized",
            "content": {
              "application/json": {
                "schema": {
                  "$ref": "#/components/schemas/ErrorResponse"
                }
              }
            }
          },
          "403": {
            "description": "Forbidden",
            "content": {
              "application/json": {
                "schema": {
                  "$ref": "#/components/schemas/ErrorResponse"
                }
              }
            }
          },
          "404": {
            "description": "User not found",
            "content": {
              "application/json": {
                "schema": {
                  "$ref": "#/components/schemas/ErrorResponse"
                }
              }
            }
          },
          "500": {
            "description": "Internal server error",
            "content": {
              "application/json": {
                "schema": {
                  "$ref": "#/components/schemas/ErrorResponse"
                }
              }
            }
          }
        }
      },
      "put": {
        "summary": "Update a user",
        "operationId": "user_update",
        "parameters": [
          {
            "name": "user_id",
            "in": "path",
            "required": true,
            "schema": {
              "type": "integer",
              "format": "int32",
              "minimum": 0
            }
          }
        ],
        "requestBody": {
          "content": {
            "application/json": {
              "schema": {
                "$ref": "#/components/schemas/UpdateUserRequest"
              }
            }
          },
          "required": true
        },
        "responses": {
          "200": {
            "description": "User updated",
            "content": {
              "application/json": {
                "schema": {
                  "$ref": "#/components/schemas/User"
                }
              }
            }
          },
          "401": {
            "description": "Unauthorized",
            "content": {
              "application/json": {
                "schema": {
                  "$ref": "#/components/schemas/ErrorResponse"
                }
              }
            }
          },
          "403": {
            "description": "Forbidden",
            "content": {
              "application/json": {
                "schema": {
                  "$ref": "#/components/schemas/ErrorResponse"
                }
              }
            }
          },
          "404": {
            "description": "User not found",
            "content": {
              "application/json": {
                "schema": {
                  "$ref": "#/components/schemas/ErrorResponse"
                }
              }
            }
          },
          "500": {
            "description": "Internal server error",
            "content": {
              "application/json": {
                "schema": {
                  "$ref": "#/components/schemas/ErrorResponse"
                }
              }
            }
          }
        }
      },
      "delete": {
        "summary": "Delete a user",
        "operationId": "user_delete",
        "parameters": [
          {
            "name": "user_id",
            "in": "path",
            "required": true,
            "schema": {
              "type": "integer",
              "format": "int32",
              "minimum": 0
            }
          }
        ],
        "responses": {
          "200": {
            "description": "User deleted successfully"
          },
          "401": {
            "description": "Unauthorized",
            "content": {
              "application/json": {
                "schema": {
                  "$ref": "#/components/schemas/ErrorResponse"
                }
              }
            }
          },
          "403": {
            "description": "Forbidden",
            "content": {
              "application/json": {
                "schema": {
                  "$ref": "#/components/schemas/ErrorResponse"
                }
              }
            }
          },
          "404": {
            "description": "User not found",
            "content": {
              "application/json": {
                "schema": {
                  "$ref": "#/components/schemas/ErrorResponse"
                }
              }
            }
          },
          "500": {
            "description": "Internal server error",
            "content": {
              "application/json": {
                "schema": {
                  "$ref": "#/components/schemas/ErrorResponse"
                }
              }
            }
          }
        }
      }
    }
  },
  "components": {
    "schemas": {
      "AbsoluteMajorityReassignedSeat": {
        "type": "object",
        "description": "Contains information about the enactment of article P 9 of the Kieswet.",
        "required": [
          "pg_retracted_seat",
          "pg_assigned_seat"
        ],
        "properties": {
          "pg_assigned_seat": {
            "type": "integer",
            "format": "int32",
            "description": "Political group number which the residual seat is assigned to",
            "minimum": 0
          },
          "pg_retracted_seat": {
            "type": "integer",
            "format": "int32",
            "description": "Political group number which the residual seat is retracted from",
            "minimum": 0
          }
        }
      },
      "AccountUpdateRequest": {
        "type": "object",
        "required": [
          "username",
          "password"
        ],
        "properties": {
          "fullname": {
            "type": "string"
          },
          "password": {
            "type": "string"
          },
          "username": {
            "type": "string"
          }
        }
      },
      "AuditEvent": {
        "oneOf": [
          {
            "allOf": [
              {
                "$ref": "#/components/schemas/UserLoggedInDetails"
              },
              {
                "type": "object",
                "required": [
                  "eventType"
                ],
                "properties": {
                  "eventType": {
                    "type": "string",
                    "enum": [
                      "UserLoggedIn"
                    ]
                  }
                }
              }
            ]
          },
          {
            "allOf": [
              {
                "$ref": "#/components/schemas/UserLoginFailedDetails"
              },
              {
                "type": "object",
                "required": [
                  "eventType"
                ],
                "properties": {
                  "eventType": {
                    "type": "string",
                    "enum": [
                      "UserLoginFailed"
                    ]
                  }
                }
              }
            ]
          },
          {
            "allOf": [
              {
                "$ref": "#/components/schemas/UserLoggedOutDetails"
              },
              {
                "type": "object",
                "required": [
                  "eventType"
                ],
                "properties": {
                  "eventType": {
                    "type": "string",
                    "enum": [
                      "UserLoggedOut"
                    ]
                  }
                }
              }
            ]
          },
          {
            "allOf": [
              {
                "$ref": "#/components/schemas/UserDetails"
              },
              {
                "type": "object",
                "required": [
                  "eventType"
                ],
                "properties": {
                  "eventType": {
                    "type": "string",
                    "enum": [
                      "UserAccountUpdated"
                    ]
                  }
                }
              }
            ]
          },
          {
            "type": "object",
            "required": [
              "eventType"
            ],
            "properties": {
              "eventType": {
                "type": "string",
                "enum": [
                  "UserSessionExtended"
                ]
              }
            }
          },
          {
            "allOf": [
              {
                "$ref": "#/components/schemas/UserDetails"
              },
              {
                "type": "object",
                "required": [
                  "eventType"
                ],
                "properties": {
                  "eventType": {
                    "type": "string",
                    "enum": [
                      "UserCreated"
                    ]
                  }
                }
              }
            ]
          },
          {
            "allOf": [
              {
                "$ref": "#/components/schemas/UserDetails"
              },
              {
                "type": "object",
                "required": [
                  "eventType"
                ],
                "properties": {
                  "eventType": {
                    "type": "string",
                    "enum": [
                      "UserUpdated"
                    ]
                  }
                }
              }
            ]
          },
          {
            "allOf": [
              {
                "$ref": "#/components/schemas/UserDetails"
              },
              {
                "type": "object",
                "required": [
                  "eventType"
                ],
                "properties": {
                  "eventType": {
                    "type": "string",
                    "enum": [
                      "UserDeleted"
                    ]
                  }
                }
              }
            ]
          },
          {
            "allOf": [
              {
                "$ref": "#/components/schemas/ElectionDetails"
              },
              {
                "type": "object",
                "required": [
                  "eventType"
                ],
                "properties": {
                  "eventType": {
                    "type": "string",
                    "enum": [
                      "ElectionCreated"
                    ]
                  }
                }
              }
            ]
          },
          {
            "allOf": [
              {
                "$ref": "#/components/schemas/CommitteeSessionDetails"
              },
              {
                "type": "object",
                "required": [
                  "eventType"
                ],
                "properties": {
                  "eventType": {
                    "type": "string",
                    "enum": [
                      "CommitteeSessionCreated"
                    ]
                  }
                }
              }
            ]
          },
          {
            "allOf": [
              {
                "$ref": "#/components/schemas/CommitteeSessionDetails"
              },
              {
                "type": "object",
                "required": [
                  "eventType"
                ],
                "properties": {
                  "eventType": {
                    "type": "string",
                    "enum": [
                      "CommitteeSessionUpdated"
                    ]
                  }
                }
              }
            ]
          },
          {
            "allOf": [
              {
                "$ref": "#/components/schemas/ElectionDetails"
              },
              {
                "type": "object",
                "required": [
                  "eventType"
                ],
                "properties": {
                  "eventType": {
                    "type": "string",
                    "enum": [
                      "ApportionmentCreated"
                    ]
                  }
                }
              }
            ]
          },
          {
            "allOf": [
              {
                "$ref": "#/components/schemas/PollingStationDetails"
              },
              {
                "type": "object",
                "required": [
                  "eventType"
                ],
                "properties": {
                  "eventType": {
                    "type": "string",
                    "enum": [
                      "PollingStationCreated"
                    ]
                  }
                }
              }
            ]
          },
          {
            "allOf": [
              {
                "$ref": "#/components/schemas/PollingStationDetails"
              },
              {
                "type": "object",
                "required": [
                  "eventType"
                ],
                "properties": {
                  "eventType": {
                    "type": "string",
                    "enum": [
                      "PollingStationUpdated"
                    ]
                  }
                }
              }
            ]
          },
          {
            "allOf": [
              {
                "$ref": "#/components/schemas/PollingStationDetails"
              },
              {
                "type": "object",
                "required": [
                  "eventType"
                ],
                "properties": {
                  "eventType": {
                    "type": "string",
                    "enum": [
                      "PollingStationDeleted"
                    ]
                  }
                }
              }
            ]
          },
          {
            "allOf": [
              {
                "$ref": "#/components/schemas/DataEntryDetails"
              },
              {
                "type": "object",
                "required": [
                  "eventType"
                ],
                "properties": {
                  "eventType": {
                    "type": "string",
                    "enum": [
                      "DataEntryClaimed"
                    ]
                  }
                }
              }
            ]
          },
          {
            "allOf": [
              {
                "$ref": "#/components/schemas/DataEntryDetails"
              },
              {
                "type": "object",
                "required": [
                  "eventType"
                ],
                "properties": {
                  "eventType": {
                    "type": "string",
                    "enum": [
                      "DataEntrySaved"
                    ]
                  }
                }
              }
            ]
          },
          {
            "allOf": [
              {
                "$ref": "#/components/schemas/DataEntryDetails"
              },
              {
                "type": "object",
                "required": [
                  "eventType"
                ],
                "properties": {
                  "eventType": {
                    "type": "string",
                    "enum": [
                      "DataEntryDeleted"
                    ]
                  }
                }
              }
            ]
          },
          {
            "allOf": [
              {
                "$ref": "#/components/schemas/DataEntryDetails"
              },
              {
                "type": "object",
                "required": [
                  "eventType"
                ],
                "properties": {
                  "eventType": {
                    "type": "string",
                    "enum": [
                      "DataEntryFinalised"
                    ]
                  }
                }
              }
            ]
          },
          {
            "allOf": [
              {
                "$ref": "#/components/schemas/DataEntryDetails"
              },
              {
                "type": "object",
                "required": [
                  "eventType"
                ],
                "properties": {
                  "eventType": {
                    "type": "string",
                    "enum": [
                      "DataEntryDiscardedFirst"
                    ]
                  }
                }
              }
            ]
          },
          {
            "allOf": [
              {
                "$ref": "#/components/schemas/DataEntryDetails"
              },
              {
                "type": "object",
                "required": [
                  "eventType"
                ],
                "properties": {
                  "eventType": {
                    "type": "string",
                    "enum": [
                      "DataEntryResumedFirst"
                    ]
                  }
                }
              }
            ]
          },
          {
            "allOf": [
              {
                "$ref": "#/components/schemas/DataEntryDetails"
              },
              {
                "type": "object",
                "required": [
                  "eventType"
                ],
                "properties": {
                  "eventType": {
                    "type": "string",
                    "enum": [
                      "DataEntryKeptFirst"
                    ]
                  }
                }
              }
            ]
          },
          {
            "allOf": [
              {
                "$ref": "#/components/schemas/DataEntryDetails"
              },
              {
                "type": "object",
                "required": [
                  "eventType"
                ],
                "properties": {
                  "eventType": {
                    "type": "string",
                    "enum": [
                      "DataEntryKeptSecond"
                    ]
                  }
                }
              }
            ]
          },
          {
            "allOf": [
              {
                "$ref": "#/components/schemas/DataEntryDetails"
              },
              {
                "type": "object",
                "required": [
                  "eventType"
                ],
                "properties": {
                  "eventType": {
                    "type": "string",
                    "enum": [
                      "DataEntryDiscardedBoth"
                    ]
                  }
                }
              }
            ]
          },
          {
            "type": "object",
            "required": [
              "eventType"
            ],
            "properties": {
              "eventType": {
                "type": "string",
                "enum": [
                  "AirGapViolationDetected"
                ]
              }
            }
          },
          {
            "type": "object",
            "required": [
              "eventType"
            ],
            "properties": {
              "eventType": {
                "type": "string",
                "enum": [
                  "AirGapViolationResolved"
                ]
              }
            }
          },
          {
            "allOf": [
              {
                "$ref": "#/components/schemas/ErrorDetails"
              },
              {
                "type": "object",
                "required": [
                  "eventType"
                ],
                "properties": {
                  "eventType": {
                    "type": "string",
                    "enum": [
                      "Error"
                    ]
                  }
                }
              }
            ]
          },
          {
            "type": "object",
            "required": [
              "eventType"
            ],
            "properties": {
              "eventType": {
                "type": "string",
                "enum": [
                  "UnknownEvent"
                ]
              }
            }
          }
        ]
      },
      "AuditEventLevel": {
        "type": "string",
        "enum": [
          "info",
          "success",
          "warning",
          "error"
        ]
      },
      "AuditLogEvent": {
        "type": "object",
        "required": [
          "id",
          "time",
          "event",
          "eventLevel",
          "ip"
        ],
        "properties": {
          "event": {
            "$ref": "#/components/schemas/AuditEvent"
          },
          "eventLevel": {
            "$ref": "#/components/schemas/AuditEventLevel"
          },
          "id": {
            "type": "integer",
            "format": "int32",
            "minimum": 0
          },
          "ip": {
            "type": "string"
          },
          "message": {
            "type": "string"
          },
          "time": {
            "type": "string"
          },
          "userFullname": {
            "type": "string"
          },
          "userId": {
            "type": "integer",
            "format": "int32",
            "minimum": 0
          },
          "userRole": {
            "$ref": "#/components/schemas/Role"
          },
          "username": {
            "type": "string"
          },
          "workstation": {
            "type": "integer",
            "format": "int32",
            "minimum": 0
          }
        }
      },
      "AuditLogListResponse": {
        "type": "object",
        "required": [
          "events",
          "page",
          "pages",
          "perPage"
        ],
        "properties": {
          "events": {
            "type": "array",
            "items": {
              "$ref": "#/components/schemas/AuditLogEvent"
            }
          },
          "page": {
            "type": "integer",
            "format": "int32",
            "minimum": 0
          },
          "pages": {
            "type": "integer",
            "format": "int32",
            "minimum": 0
          },
          "perPage": {
            "type": "integer",
            "format": "int32",
            "minimum": 0
          }
        }
      },
      "AuditLogUser": {
        "type": "object",
        "required": [
          "id",
          "username",
          "fullname",
          "role"
        ],
        "properties": {
          "fullname": {
            "type": "string"
          },
          "id": {
            "type": "integer",
            "format": "int32",
            "minimum": 0
          },
          "role": {
            "$ref": "#/components/schemas/Role"
          },
          "username": {
            "type": "string"
          }
        }
      },
      "Candidate": {
        "type": "object",
        "description": "Candidate",
        "required": [
          "number",
          "initials",
          "last_name",
          "locality"
        ],
        "properties": {
          "country_code": {
            "type": "string"
          },
          "first_name": {
            "type": "string"
          },
          "gender": {
            "$ref": "#/components/schemas/CandidateGender"
          },
          "initials": {
            "type": "string"
          },
          "last_name": {
            "type": "string"
          },
          "last_name_prefix": {
            "type": "string"
          },
          "locality": {
            "type": "string"
          },
          "number": {
            "type": "integer",
            "format": "int32",
            "minimum": 0
          }
        }
      },
      "CandidateGender": {
        "type": "string",
        "description": "Candidate gender",
        "enum": [
          "Male",
          "Female",
          "X"
        ]
      },
      "CandidateNominationResult": {
        "type": "object",
        "description": "The result of the candidate nomination procedure.\nThis contains the preference threshold and percentage that was used.\nIt contains a list of all chosen candidates in alphabetical order.\nIt also contains the preferential nomination of candidates, the remaining\nnomination of candidates and the final ranking of candidates for each political group.",
        "required": [
          "preference_threshold",
          "chosen_candidates",
          "political_group_candidate_nomination"
        ],
        "properties": {
          "chosen_candidates": {
            "type": "array",
            "items": {
              "$ref": "#/components/schemas/Candidate"
            },
            "description": "List of chosen candidates in alphabetical order"
          },
          "political_group_candidate_nomination": {
            "type": "array",
            "items": {
              "$ref": "#/components/schemas/PoliticalGroupCandidateNomination"
            },
            "description": "List of chosen candidates and candidate list ranking per political group"
          },
          "preference_threshold": {
            "$ref": "#/components/schemas/PreferenceThreshold",
            "description": "Preference threshold percentage and number of votes"
          }
        }
      },
      "CandidateVotes": {
        "type": "object",
        "required": [
          "number",
          "votes"
        ],
        "properties": {
          "number": {
            "type": "integer",
            "format": "int32",
            "minimum": 0
          },
          "votes": {
            "type": "integer",
            "format": "int32",
            "minimum": 0
          }
        }
      },
      "ClaimDataEntryResponse": {
        "type": "object",
        "description": "Response structure for getting data entry of polling station results",
        "required": [
          "data",
          "client_state",
          "validation_results"
        ],
        "properties": {
          "client_state": {
            "type": "object"
          },
          "data": {
            "$ref": "#/components/schemas/PollingStationResults"
          },
          "validation_results": {
            "$ref": "#/components/schemas/ValidationResults"
          }
        }
      },
      "CommitteeSession": {
        "type": "object",
        "description": "Committee session",
        "required": [
          "id",
          "number",
          "election_id",
          "location",
          "start_date",
          "start_time",
          "status",
          "number_of_voters"
        ],
        "properties": {
          "election_id": {
            "type": "integer",
            "format": "int32",
            "minimum": 0
          },
          "id": {
            "type": "integer",
            "format": "int32",
            "minimum": 0
          },
          "location": {
            "type": "string"
          },
          "number": {
            "type": "integer",
            "format": "int32",
            "minimum": 0
          },
          "number_of_voters": {
            "type": "integer",
            "format": "int32",
            "minimum": 0
          },
          "start_date": {
            "type": "string"
          },
          "start_time": {
            "type": "string"
          },
          "status": {
            "$ref": "#/components/schemas/CommitteeSessionStatus"
          }
        }
      },
      "CommitteeSessionCreateRequest": {
        "type": "object",
        "description": "Committee session create request",
        "required": [
          "number",
          "election_id"
        ],
        "properties": {
          "election_id": {
            "type": "integer",
            "format": "int32",
            "minimum": 0
          },
          "number": {
            "type": "integer",
            "format": "int32",
            "minimum": 0
          }
        }
      },
      "CommitteeSessionDetails": {
        "type": "object",
        "required": [
          "sessionId",
          "sessionNumber",
          "sessionElectionId",
          "sessionLocation",
          "sessionStartDate",
          "sessionStartTime",
          "sessionStatus",
          "sessionNumberOfVoters"
        ],
        "properties": {
          "sessionElectionId": {
            "type": "integer",
            "format": "int32",
            "minimum": 0
          },
          "sessionId": {
            "type": "integer",
            "format": "int32",
            "minimum": 0
          },
          "sessionLocation": {
            "type": "string"
          },
          "sessionNumber": {
            "type": "integer",
            "format": "int32",
            "minimum": 0
          },
          "sessionNumberOfVoters": {
            "type": "integer",
            "format": "int32",
            "minimum": 0
          },
          "sessionStartDate": {
            "type": "string"
          },
          "sessionStartTime": {
            "type": "string"
          },
          "sessionStatus": {
            "type": "string"
          }
        }
      },
      "CommitteeSessionListResponse": {
        "type": "object",
        "description": "Committee session list response",
        "required": [
          "committee_sessions"
        ],
        "properties": {
          "committee_sessions": {
            "type": "array",
            "items": {
              "$ref": "#/components/schemas/CommitteeSession"
            }
          }
        }
      },
      "CommitteeSessionNumberOfVotersChangeRequest": {
        "type": "object",
        "description": "Committee session number of voters change request",
        "required": [
          "number_of_voters"
        ],
        "properties": {
          "number_of_voters": {
            "type": "integer",
            "format": "int32",
            "minimum": 0
          }
        }
      },
      "CommitteeSessionStatus": {
        "type": "string",
        "description": "Committee session status",
        "enum": [
          "created",
          "data_entry_not_started",
          "data_entry_in_progress",
          "data_entry_paused",
          "data_entry_finished"
        ]
      },
      "CommitteeSessionStatusChangeRequest": {
        "type": "object",
        "description": "Committee session status change request",
        "required": [
          "status"
        ],
        "properties": {
          "status": {
            "$ref": "#/components/schemas/CommitteeSessionStatus"
          }
        }
      },
      "CommitteeSessionUpdateRequest": {
        "type": "object",
        "description": "Committee session update request",
        "required": [
          "location",
          "start_date",
          "start_time"
        ],
        "properties": {
          "location": {
            "type": "string"
          },
          "start_date": {
            "type": "string"
          },
          "start_time": {
            "type": "string"
          }
        }
      },
      "CreateUserRequest": {
        "type": "object",
        "required": [
          "username",
          "temp_password",
          "role"
        ],
        "properties": {
          "fullname": {
            "type": "string"
          },
          "role": {
            "$ref": "#/components/schemas/Role"
          },
          "temp_password": {
            "type": "string"
          },
          "username": {
            "type": "string"
          }
        }
      },
      "Credentials": {
        "type": "object",
        "required": [
          "username",
          "password"
        ],
        "properties": {
          "password": {
            "type": "string"
          },
          "username": {
            "type": "string"
          }
        }
      },
      "DataEntry": {
        "type": "object",
        "description": "Request structure for saving data entry of polling station results",
        "required": [
          "progress",
          "data",
          "client_state"
        ],
        "properties": {
          "client_state": {
            "type": "object",
            "description": "Client state for the data entry (arbitrary JSON)"
          },
          "data": {
            "$ref": "#/components/schemas/PollingStationResults",
            "description": "Data entry for a polling station"
          },
          "progress": {
            "type": "integer",
            "format": "int32",
            "description": "Data entry progress between 0 and 100",
            "maximum": 100,
            "minimum": 0
          }
        }
      },
      "DataEntryDetails": {
        "type": "object",
        "required": [
          "pollingStationId",
          "dataEntryStatus",
          "dataEntryProgress"
        ],
        "properties": {
          "dataEntryProgress": {
            "type": "integer",
            "format": "int32",
            "minimum": 0
          },
          "dataEntryStatus": {
            "type": "string"
          },
          "finishedAt": {
            "type": [
              "string",
              "null"
            ]
          },
          "firstEntryUserId": {
            "type": [
              "integer",
              "null"
            ],
            "format": "int32",
            "minimum": 0
          },
          "pollingStationId": {
            "type": "integer",
            "format": "int32",
            "minimum": 0
          },
          "secondEntryUserId": {
            "type": [
              "integer",
              "null"
            ],
            "format": "int32",
            "minimum": 0
          }
        }
      },
      "DataEntryGetDifferencesResponse": {
        "type": "object",
        "required": [
          "first_entry_user_id",
          "first_entry",
          "second_entry_user_id",
          "second_entry"
        ],
        "properties": {
          "first_entry": {
            "$ref": "#/components/schemas/PollingStationResults"
          },
          "first_entry_user_id": {
            "type": "integer",
            "format": "int32",
            "minimum": 0
          },
          "second_entry": {
            "$ref": "#/components/schemas/PollingStationResults"
          },
          "second_entry_user_id": {
            "type": "integer",
            "format": "int32",
            "minimum": 0
          }
        }
      },
      "DataEntryGetErrorsResponse": {
        "type": "object",
        "required": [
          "first_entry_user_id",
          "finalised_first_entry",
          "first_entry_finished_at",
          "validation_results"
        ],
        "properties": {
          "finalised_first_entry": {
            "$ref": "#/components/schemas/PollingStationResults"
          },
          "first_entry_finished_at": {
            "type": "string"
          },
          "first_entry_user_id": {
            "type": "integer",
            "format": "int32",
            "minimum": 0
          },
          "validation_results": {
            "$ref": "#/components/schemas/ValidationResults"
          }
        }
      },
      "DataEntryStatusName": {
        "type": "string",
        "enum": [
          "first_entry_not_started",
          "first_entry_in_progress",
          "first_entry_has_errors",
          "second_entry_not_started",
          "second_entry_in_progress",
          "entries_different",
          "definitive"
        ]
      },
      "DataEntryStatusResponse": {
        "type": "object",
        "required": [
          "status"
        ],
        "properties": {
          "status": {
            "$ref": "#/components/schemas/DataEntryStatusName"
          }
        }
      },
      "DifferencesCounts": {
        "type": "object",
        "description": "Differences counts, part of the polling station results.",
        "required": [
          "more_ballots_count",
          "fewer_ballots_count",
          "unreturned_ballots_count",
          "too_few_ballots_handed_out_count",
          "too_many_ballots_handed_out_count",
          "other_explanation_count",
          "no_explanation_count"
        ],
        "properties": {
          "fewer_ballots_count": {
            "type": "integer",
            "format": "int32",
            "description": "Number of fewer counted ballots (\"Er zijn minder stembiljetten geteld. Hoeveel stembiljetten zijn er minder geteld\")",
            "minimum": 0
          },
          "more_ballots_count": {
            "type": "integer",
            "format": "int32",
            "description": "Number of more counted ballots (\"Er zijn méér stembiljetten geteld. Hoeveel stembiljetten zijn er meer geteld?\")",
            "minimum": 0
          },
          "no_explanation_count": {
            "type": "integer",
            "format": "int32",
            "description": "Number of no explanations (\"Hoe vaak is er geen verklaring voor het verschil?\")",
            "minimum": 0
          },
          "other_explanation_count": {
            "type": "integer",
            "format": "int32",
            "description": "Number of other explanations (\"Hoe vaak is er een andere verklaring voor het verschil?\")",
            "minimum": 0
          },
          "too_few_ballots_handed_out_count": {
            "type": "integer",
            "format": "int32",
            "description": "Number of fewer ballots handed out (\"Hoe vaak is er een stembiljet te weinig uitgereikt?\")",
            "minimum": 0
          },
          "too_many_ballots_handed_out_count": {
            "type": "integer",
            "format": "int32",
            "description": "Number of more ballots handed out (\"Hoe vaak is er een stembiljet te veel uitgereikt?\")",
            "minimum": 0
          },
          "unreturned_ballots_count": {
            "type": "integer",
            "format": "int32",
            "description": "Number of unreturned ballots (\"Hoe vaak heeft een kiezer het stembiljet niet ingeleverd?\")",
            "minimum": 0
          }
        }
      },
      "Election": {
        "type": "object",
        "description": "Election without political groups",
        "required": [
          "id",
          "name",
          "counting_method",
          "election_id",
          "location",
          "domain_id",
          "category",
          "number_of_seats",
          "election_date",
          "nomination_date"
        ],
        "properties": {
          "category": {
            "$ref": "#/components/schemas/ElectionCategory"
          },
          "counting_method": {
            "$ref": "#/components/schemas/VoteCountingMethod"
          },
          "domain_id": {
            "type": "string"
          },
          "election_date": {
            "type": "string",
            "format": "date"
          },
          "election_id": {
            "type": "string"
          },
          "id": {
            "type": "integer",
            "format": "int32",
            "minimum": 0
          },
          "location": {
            "type": "string"
          },
          "name": {
            "type": "string"
          },
          "nomination_date": {
            "type": "string",
            "format": "date"
          },
          "number_of_seats": {
            "type": "integer",
            "format": "int32",
            "minimum": 0
          }
        }
      },
      "ElectionAndCandidateDefinitionValidateRequest": {
        "type": "object",
        "required": [
          "election_data"
        ],
        "properties": {
          "candidate_data": {
            "type": [
              "string",
              "null"
            ]
          },
          "candidate_hash": {
            "type": "array",
            "items": {
              "type": "string"
            }
          },
          "election_data": {
            "type": "string"
          },
          "election_hash": {
            "type": "array",
            "items": {
              "type": "string"
            }
          }
        }
      },
      "ElectionAndCandidatesDefinitionImportRequest": {
        "type": "object",
        "required": [
          "election_hash",
          "election_data",
          "candidate_hash",
          "candidate_data"
        ],
        "properties": {
          "candidate_data": {
            "type": "string"
          },
          "candidate_hash": {
            "type": "array",
            "items": {
              "type": "string"
            }
          },
          "election_data": {
            "type": "string"
          },
          "election_hash": {
            "type": "array",
            "items": {
              "type": "string"
            }
          }
        }
      },
      "ElectionApportionmentResponse": {
        "type": "object",
        "description": "Election apportionment response, including the seat assignment, candidate nomination and election summary",
        "required": [
          "seat_assignment",
          "candidate_nomination",
          "election_summary"
        ],
        "properties": {
          "candidate_nomination": {
            "$ref": "#/components/schemas/CandidateNominationResult"
          },
          "election_summary": {
            "$ref": "#/components/schemas/ElectionSummary"
          },
          "seat_assignment": {
            "$ref": "#/components/schemas/SeatAssignmentResult"
          }
        }
      },
      "ElectionCategory": {
        "type": "string",
        "description": "Election category (limited for now)",
        "enum": [
          "Municipal"
        ]
      },
      "ElectionDefinitionValidateResponse": {
        "type": "object",
        "required": [
          "hash",
          "election"
        ],
        "properties": {
          "election": {
            "$ref": "#/components/schemas/NewElection"
          },
          "hash": {
            "$ref": "#/components/schemas/RedactedEmlHash"
          }
        }
      },
      "ElectionDetails": {
        "type": "object",
        "required": [
          "electionId",
          "electionName",
          "electionCountingMethod",
          "electionElectionId",
          "electionLocation",
          "electionDomainId",
          "electionCategory",
          "electionNumberOfSeats",
          "electionElectionDate",
          "electionNominationDate"
        ],
        "properties": {
          "electionCategory": {
            "type": "string"
          },
          "electionCountingMethod": {
            "type": "string"
          },
          "electionDomainId": {
            "type": "string"
          },
          "electionElectionDate": {
            "type": "string",
            "format": "date"
          },
          "electionElectionId": {
            "type": "string"
          },
          "electionId": {
            "type": "integer",
            "format": "int32",
            "minimum": 0
          },
          "electionLocation": {
            "type": "string"
          },
          "electionName": {
            "type": "string"
          },
          "electionNominationDate": {
            "type": "string",
            "format": "date"
          },
          "electionNumberOfSeats": {
            "type": "integer",
            "format": "int32",
            "minimum": 0
          }
        }
      },
      "ElectionDetailsResponse": {
        "type": "object",
        "description": "Election details response, including the election's candidate list (political groups),\nits polling stations and the current committee session",
        "required": [
          "committee_session",
          "election",
          "polling_stations"
        ],
        "properties": {
          "committee_session": {
            "$ref": "#/components/schemas/CommitteeSession"
          },
          "election": {
            "$ref": "#/components/schemas/ElectionWithPoliticalGroups"
          },
          "polling_stations": {
            "type": "array",
            "items": {
              "$ref": "#/components/schemas/PollingStation"
            }
          }
        }
      },
      "ElectionListResponse": {
        "type": "object",
        "description": "Election list response\n\nAlso includes a list of the current committee session for each election.\nDoes not include the candidate list (political groups) to keep the response size small.",
        "required": [
          "committee_sessions",
          "elections"
        ],
        "properties": {
          "committee_sessions": {
            "type": "array",
            "items": {
              "$ref": "#/components/schemas/CommitteeSession"
            }
          },
          "elections": {
            "type": "array",
            "items": {
              "$ref": "#/components/schemas/Election"
            }
          }
        }
      },
      "ElectionStatusResponse": {
        "type": "object",
        "description": "Election polling stations data entry statuses response",
        "required": [
          "statuses"
        ],
        "properties": {
          "statuses": {
            "type": "array",
            "items": {
              "$ref": "#/components/schemas/ElectionStatusResponseEntry"
            }
          }
        }
      },
      "ElectionStatusResponseEntry": {
        "type": "object",
        "description": "Election polling stations data entry statuses response",
        "required": [
          "polling_station_id",
          "status"
        ],
        "properties": {
          "finished_at": {
            "type": "string",
            "description": "Time when the data entry was finalised"
          },
          "first_entry_progress": {
            "type": "integer",
            "format": "int32",
            "description": "First entry progress as a percentage (0 to 100)",
            "minimum": 0
          },
          "first_entry_user_id": {
            "type": "integer",
            "format": "int32",
            "description": "First entry user id",
            "minimum": 0
          },
          "polling_station_id": {
            "type": "integer",
            "format": "int32",
            "description": "Polling station id",
            "minimum": 0
          },
          "second_entry_progress": {
            "type": "integer",
            "format": "int32",
            "description": "Second entry progress as a percentage (0 to 100)",
            "minimum": 0
          },
          "second_entry_user_id": {
            "type": "integer",
            "format": "int32",
            "description": "Second entry user id",
            "minimum": 0
          },
          "status": {
            "$ref": "#/components/schemas/DataEntryStatusName",
            "description": "Data entry status"
          }
        }
      },
      "ElectionSummary": {
        "type": "object",
        "description": "Contains a summary of the election results, added up from the votes of all polling stations.",
        "required": [
          "voters_counts",
          "votes_counts",
          "differences_counts",
          "political_group_votes"
        ],
        "properties": {
          "differences_counts": {
            "$ref": "#/components/schemas/SummaryDifferencesCounts",
            "description": "The differences between voters and votes"
          },
          "political_group_votes": {
            "type": "array",
            "items": {
              "$ref": "#/components/schemas/PoliticalGroupVotes"
            },
            "description": "The summary votes for each political group (and each candidate within)"
          },
          "voters_counts": {
            "$ref": "#/components/schemas/VotersCounts",
            "description": "The total number of voters"
          },
          "votes_counts": {
            "$ref": "#/components/schemas/VotesCounts",
            "description": "The total number of votes"
          }
        }
      },
      "ElectionWithPoliticalGroups": {
        "type": "object",
        "description": "Election with political groups",
        "required": [
          "id",
          "name",
          "counting_method",
          "election_id",
          "location",
          "domain_id",
          "category",
          "number_of_seats",
          "election_date",
          "nomination_date",
          "political_groups"
        ],
        "properties": {
          "category": {
            "$ref": "#/components/schemas/ElectionCategory"
          },
          "counting_method": {
            "$ref": "#/components/schemas/VoteCountingMethod"
          },
          "domain_id": {
            "type": "string"
          },
          "election_date": {
            "type": "string",
            "format": "date"
          },
          "election_id": {
            "type": "string"
          },
          "id": {
            "type": "integer",
            "format": "int32",
            "minimum": 0
          },
          "location": {
            "type": "string"
          },
          "name": {
            "type": "string"
          },
          "nomination_date": {
            "type": "string",
            "format": "date"
          },
          "number_of_seats": {
            "type": "integer",
            "format": "int32",
            "minimum": 0
          },
          "political_groups": {
            "type": "array",
            "items": {
              "$ref": "#/components/schemas/PoliticalGroup"
            }
          }
        }
      },
      "ErrorDetails": {
        "type": "object",
        "required": [
          "reference",
          "path",
          "level"
        ],
        "properties": {
          "level": {
            "$ref": "#/components/schemas/AuditEventLevel"
          },
          "path": {
            "type": "string"
          },
          "reference": {
            "$ref": "#/components/schemas/ErrorReference"
          }
        }
      },
      "ErrorReference": {
        "type": "string",
        "description": "Error reference used to show the corresponding error message to the end-user",
        "enum": [
          "AirgapViolation",
          "AllListsExhausted",
          "ApportionmentNotAvailableUntilDataEntryFinalised",
          "DatabaseError",
          "DataEntryAlreadyClaimed",
          "DataEntryAlreadyFinalised",
          "DrawingOfLotsRequired",
          "EmlImportError",
          "EntryNotFound",
          "EntryNotUnique",
          "Forbidden",
          "InternalServerError",
          "InvalidData",
          "InvalidHash",
          "InvalidJson",
          "InvalidPassword",
          "InvalidPoliticalGroup",
          "InvalidSession",
          "InvalidStateTransition",
          "InvalidUsernameOrPassword",
          "InvalidVoteCandidate",
          "InvalidVoteGroup",
          "InvalidXml",
          "PasswordRejection",
          "PdfGenerationError",
          "PollingStationRepeated",
          "PollingStationValidationErrors",
          "RequestPayloadTooLarge",
          "Unauthorized",
          "UsernameNotUnique",
          "UserNotFound",
          "ZeroVotesCast"
        ]
      },
      "ErrorResponse": {
        "type": "object",
        "description": "Response structure for errors",
        "required": [
          "error",
          "fatal",
          "reference"
        ],
        "properties": {
          "error": {
            "type": "string"
          },
          "fatal": {
            "type": "boolean"
          },
          "reference": {
            "$ref": "#/components/schemas/ErrorReference"
          }
        }
      },
      "Fraction": {
        "type": "object",
        "description": "Fraction with the integer part split out for display purposes",
        "required": [
          "integer",
          "numerator",
          "denominator"
        ],
        "properties": {
          "denominator": {
            "type": "integer",
            "format": "int64",
            "minimum": 0
          },
          "integer": {
            "type": "integer",
            "format": "int64",
            "minimum": 0
          },
          "numerator": {
            "type": "integer",
            "format": "int64",
            "minimum": 0
          }
        }
      },
      "HighestAverageAssignedSeat": {
        "type": "object",
        "description": "Contains the details for an assigned seat, assigned through the highest average method.",
        "required": [
          "selected_pg_number",
          "pg_options",
          "pg_assigned",
          "pg_exhausted",
          "votes_per_seat"
        ],
        "properties": {
          "pg_assigned": {
            "type": "array",
            "items": {
              "type": "integer",
              "format": "int32",
              "minimum": 0
            },
            "description": "The list of political groups with the same average, that have been assigned a seat"
          },
          "pg_exhausted": {
            "type": "array",
            "items": {
              "type": "integer",
              "format": "int32",
              "minimum": 0
            },
            "description": "The list of political groups that are exhausted, and will not be assigned a seat"
          },
          "pg_options": {
            "type": "array",
            "items": {
              "type": "integer",
              "format": "int32",
              "minimum": 0
            },
            "description": "The list of political groups with the same average, that have not been assigned a seat"
          },
          "selected_pg_number": {
            "type": "integer",
            "format": "int32",
            "description": "The political group that was selected for this seat has this political group number",
            "minimum": 0
          },
          "votes_per_seat": {
            "$ref": "#/components/schemas/Fraction",
            "description": "This is the votes per seat achieved by the selected political group"
          }
        }
      },
      "LargestRemainderAssignedSeat": {
        "type": "object",
        "description": "Contains the details for an assigned seat, assigned through the largest remainder method.",
        "required": [
          "selected_pg_number",
          "pg_options",
          "pg_assigned",
          "remainder_votes"
        ],
        "properties": {
          "pg_assigned": {
            "type": "array",
            "items": {
              "type": "integer",
              "format": "int32",
              "minimum": 0
            },
            "description": "The list of political groups with the same remainder, that have been assigned a seat"
          },
          "pg_options": {
            "type": "array",
            "items": {
              "type": "integer",
              "format": "int32",
              "minimum": 0
            },
            "description": "The list of political groups with the same remainder, that have not been assigned a seat"
          },
          "remainder_votes": {
            "$ref": "#/components/schemas/Fraction",
            "description": "The number of remainder votes achieved by the selected political group"
          },
          "selected_pg_number": {
            "type": "integer",
            "format": "int32",
            "description": "The political group that was selected for this seat has this political group number",
            "minimum": 0
          }
        }
      },
      "ListExhaustionRemovedSeat": {
        "type": "object",
        "description": "Contains information about the enactment of article P 10 of the Kieswet.",
        "required": [
          "pg_retracted_seat",
          "full_seat"
        ],
        "properties": {
          "full_seat": {
            "type": "boolean",
            "description": "Whether the removed seat was a full seat"
          },
          "pg_retracted_seat": {
            "type": "integer",
            "format": "int32",
            "description": "Political group number which the seat is retracted from",
            "minimum": 0
          }
        }
      },
      "LoginResponse": {
        "type": "object",
        "required": [
          "user_id",
          "username",
          "role",
          "needs_password_change"
        ],
        "properties": {
          "fullname": {
            "type": "string"
          },
          "needs_password_change": {
            "type": "boolean"
          },
          "role": {
            "$ref": "#/components/schemas/Role"
          },
          "user_id": {
            "type": "integer",
            "format": "int32",
            "minimum": 0
          },
          "username": {
            "type": "string"
          }
        }
      },
      "NewElection": {
        "type": "object",
        "description": "Election request",
        "required": [
          "name",
          "counting_method",
          "election_id",
          "location",
          "domain_id",
          "category",
          "number_of_seats",
          "election_date",
          "nomination_date",
          "political_groups"
        ],
        "properties": {
          "category": {
            "$ref": "#/components/schemas/ElectionCategory"
          },
          "counting_method": {
            "$ref": "#/components/schemas/VoteCountingMethod"
          },
          "domain_id": {
            "type": "string"
          },
          "election_date": {
            "type": "string",
            "format": "date"
          },
          "election_id": {
            "type": "string"
          },
          "location": {
            "type": "string"
          },
          "name": {
            "type": "string"
          },
          "nomination_date": {
            "type": "string",
            "format": "date"
          },
          "number_of_seats": {
            "type": "integer",
            "format": "int32",
            "minimum": 0
          },
          "political_groups": {
            "type": "array",
            "items": {
              "$ref": "#/components/schemas/PoliticalGroup"
            }
          }
        }
      },
      "PoliticalGroup": {
        "type": "object",
        "description": "Political group with its candidates",
        "required": [
          "number",
          "name",
          "candidates"
        ],
        "properties": {
          "candidates": {
            "type": "array",
            "items": {
              "$ref": "#/components/schemas/Candidate"
            }
          },
          "name": {
            "type": "string"
          },
          "number": {
            "type": "integer",
            "format": "int32",
            "minimum": 0
          }
        }
      },
      "PoliticalGroupCandidateNomination": {
        "type": "object",
        "description": "Contains information about the chosen candidates and the candidate list ranking\nfor a specific political group.",
        "required": [
          "pg_number",
          "pg_name",
          "pg_seats",
          "preferential_candidate_nomination",
          "other_candidate_nomination",
          "updated_candidate_ranking"
        ],
        "properties": {
          "other_candidate_nomination": {
            "type": "array",
            "items": {
              "$ref": "#/components/schemas/CandidateVotes"
            },
            "description": "The list of other chosen candidates, can be empty"
          },
          "pg_name": {
            "type": "string",
            "description": "Political group name for which this nomination applies"
          },
          "pg_number": {
            "type": "integer",
            "format": "int32",
            "description": "Political group number for which this nomination applies",
            "minimum": 0
          },
          "pg_seats": {
            "type": "integer",
            "format": "int32",
            "description": "The number of seats assigned to this group",
            "minimum": 0
          },
          "preferential_candidate_nomination": {
            "type": "array",
            "items": {
              "$ref": "#/components/schemas/CandidateVotes"
            },
            "description": "The list of chosen candidates via preferential votes, can be empty"
          },
          "updated_candidate_ranking": {
            "type": "array",
            "items": {
              "$ref": "#/components/schemas/Candidate"
            },
            "description": "The updated ranking of the whole candidate list, can be empty"
          }
        }
      },
      "PoliticalGroupSeatAssignment": {
        "type": "object",
        "description": "Contains information about the final assignment of seats for a specific political group.",
        "required": [
          "pg_number",
          "votes_cast",
          "remainder_votes",
          "meets_remainder_threshold",
          "full_seats",
          "residual_seats",
          "total_seats"
        ],
        "properties": {
          "full_seats": {
            "type": "integer",
            "format": "int32",
            "description": "The number of full seats assigned to this group",
            "minimum": 0
          },
          "meets_remainder_threshold": {
            "type": "boolean",
            "description": "Whether this group met the threshold for largest remainder seat assignment"
          },
          "pg_number": {
            "type": "integer",
            "format": "int32",
            "description": "Political group number for which this assignment applies",
            "minimum": 0
          },
          "remainder_votes": {
            "$ref": "#/components/schemas/Fraction",
            "description": "The remainder votes that were not used to get full seats assigned to this political group"
          },
          "residual_seats": {
            "type": "integer",
            "format": "int32",
            "description": "The number of residual seats assigned to this group",
            "minimum": 0
          },
          "total_seats": {
            "type": "integer",
            "format": "int32",
            "description": "The total number of seats assigned to this group",
            "minimum": 0
          },
          "votes_cast": {
            "type": "integer",
            "format": "int64",
            "description": "The number of votes cast for this group",
            "minimum": 0
          }
        }
      },
      "PoliticalGroupStanding": {
        "type": "object",
        "description": "Contains the standing for a specific political group. This is all the information\nthat is needed to compute the apportionment for that specific political group.",
        "required": [
          "pg_number",
          "votes_cast",
          "remainder_votes",
          "meets_remainder_threshold",
          "next_votes_per_seat",
          "full_seats",
          "residual_seats"
        ],
        "properties": {
          "full_seats": {
            "type": "integer",
            "format": "int32",
            "description": "The number of full seats this political group got assigned",
            "minimum": 0
          },
          "meets_remainder_threshold": {
            "type": "boolean",
            "description": "Whether the remainder votes meet the threshold to be applicable for largest remainder seat assignment"
          },
          "next_votes_per_seat": {
            "$ref": "#/components/schemas/Fraction",
            "description": "The number of votes per seat if a new seat would be added to the current residual seats"
          },
          "pg_number": {
            "type": "integer",
            "format": "int32",
            "description": "Political group number for which this standing applies",
            "minimum": 0
          },
          "remainder_votes": {
            "$ref": "#/components/schemas/Fraction",
            "description": "The remainder of votes that was not used to get full seats (does not have to be a whole number of votes)"
          },
          "residual_seats": {
            "type": "integer",
            "format": "int32",
            "description": "The current number of residual seats this political group got assigned",
            "minimum": 0
          },
          "votes_cast": {
            "type": "integer",
            "format": "int64",
            "description": "The number of votes cast for this group",
            "minimum": 0
          }
        }
      },
      "PoliticalGroupVotes": {
        "type": "object",
        "required": [
          "number",
          "total",
          "candidate_votes"
        ],
        "properties": {
          "candidate_votes": {
            "type": "array",
            "items": {
              "$ref": "#/components/schemas/CandidateVotes"
            }
          },
          "number": {
            "type": "integer",
            "format": "int32",
            "minimum": 0
          },
          "total": {
            "type": "integer",
            "format": "int32",
            "minimum": 0
          }
        }
      },
      "PollingStation": {
        "type": "object",
        "description": "Polling station of a certain [crate::election::Election]",
        "required": [
          "id",
          "election_id",
          "name",
          "number",
          "address",
          "postal_code",
          "locality"
        ],
        "properties": {
          "address": {
            "type": "string"
          },
          "election_id": {
            "type": "integer",
            "format": "int32",
            "minimum": 0
          },
          "id": {
            "type": "integer",
            "format": "int32",
            "minimum": 0
          },
          "locality": {
            "type": "string"
          },
          "name": {
            "type": "string"
          },
          "number": {
            "type": "integer",
            "format": "int64"
          },
          "number_of_voters": {
            "type": "integer",
            "format": "int64"
          },
          "polling_station_type": {
            "$ref": "#/components/schemas/PollingStationType"
          },
          "postal_code": {
            "type": "string"
          }
        }
      },
      "PollingStationDetails": {
        "type": "object",
        "required": [
          "pollingStationId",
          "pollingStationElectionId",
          "pollingStationName",
          "pollingStationNumber",
          "pollingStationAddress",
          "pollingStationPostalCode",
          "pollingStationLocality"
        ],
        "properties": {
          "pollingStationAddress": {
            "type": "string"
          },
          "pollingStationElectionId": {
            "type": "integer",
            "format": "int32",
            "minimum": 0
          },
          "pollingStationId": {
            "type": "integer",
            "format": "int32",
            "minimum": 0
          },
          "pollingStationLocality": {
            "type": "string"
          },
          "pollingStationName": {
            "type": "string"
          },
          "pollingStationNumber": {
            "type": "integer",
            "format": "int64"
          },
          "pollingStationNumberOfVoters": {
            "type": [
              "integer",
              "null"
            ],
            "format": "int64"
          },
          "pollingStationPostalCode": {
            "type": "string"
          },
          "pollingStationType": {
            "type": "string"
          }
        }
      },
      "PollingStationListResponse": {
        "type": "object",
        "description": "Polling station list response",
        "required": [
          "polling_stations"
        ],
        "properties": {
          "polling_stations": {
            "type": "array",
            "items": {
              "$ref": "#/components/schemas/PollingStation"
            }
          }
        }
      },
      "PollingStationRequest": {
        "type": "object",
        "description": "Polling station of a certain [crate::election::Election]",
        "required": [
          "name",
          "number",
          "address",
          "postal_code",
          "locality"
        ],
        "properties": {
          "address": {
            "type": "string"
          },
          "locality": {
            "type": "string"
          },
          "name": {
            "type": "string"
          },
          "number": {
            "type": "integer",
            "format": "int64"
          },
          "number_of_voters": {
            "type": "integer",
            "format": "int64"
          },
          "polling_station_type": {
            "$ref": "#/components/schemas/PollingStationType"
          },
          "postal_code": {
            "type": "string"
          }
        }
      },
      "PollingStationResults": {
        "type": "object",
        "description": "PollingStationResults, following the fields in Model Na 31-2 Bijlage 2.\n\nSee \"Model Na 31-2. Proces-verbaal van een gemeentelijk stembureau/stembureau voor het openbaar\nlichaam in een gemeente/openbaar lichaam waar een centrale stemopneming wordt verricht,\nBijlage 2: uitkomsten per stembureau\" from the\n[Kiesregeling](https://wetten.overheid.nl/BWBR0034180/2024-04-01#Bijlage1_DivisieNa31.2) or\n[Verkiezingstoolbox](https://www.rijksoverheid.nl/onderwerpen/verkiezingen/verkiezingentoolkit/modellen).",
        "required": [
          "voters_counts",
          "votes_counts",
          "differences_counts",
          "political_group_votes"
        ],
        "properties": {
          "differences_counts": {
            "$ref": "#/components/schemas/DifferencesCounts",
            "description": "Differences counts (\"3. Verschil tussen het aantal toegelaten kiezers en het aantal getelde stembiljetten\")"
          },
          "political_group_votes": {
            "type": "array",
            "items": {
              "$ref": "#/components/schemas/PoliticalGroupVotes"
            },
            "description": "Vote counts per list and candidate (5. \"Aantal stemmen per lijst en kandidaat\")"
          },
          "voters_counts": {
            "$ref": "#/components/schemas/VotersCounts",
            "description": "Voters counts (\"1. Aantal toegelaten kiezers\")"
          },
          "votes_counts": {
            "$ref": "#/components/schemas/VotesCounts",
            "description": "Votes counts (\"2. Aantal getelde stembiljetten\")"
          }
        }
      },
      "PollingStationType": {
        "type": "string",
        "description": "Type of Polling station",
        "enum": [
          "FixedLocation",
          "Special",
          "Mobile"
        ]
      },
      "PreferenceThreshold": {
        "type": "object",
        "required": [
          "percentage",
          "number_of_votes"
        ],
        "properties": {
          "number_of_votes": {
            "$ref": "#/components/schemas/Fraction",
            "description": "Preference threshold as a number of votes"
          },
          "percentage": {
            "type": "integer",
            "format": "int64",
            "description": "Preference threshold as a percentage (0 to 100)",
            "minimum": 0
          }
        }
      },
      "RedactedEmlHash": {
        "type": "object",
        "required": [
          "chunks",
          "redacted_indexes"
        ],
        "properties": {
          "chunks": {
            "type": "array",
            "items": {
              "type": "string"
            },
            "description": "Array holding the hash chunks as text"
          },
          "redacted_indexes": {
            "type": "array",
            "items": {
              "type": "integer",
              "minimum": 0
            },
            "description": "Indexes of chunks that will be empty, sorted"
          }
        }
      },
      "ResolveDifferencesAction": {
        "type": "string",
        "enum": [
          "keep_first_entry",
          "keep_second_entry",
          "discard_both_entries"
        ]
      },
      "ResolveErrorsAction": {
        "type": "string",
        "enum": [
          "discard_first_entry",
          "resume_first_entry"
        ]
      },
      "Role": {
        "type": "string",
        "enum": [
          "administrator",
          "typist",
          "coordinator"
        ]
      },
      "SaveDataEntryResponse": {
        "type": "object",
        "description": "Response structure for saving data entry of polling station results",
        "required": [
          "validation_results"
        ],
        "properties": {
          "validation_results": {
            "$ref": "#/components/schemas/ValidationResults"
          }
        }
      },
      "SeatAssignmentResult": {
        "type": "object",
        "description": "The result of the seat assignment procedure. This contains the number of seats and the quota\nthat was used. It then contains the initial standing after full seats were assigned,\nand each of the changes and intermediate standings. The final standing contains the\nnumber of seats per political group that was assigned after all seats were assigned.",
        "required": [
          "seats",
          "full_seats",
          "residual_seats",
          "quota",
          "steps",
          "final_standing"
        ],
        "properties": {
          "final_standing": {
            "type": "array",
            "items": {
              "$ref": "#/components/schemas/PoliticalGroupSeatAssignment"
            }
          },
          "full_seats": {
            "type": "integer",
            "format": "int32",
            "minimum": 0
          },
          "quota": {
            "$ref": "#/components/schemas/Fraction"
          },
          "residual_seats": {
            "type": "integer",
            "format": "int32",
            "minimum": 0
          },
          "seats": {
            "type": "integer",
            "format": "int32",
            "minimum": 0
          },
          "steps": {
            "type": "array",
            "items": {
              "$ref": "#/components/schemas/SeatChangeStep"
            }
          }
        }
      },
      "SeatChange": {
        "oneOf": [
          {
            "allOf": [
              {
                "$ref": "#/components/schemas/HighestAverageAssignedSeat"
              },
              {
                "type": "object",
                "required": [
                  "changed_by"
                ],
                "properties": {
                  "changed_by": {
                    "type": "string",
                    "enum": [
                      "HighestAverageAssignment"
                    ]
                  }
                }
              }
            ]
          },
          {
            "allOf": [
              {
                "$ref": "#/components/schemas/HighestAverageAssignedSeat"
              },
              {
                "type": "object",
                "required": [
                  "changed_by"
                ],
                "properties": {
                  "changed_by": {
                    "type": "string",
                    "enum": [
                      "UniqueHighestAverageAssignment"
                    ]
                  }
                }
              }
            ]
          },
          {
            "allOf": [
              {
                "$ref": "#/components/schemas/LargestRemainderAssignedSeat"
              },
              {
                "type": "object",
                "required": [
                  "changed_by"
                ],
                "properties": {
                  "changed_by": {
                    "type": "string",
                    "enum": [
                      "LargestRemainderAssignment"
                    ]
                  }
                }
              }
            ]
          },
          {
            "allOf": [
              {
                "$ref": "#/components/schemas/AbsoluteMajorityReassignedSeat"
              },
              {
                "type": "object",
                "required": [
                  "changed_by"
                ],
                "properties": {
                  "changed_by": {
                    "type": "string",
                    "enum": [
                      "AbsoluteMajorityReassignment"
                    ]
                  }
                }
              }
            ]
          },
          {
            "allOf": [
              {
                "$ref": "#/components/schemas/ListExhaustionRemovedSeat"
              },
              {
                "type": "object",
                "required": [
                  "changed_by"
                ],
                "properties": {
                  "changed_by": {
                    "type": "string",
                    "enum": [
                      "ListExhaustionRemoval"
                    ]
                  }
                }
              }
            ]
          }
        ],
        "description": "Records the political group and specific change for a specific residual seat"
      },
      "SeatChangeStep": {
        "type": "object",
        "description": "Records the change for a specific seat, and how the standing is once\nthat seat was assigned or removed",
        "required": [
          "change",
          "standings"
        ],
        "properties": {
          "change": {
            "$ref": "#/components/schemas/SeatChange"
          },
          "residual_seat_number": {
            "type": "integer",
            "format": "int32",
            "minimum": 0
          },
          "standings": {
            "type": "array",
            "items": {
              "$ref": "#/components/schemas/PoliticalGroupStanding"
            }
          }
        }
      },
      "SumCount": {
        "type": "object",
        "description": "Contains a summary count, containing both the count and a list of polling\nstations that contributed to it.",
        "required": [
          "count",
          "polling_stations"
        ],
        "properties": {
          "count": {
            "type": "integer",
            "format": "int32",
            "minimum": 0
          },
          "polling_stations": {
            "type": "array",
            "items": {
              "type": "integer",
              "format": "int64"
            }
          }
        }
      },
      "SummaryDifferencesCounts": {
        "type": "object",
        "description": "Contains a summary of the differences, containing which polling stations had differences.",
        "required": [
          "more_ballots_count",
          "fewer_ballots_count",
          "unreturned_ballots_count",
          "too_few_ballots_handed_out_count",
          "too_many_ballots_handed_out_count",
          "other_explanation_count",
          "no_explanation_count"
        ],
        "properties": {
          "fewer_ballots_count": {
            "$ref": "#/components/schemas/SumCount"
          },
          "more_ballots_count": {
            "$ref": "#/components/schemas/SumCount"
          },
          "no_explanation_count": {
            "$ref": "#/components/schemas/SumCount"
          },
          "other_explanation_count": {
            "$ref": "#/components/schemas/SumCount"
          },
          "too_few_ballots_handed_out_count": {
            "$ref": "#/components/schemas/SumCount"
          },
          "too_many_ballots_handed_out_count": {
            "$ref": "#/components/schemas/SumCount"
          },
          "unreturned_ballots_count": {
            "$ref": "#/components/schemas/SumCount"
          }
        }
      },
      "UpdateUserRequest": {
        "type": "object",
        "properties": {
          "fullname": {
            "type": "string"
          },
          "temp_password": {
            "type": "string"
          }
        },
        "additionalProperties": false
      },
      "User": {
        "type": "object",
        "description": "User object, corresponds to a row in the users table",
        "required": [
          "id",
          "username",
          "role",
          "updated_at",
          "created_at"
        ],
        "properties": {
          "created_at": {
            "type": "string"
          },
          "fullname": {
            "type": "string"
          },
          "id": {
            "type": "integer",
            "format": "int32",
            "minimum": 0
          },
          "last_activity_at": {
            "type": "string"
          },
          "role": {
            "$ref": "#/components/schemas/Role"
          },
          "updated_at": {
            "type": "string"
          },
          "username": {
            "type": "string"
          }
        }
      },
      "UserDetails": {
        "type": "object",
        "required": [
          "userId",
          "username",
          "role"
        ],
        "properties": {
          "fullname": {
            "type": "string"
          },
          "role": {
            "type": "string"
          },
          "userId": {
            "type": "integer",
            "format": "int32",
            "minimum": 0
          },
          "username": {
            "type": "string"
          }
        }
      },
      "UserListResponse": {
        "type": "object",
        "required": [
          "users"
        ],
        "properties": {
          "users": {
            "type": "array",
            "items": {
              "$ref": "#/components/schemas/User"
            }
          }
        }
      },
      "UserLoggedInDetails": {
        "type": "object",
        "required": [
          "userAgent",
          "loggedInUsersCount"
        ],
        "properties": {
          "loggedInUsersCount": {
            "type": "integer",
            "format": "int32",
            "minimum": 0
          },
          "userAgent": {
            "type": "string"
          }
        }
      },
      "UserLoggedOutDetails": {
        "type": "object",
        "required": [
          "sessionDuration"
        ],
        "properties": {
          "sessionDuration": {
            "type": "integer",
            "format": "int64",
            "minimum": 0
          }
        }
      },
      "UserLoginFailedDetails": {
        "type": "object",
        "required": [
          "username",
          "userAgent"
        ],
        "properties": {
          "userAgent": {
            "type": "string"
          },
          "username": {
            "type": "string"
          }
        }
      },
      "ValidationResult": {
        "type": "object",
        "required": [
          "fields",
          "code"
        ],
        "properties": {
          "code": {
            "$ref": "#/components/schemas/ValidationResultCode"
          },
          "fields": {
            "type": "array",
            "items": {
              "type": "string"
            }
          }
        }
      },
      "ValidationResultCode": {
        "type": "string",
        "enum": [
          "F201",
          "F202",
          "F204",
          "F301",
          "F302",
          "F303",
          "F304",
          "F305",
          "F401",
          "F402",
          "W001",
          "W201",
          "W202",
          "W203",
          "W205",
          "W206",
          "W208",
          "W301",
          "W302"
        ]
      },
      "ValidationResults": {
        "type": "object",
        "required": [
          "errors",
          "warnings"
        ],
        "properties": {
          "errors": {
            "type": "array",
            "items": {
              "$ref": "#/components/schemas/ValidationResult"
            }
          },
          "warnings": {
            "type": "array",
            "items": {
              "$ref": "#/components/schemas/ValidationResult"
            }
          }
        }
      },
      "VoteCountingMethod": {
        "type": "string",
        "enum": [
          "CSO",
          "DSO"
        ]
      },
      "VotersCounts": {
        "type": "object",
        "description": "Voters counts, part of the polling station results.",
        "required": [
          "poll_card_count",
          "proxy_certificate_count",
          "total_admitted_voters_count"
        ],
        "properties": {
          "poll_card_count": {
            "type": "integer",
            "format": "int32",
            "description": "Number of valid poll cards (\"Aantal geldige stempassen\")",
            "minimum": 0
          },
          "proxy_certificate_count": {
            "type": "integer",
            "format": "int32",
            "description": "Number of valid proxy certificates (\"Aantal geldige volmachtbewijzen\")",
            "minimum": 0
          },
          "total_admitted_voters_count": {
            "type": "integer",
            "format": "int32",
            "description": "Total number of admitted voters (\"Totaal aantal toegelaten kiezers\")",
            "minimum": 0
          }
        }
      },
      "VotesCounts": {
        "type": "object",
        "description": "Votes counts, part of the polling station results.",
        "required": [
          "votes_candidates_count",
          "blank_votes_count",
          "invalid_votes_count",
          "total_votes_cast_count"
        ],
        "properties": {
          "blank_votes_count": {
            "type": "integer",
            "format": "int32",
            "description": "Number of blank votes (\"Aantal blanco stembiljetten\")",
            "minimum": 0
          },
          "invalid_votes_count": {
            "type": "integer",
            "format": "int32",
            "description": "Number of invalid votes (\"Aantal ongeldige stembiljetten\")",
            "minimum": 0
          },
          "total_votes_cast_count": {
            "type": "integer",
            "format": "int32",
            "description": "Total number of votes cast (\"Totaal aantal getelde stemmen\")",
            "minimum": 0
          },
          "votes_candidates_count": {
            "type": "integer",
            "format": "int32",
            "description": "Number of valid votes on candidates\n(\"Aantal stembiljetten met een geldige stem op een kandidaat\")",
            "minimum": 0
          }
        }
      }
    }
  }
}<|MERGE_RESOLUTION|>--- conflicted
+++ resolved
@@ -152,17 +152,10 @@
         }
       }
     },
-<<<<<<< HEAD
     "/api/committee_sessions/{committee_session_id}/status": {
       "put": {
         "summary": "Change the status of a [CommitteeSession].",
         "operationId": "committee_session_status_change",
-=======
-    "/api/committee_sessions/{committee_session_id}/voters": {
-      "put": {
-        "summary": "Change the number of voters of a [CommitteeSession].",
-        "operationId": "committee_session_number_of_voters_change",
->>>>>>> 654c832e
         "parameters": [
           {
             "name": "committee_session_id",
@@ -180,11 +173,7 @@
           "content": {
             "application/json": {
               "schema": {
-<<<<<<< HEAD
                 "$ref": "#/components/schemas/CommitteeSessionStatusChangeRequest"
-=======
-                "$ref": "#/components/schemas/CommitteeSessionNumberOfVotersChangeRequest"
->>>>>>> 654c832e
               }
             }
           },
@@ -192,11 +181,7 @@
         },
         "responses": {
           "200": {
-<<<<<<< HEAD
             "description": "Committee session status changed successfully"
-=======
-            "description": "Committee session number of voters changed successfully"
->>>>>>> 654c832e
           },
           "401": {
             "description": "Unauthorized",
@@ -228,7 +213,6 @@
               }
             }
           },
-<<<<<<< HEAD
           "409": {
             "description": "Request cannot be completed",
             "content": {
@@ -239,8 +223,80 @@
               }
             }
           },
-=======
->>>>>>> 654c832e
+          "500": {
+            "description": "Internal server error",
+            "content": {
+              "application/json": {
+                "schema": {
+                  "$ref": "#/components/schemas/ErrorResponse"
+                }
+              }
+            }
+          }
+        }
+      }
+    },
+    "/api/committee_sessions/{committee_session_id}/voters": {
+      "put": {
+        "summary": "Change the number of voters of a [CommitteeSession].",
+        "operationId": "committee_session_number_of_voters_change",
+        "parameters": [
+          {
+            "name": "committee_session_id",
+            "in": "path",
+            "description": "Committee session database id",
+            "required": true,
+            "schema": {
+              "type": "integer",
+              "format": "int32",
+              "minimum": 0
+            }
+          }
+        ],
+        "requestBody": {
+          "content": {
+            "application/json": {
+              "schema": {
+                "$ref": "#/components/schemas/CommitteeSessionNumberOfVotersChangeRequest"
+              }
+            }
+          },
+          "required": true
+        },
+        "responses": {
+          "200": {
+            "description": "Committee session number of voters changed successfully"
+          },
+          "401": {
+            "description": "Unauthorized",
+            "content": {
+              "application/json": {
+                "schema": {
+                  "$ref": "#/components/schemas/ErrorResponse"
+                }
+              }
+            }
+          },
+          "403": {
+            "description": "Forbidden",
+            "content": {
+              "application/json": {
+                "schema": {
+                  "$ref": "#/components/schemas/ErrorResponse"
+                }
+              }
+            }
+          },
+          "404": {
+            "description": "Committee session not found",
+            "content": {
+              "application/json": {
+                "schema": {
+                  "$ref": "#/components/schemas/ErrorResponse"
+                }
+              }
+            }
+          },
           "500": {
             "description": "Internal server error",
             "content": {
