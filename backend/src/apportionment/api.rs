--- conflicted
+++ resolved
@@ -6,16 +6,11 @@
 use utoipa::ToSchema;
 
 use crate::{
-<<<<<<< HEAD
-    apportionment::{apportionment, ApportionmentResult},
-    data_entry::repository::PollingStationResultsEntries,
-=======
-    apportionment::{seat_allocation, ApportionmentError, ApportionmentResult},
+    apportionment::{apportionment, ApportionmentError, ApportionmentResult},
     data_entry::{
         repository::{PollingStationDataEntries, PollingStationResultsEntries},
         status::DataEntryStatusName,
     },
->>>>>>> 75b295e5
     election::repository::Elections,
     polling_station::repository::PollingStations,
     summary::ElectionSummary,
@@ -51,17 +46,6 @@
     Path(id): Path<u32>,
 ) -> Result<Json<ElectionApportionmentResponse>, APIError> {
     let election = elections_repo.get(id).await?;
-<<<<<<< HEAD
-    let results = polling_station_results_entries_repo
-        .list_with_polling_stations(polling_stations_repo, election.id)
-        .await?;
-    let election_summary = ElectionSummary::from_results(&election, &results)?;
-    let apportionment = apportionment(election.number_of_seats.into(), &election_summary)?;
-    Ok(Json(ElectionApportionmentResponse {
-        apportionment,
-        election_summary,
-    }))
-=======
     let statuses = data_entry_repo.statuses(id).await?;
     if !statuses.is_empty()
         && statuses
@@ -72,7 +56,7 @@
             .list_with_polling_stations(polling_stations_repo, election.id)
             .await?;
         let election_summary = ElectionSummary::from_results(&election, &results)?;
-        let apportionment = seat_allocation(election.number_of_seats.into(), &election_summary)?;
+        let apportionment = apportionment(election.number_of_seats.into(), &election_summary)?;
         Ok(Json(ElectionApportionmentResponse {
             apportionment,
             election_summary,
@@ -82,5 +66,4 @@
             ApportionmentError::ApportionmentNotAvailableUntilDataEntryFinalised,
         ))
     }
->>>>>>> 75b295e5
 }