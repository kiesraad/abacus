use axum::{
    Json,
    extract::{Path, State},
};
use serde::{Deserialize, Serialize};
use utoipa::ToSchema;

use crate::{
    APIError, ErrorResponse,
<<<<<<< HEAD
    apportionment::{ApportionmentResult, seat_allocation},
    authentication::Coordinator,
=======
    apportionment::{ApportionmentError, ApportionmentResult, seat_allocation},
>>>>>>> 1d7c518f
    data_entry::{
        repository::{PollingStationDataEntries, PollingStationResultsEntries},
        status::DataEntryStatusName,
    },
    election::repository::Elections,
    polling_station::repository::PollingStations,
    summary::ElectionSummary,
};

use super::ApportionmentError;

/// Election details response, including the election's candidate list (political groups) and its polling stations
#[derive(Serialize, Deserialize, ToSchema, Debug)]
pub struct ElectionApportionmentResponse {
    pub apportionment: ApportionmentResult,
    pub election_summary: ElectionSummary,
}

/// Get the seat allocation for an election
#[utoipa::path(
  post,
  path = "/api/elections/{election_id}/apportionment",
  responses(
        (status = 200, description = "Election Apportionment", body = ElectionApportionmentResponse),
        (status = 401, description = "Unauthorized", body = ErrorResponse),
        (status = 404, description = "Not found", body = ErrorResponse),
        (status = 422, description = "Drawing of lots is required", body = ErrorResponse),
        (status = 500, description = "Internal server error", body = ErrorResponse),
  ),
  params(
        ("election_id" = u32, description = "Election database id"),
  ),
)]
pub async fn election_apportionment(
    _user: Coordinator,
    State(elections_repo): State<Elections>,
    State(data_entry_repo): State<PollingStationDataEntries>,
    State(polling_stations_repo): State<PollingStations>,
    State(polling_station_results_entries_repo): State<PollingStationResultsEntries>,
    Path(id): Path<u32>,
) -> Result<Json<ElectionApportionmentResponse>, APIError> {
    let election = elections_repo.get(id).await?;
    let statuses = data_entry_repo.statuses(id).await?;
    if !statuses.is_empty()
        && statuses
            .iter()
            .all(|s| s.status == DataEntryStatusName::Definitive)
    {
        let results = polling_station_results_entries_repo
            .list_with_polling_stations(polling_stations_repo, election.id)
            .await?;
        let election_summary = ElectionSummary::from_results(&election, &results)?;
        let apportionment = seat_allocation(election.number_of_seats.into(), &election_summary)?;
        Ok(Json(ElectionApportionmentResponse {
            apportionment,
            election_summary,
        }))
    } else {
        Err(APIError::Apportionment(
            ApportionmentError::ApportionmentNotAvailableUntilDataEntryFinalised,
        ))
    }
}<|MERGE_RESOLUTION|>--- conflicted
+++ resolved
@@ -7,12 +7,8 @@
 
 use crate::{
     APIError, ErrorResponse,
-<<<<<<< HEAD
-    apportionment::{ApportionmentResult, seat_allocation},
+    apportionment::{ApportionmentError, ApportionmentResult, seat_allocation},
     authentication::Coordinator,
-=======
-    apportionment::{ApportionmentError, ApportionmentResult, seat_allocation},
->>>>>>> 1d7c518f
     data_entry::{
         repository::{PollingStationDataEntries, PollingStationResultsEntries},
         status::DataEntryStatusName,
@@ -21,8 +17,6 @@
     polling_station::repository::PollingStations,
     summary::ElectionSummary,
 };
-
-use super::ApportionmentError;
 
 /// Election details response, including the election's candidate list (political groups) and its polling stations
 #[derive(Serialize, Deserialize, ToSchema, Debug)]
