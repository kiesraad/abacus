use serde::{Deserialize, Serialize};
use tracing::{debug, info};
use utoipa::ToSchema;

use crate::election::PGNumber;
use crate::{data_entry::PoliticalGroupVotes, summary::ElectionSummary};

pub use self::{api::*, fraction::*};

mod api;
mod fraction;

/// The result of the apportionment procedure. This contains the number of seats and the quota
/// that was used. It then contains the initial standing after full seats were assigned,
/// and each of the changes and intermediate standings. The final standing contains the
/// number of seats per political group that was assigned after all seats were assigned.
#[derive(Debug, PartialEq, Serialize, Deserialize, ToSchema)]
pub struct ApportionmentResult {
    pub seats: u64,
    pub full_seats: u64,
    pub residual_seats: u64,
    pub quota: Fraction,
    pub steps: Vec<ApportionmentStep>,
    pub final_standing: Vec<PoliticalGroupSeatAssignment>,
}

/// Contains information about the enactment of article P 9 of the Kieswet.
#[derive(Clone, Debug, PartialEq, Serialize, Deserialize, ToSchema)]
pub struct AbsoluteMajorityChange {
    /// Political group number which the residual seat is retracted from
    #[schema(value_type = u32)]
    pg_retracted_seat: PGNumber,
    /// Political group number which the residual seat is assigned to
    #[schema(value_type = u32)]
    pg_assigned_seat: PGNumber,
}

/// Contains information about the final assignment of seats for a specific political group.
#[derive(Debug, PartialEq, Serialize, Deserialize, ToSchema)]
pub struct PoliticalGroupSeatAssignment {
    /// Political group number for which this assignment applies
    #[schema(value_type = u32)]
    pg_number: PGNumber,
    /// The number of votes cast for this group
    votes_cast: u64,
    /// The remainder votes that were not used to get full seats assigned to this political group
    remainder_votes: Fraction,
    /// Whether this group met the threshold for largest remainder seat assignment
    meets_remainder_threshold: bool,
    /// The number of full seats assigned to this group
    full_seats: u64,
    /// The number of residual seats assigned to this group
    residual_seats: u64,
    /// The total number of seats assigned to this group
    pub total_seats: u64,
}

impl From<PoliticalGroupStanding> for PoliticalGroupSeatAssignment {
    fn from(pg: PoliticalGroupStanding) -> Self {
        PoliticalGroupSeatAssignment {
            pg_number: pg.pg_number,
            votes_cast: pg.votes_cast,
            remainder_votes: pg.remainder_votes,
            meets_remainder_threshold: pg.meets_remainder_threshold,
            full_seats: pg.full_seats,
            residual_seats: pg.residual_seats,
            total_seats: pg.total_seats(),
        }
    }
}

/// Contains the standing for a specific political group. This is all the information
/// that is needed to compute the apportionment for that specific political group.
#[derive(Clone, Copy, Debug, PartialEq, Eq, Serialize, Deserialize, ToSchema)]
pub struct PoliticalGroupStanding {
    /// Political group number for which this standing applies
    #[schema(value_type = u32)]
    pg_number: PGNumber,
    /// The number of votes cast for this group
    votes_cast: u64,
    /// The remainder of votes that was not used to get full seats (does not have to be a whole number of votes)
    remainder_votes: Fraction,
    /// Whether the remainder votes meet the threshold to be applicable for largest remainder seat assignment
    meets_remainder_threshold: bool,
    /// The number of votes per seat if a new seat would be added to the current residual seats
    next_votes_per_seat: Fraction,
    /// The number of full seats this political group got assigned
    full_seats: u64,
    /// The current number of residual seats this political group got assigned
    residual_seats: u64,
}

impl PoliticalGroupStanding {
    /// Create a new instance computing the whole number of seats that
    /// were assigned to a political group.
    fn new(pg: &PoliticalGroupVotes, quota: Fraction) -> Self {
        let votes_cast = Fraction::from(pg.total);
        let mut pg_seats = 0;
        if votes_cast > Fraction::ZERO {
            pg_seats = (votes_cast / quota).integer_part();
        }

        let remainder_votes = votes_cast - (Fraction::from(pg_seats) * quota);

        debug!(
            "Political group {} has {pg_seats} full seats with {} votes",
            pg.number, pg.total
        );
        PoliticalGroupStanding {
            votes_cast: pg.total.into(),
            remainder_votes,
            meets_remainder_threshold: votes_cast >= quota * Fraction::new(3, 4),
            next_votes_per_seat: votes_cast / Fraction::from(pg_seats + 1),
            pg_number: pg.number,
            full_seats: pg_seats,
            residual_seats: 0,
        }
    }

    /// Add a residual seat to the political group and return the updated instance
    fn add_residual_seat(self) -> Self {
        info!("Adding residual seat to political group {}", self.pg_number);
        PoliticalGroupStanding {
            residual_seats: self.residual_seats + 1,
            next_votes_per_seat: Fraction::from(self.votes_cast)
                / Fraction::from(self.total_seats() + 2),
            ..self
        }
    }

    /// Returns the total number of seats assigned to this political group
    fn total_seats(&self) -> u64 {
        self.full_seats + self.residual_seats
    }
}

/// Initial construction of the data required per political group
fn initial_full_seats_per_political_group(
    pg_votes: &[PoliticalGroupVotes],
    quota: Fraction,
) -> Vec<PoliticalGroupStanding> {
    pg_votes
        .iter()
        .map(|pg| PoliticalGroupStanding::new(pg, quota))
        .collect()
}

/// Compute the political groups with the largest average votes per seats.
/// This is determined based on seeing what would happen to the average votes
/// per seat if one additional seat would be assigned to each political group.
///
/// It then returns all the political groups for which this fraction is the largest.
/// If there are more political groups than there are residual seats to be assigned,
/// a drawing of lots is required.
///
/// This function will always return at least one group.
fn political_groups_with_largest_average<'a>(
    assigned_seats: impl IntoIterator<Item = &'a PoliticalGroupStanding>,
    residual_seats: u64,
) -> Result<Vec<&'a PoliticalGroupStanding>, ApportionmentError> {
    // We are now going to find the political groups that have the largest average
    // votes per seat if we would were to add one additional seat to them
    let (max_average, political_groups) = assigned_seats.into_iter().fold(
        (Fraction::ZERO, vec![]),
        |(current_max, mut max_groups), pg| {
            // If this average is higher than any previously seen, we reset the list of groups matching
            if pg.next_votes_per_seat > current_max {
                (pg.next_votes_per_seat, vec![pg])
            } else {
                // If the next average seats for this political group is the same as the
                // max we add it to the list of groups that have that current maximum
                if pg.next_votes_per_seat == current_max {
                    max_groups.push(pg);
                }
                (current_max, max_groups)
            }
        },
    );

    // Programming error if political groups is empty at this point
    debug_assert!(!political_groups.is_empty());

    debug!(
        "Found {max_average} votes per seat as the maximum for political groups: {:?}",
        political_group_numbers(&political_groups)
    );

    // Check if we can actually assign all these political groups a seat, otherwise we would need to draw lots
    if political_groups.len() as u64 > residual_seats {
        // TODO: #788 if multiple political groups have the same largest average and not enough residual seats are available, use drawing of lots
        debug!(
            "Drawing of lots is required for political groups: {:?}, only {residual_seats} seats available",
            political_group_numbers(&political_groups)
        );
        Err(ApportionmentError::DrawingOfLotsNotImplemented)
    } else {
        Ok(political_groups)
    }
}

/// Compute the political groups with the largest votes remainder.
///
/// It returns all the political groups for which this remainder fraction is the largest.
/// If there are more political groups than there are residual seats to be assigned,
/// a drawing of lots is required.
///
/// This function will always return at least one group.
fn political_groups_with_largest_remainder<'a>(
    assigned_seats: impl IntoIterator<Item = &'a PoliticalGroupStanding>,
    residual_seats: u64,
) -> Result<Vec<&'a PoliticalGroupStanding>, ApportionmentError> {
    // We are now going to find the political groups that have the largest remainder
    let (max_remainder, political_groups) = assigned_seats.into_iter().fold(
        (Fraction::ZERO, vec![]),
        |(current_max, mut max_groups), pg| {
            // If this remainder is higher than any previously seen, we reset the list of groups matching
            if pg.remainder_votes > current_max {
                (pg.remainder_votes, vec![pg])
            } else {
                // If the remainder for this political group is the same as the
                // max we add it to the list of groups that have that current maximum
                if pg.remainder_votes == current_max {
                    max_groups.push(pg);
                }
                (current_max, max_groups)
            }
        },
    );

    // Programming error if zero political groups were selected at this point
    debug_assert!(!political_groups.is_empty());

    debug!(
        "Found {max_remainder} remainder votes as the maximum for political groups: {:?}",
        political_group_numbers(&political_groups)
    );

    // Check if we can actually assign all these political groups
    if political_groups.len() as u64 > residual_seats {
        // TODO: #788 if multiple political groups have the same largest remainder and not enough residual seats are available, use drawing of lots
        debug!(
            "Drawing of lots is required for political groups: {:?}, only {residual_seats} seats available",
            political_group_numbers(&political_groups)
        );
        Err(ApportionmentError::DrawingOfLotsNotImplemented)
    } else {
        Ok(political_groups)
    }
}

/// If a political group got the absolute majority of votes but not the absolute majority of seats,
/// re-assign the last residual seat to the political group with the absolute majority.
/// This re-assignment is done according to article P 9 of the Kieswet.
fn reallocate_residual_seat_for_absolute_majority(
    seats: u64,
    totals: &ElectionSummary,
    pgs_last_residual_seat: &[PGNumber],
    standing: Vec<PoliticalGroupStanding>,
) -> Result<(Vec<PoliticalGroupStanding>, Option<AssignedSeat>), ApportionmentError> {
    let half_of_votes_count: Fraction =
        Fraction::from(totals.votes_counts.votes_candidates_count) * Fraction::new(1, 2);

    // Find political group with an absolute majority of votes. Return early if we find none
    let Some(majority_pg_votes) = totals
        .political_group_votes
        .iter()
        .find(|pg| Fraction::from(pg.total) > half_of_votes_count)
    else {
        return Ok((standing, None));
    };

    let half_of_seats_count: Fraction = Fraction::from(seats) * Fraction::new(1, 2);
    let pg_final_standing_majority_votes = standing
        .iter()
        .find(|pg_standing| pg_standing.pg_number == majority_pg_votes.number)
        .expect("PG exists");

    let pg_seats = Fraction::from(pg_final_standing_majority_votes.total_seats());

    if pg_seats <= half_of_seats_count {
        if pgs_last_residual_seat.len() > 1 {
            debug!(
                "Drawing of lots is required for political groups: {:?} to pick a political group which the residual seat gets retracted from",
                pgs_last_residual_seat
            );
            return Err(ApportionmentError::DrawingOfLotsNotImplemented);
        }

        // Do the reassignment of the seat
        let mut standing = standing.clone();
        standing[pgs_last_residual_seat[0] as usize - 1].residual_seats -= 1;
        standing[majority_pg_votes.number as usize - 1].residual_seats += 1;

        info!(
            "Residual seat first allocated to list {} has been re-allocated to list {} in accordance with Article P 9 Kieswet",
            pgs_last_residual_seat[0], majority_pg_votes.number
        );
        Ok((
            standing,
            Some(AssignedSeat::AbsoluteMajorityChange(
                AbsoluteMajorityChange {
                    pg_retracted_seat: pgs_last_residual_seat[0],
                    pg_assigned_seat: majority_pg_votes.number,
                },
            )),
        ))
    } else {
        Ok((standing, None))
    }
}

/// Apportionment
pub fn apportionment(
    seats: u64,
    totals: &ElectionSummary,
) -> Result<ApportionmentResult, ApportionmentError> {
    info!("Seat allocation");
    debug!("Totals {:#?}", totals);
    info!("Seats: {}", seats);

    // Article P 5 Kieswet
    // Calculate electoral quota (kiesdeler) as a proper fraction
    let quota = Fraction::from(totals.votes_counts.votes_candidates_count) / Fraction::from(seats);
    info!("Quota: {}", quota);

    // Article P 6 Kieswet
    let initial_standing =
        initial_full_seats_per_political_group(&totals.political_group_votes, quota);
    let full_seats = initial_standing.iter().map(|pg| pg.full_seats).sum::<u64>();
    let residual_seats = seats - full_seats;

    let (steps, final_standing) = if residual_seats > 0 {
        allocate_remainder(&initial_standing, totals, seats, residual_seats)?
    } else {
        info!("All seats have been allocated without any residual seats");
        (vec![], initial_standing)
    };

    // TODO: #797 Article P 19a Kieswet mark deceased candidates

    // TODO: #787 Article P 10 Kieswet check for list exhaustion
    //  (allocated seats cannot be more than total candidates)
    //  Article P 15 assignment of seats to candidates that exceeded preference threshold
    //  Article P 17 assignment of seats to other candidates based on list position
    //  Article P 19 reordering of political group candidate list if seats have been assigned

    Ok(ApportionmentResult {
        seats,
        full_seats,
        residual_seats,
        quota,
        steps,
        final_standing: final_standing.into_iter().map(Into::into).collect(),
    })
}

/// This function allocates the residual seats that remain after full seat allocation is finished.
/// These residual seats are assigned through two different procedures,
/// depending on how many total seats are available in the election.
fn allocate_remainder(
    initial_standing: &[PoliticalGroupStanding],
    totals: &ElectionSummary,
    seats: u64,
    total_residual_seats: u64,
) -> Result<(Vec<ApportionmentStep>, Vec<PoliticalGroupStanding>), ApportionmentError> {
    let mut steps = vec![];
    let mut residual_seat_number = 0;

    let mut current_standing = initial_standing.to_vec();

    while residual_seat_number != total_residual_seats {
        let residual_seats = total_residual_seats - residual_seat_number;
        residual_seat_number += 1;
        let step = if seats >= 19 {
            // Article P 7 Kieswet
            step_allocate_remainder_using_largest_averages(
                &current_standing,
                residual_seats,
                &steps,
            )?
        } else {
            // Article P 8 Kieswet
            step_allocate_remainder_using_largest_remainder(
                &current_standing,
                residual_seats,
                &steps,
            )?
        };

        let standing = current_standing.clone();

        // update the current standing by finding the selected group and
        // adding the residual seat to their tally
        current_standing = current_standing
            .into_iter()
            .map(|p| {
                if p.pg_number == step.political_group_number() {
                    p.add_residual_seat()
                } else {
                    p
                }
            })
            .collect();

        // add the update to the remainder assignment steps
        steps.push(ApportionmentStep {
            standing,
            residual_seat_number,
            change: step,
        });
    }

    // Apply Article P 9 Kieswet
    let (current_standing, assigned_seat) = if let Some(last_step) = steps.last() {
        reallocate_residual_seat_for_absolute_majority(
            seats,
            totals,
            &last_step.change.pg_assigned(),
            current_standing,
        )?
    } else {
        (current_standing, None)
    };

    if let Some(assigned_seat) = assigned_seat {
        // add the absolute majority change to the remainder assignment steps
        steps.push(ApportionmentStep {
            standing: current_standing.clone(),
            residual_seat_number,
            change: assigned_seat,
        });
    }

    Ok((steps, current_standing))
}

/// Get a vector with the political group number that was assigned the last residual seat.
/// If the last residual seat was assigned to a political group with the same remainder
/// as political groups assigned a seat in previous steps,
/// return all political group numbers that had the same remainder.
fn pg_assigned_from_previous_remainder_step(
    selected_pg: &PoliticalGroupStanding,
    previous: &[ApportionmentStep],
) -> Vec<PGNumber> {
    let mut pg_assigned = Vec::new();
    if let Some(previous_step) = previous.last() {
        if previous_step.change.is_assigned_by_largest_remainder()
            && previous_step
                .change
                .pg_options()
                .contains(&selected_pg.pg_number)
        {
            pg_assigned = previous_step.change.pg_assigned()
        }
    }
    pg_assigned.push(selected_pg.pg_number);
    pg_assigned
}

/// Get a vector with the political group number that was assigned the last residual seat.
/// If the last residual seat was assigned to a political group with the same votes per seat
/// as political groups assigned a seat in previous steps,
/// return all political group numbers that had the same votes per seat.
fn pg_assigned_from_previous_average_step(
    selected_pg: &PoliticalGroupStanding,
    previous: &[ApportionmentStep],
) -> Vec<PGNumber> {
    let mut pg_assigned = Vec::new();
    if let Some(previous_step) = previous.last() {
        if previous_step.change.is_assigned_by_largest_average()
            && previous_step
                .change
                .pg_options()
                .contains(&selected_pg.pg_number)
        {
            pg_assigned = previous_step.change.pg_assigned()
        }
    }
    pg_assigned.push(selected_pg.pg_number);
    pg_assigned
}

/// Assign the next residual seat, and return which group that seat was assigned to.
/// This assignment is done according to the rules for elections with 19 seats or more.
fn step_allocate_remainder_using_largest_averages(
    standing: &[PoliticalGroupStanding],
    residual_seats: u64,
    previous: &[ApportionmentStep],
) -> Result<AssignedSeat, ApportionmentError> {
    let selected_pgs = political_groups_with_largest_average(standing, residual_seats)?;
    let selected_pg = selected_pgs[0];
    Ok(AssignedSeat::LargestAverage(LargestAverageAssignedSeat {
        selected_pg_number: selected_pg.pg_number,
        pg_assigned: pg_assigned_from_previous_average_step(selected_pg, previous),
        pg_options: selected_pgs.iter().map(|pg| pg.pg_number).collect(),
        votes_per_seat: selected_pg.next_votes_per_seat,
    }))
}

/// Get an iterator that lists all the parties that qualify for getting a seat through
/// the largest remainder process. This checks the previously assigned seats to make sure
/// that only parties that didn't previously get a seat assigned are allowed to still
/// get a seat through the remainder process. Additionally only political parties that
/// met the threshold are considered for this process.
fn political_groups_qualifying_for_largest_remainder<'a>(
    standing: &'a [PoliticalGroupStanding],
    previous: &'a [ApportionmentStep],
) -> impl Iterator<Item = &'a PoliticalGroupStanding> {
    standing.iter().filter(move |p| {
        p.meets_remainder_threshold
            && !previous.iter().any(|prev| {
                prev.change.is_assigned_by_largest_remainder()
                    && prev.change.political_group_number() == p.pg_number
            })
    })
}

/// Get an iterator that lists all the parties that qualify for unique largest average.
/// This checks the previously assigned seats to make sure that every group that already
/// got a residual seat through the largest average procedure does not qualify.
fn political_groups_qualifying_for_unique_largest_average<'a>(
    assigned_seats: &'a [PoliticalGroupStanding],
    previous: &'a [ApportionmentStep],
) -> impl Iterator<Item = &'a PoliticalGroupStanding> {
    assigned_seats.iter().filter(|p| {
        !previous.iter().any(|prev| {
            prev.change.is_assigned_by_largest_average()
                && prev.change.political_group_number() == p.pg_number
        })
    })
}

/// Assign the next residual seat, and return which group that seat was assigned to.
/// This assignment is done according to the rules for elections with less than 19 seats.
fn step_allocate_remainder_using_largest_remainder(
    assigned_seats: &[PoliticalGroupStanding],
    residual_seats: u64,
    previous: &[ApportionmentStep],
) -> Result<AssignedSeat, ApportionmentError> {
    // first we check if there are any political groups that still qualify for a largest remainder allocated seat
    let mut qualifying_for_remainder =
        political_groups_qualifying_for_largest_remainder(assigned_seats, previous).peekable();

    // If there is at least one element in the iterator, we know we can still do a largest remainder allocation
    if qualifying_for_remainder.peek().is_some() {
        let selected_pgs =
            political_groups_with_largest_remainder(qualifying_for_remainder, residual_seats)?;
        let selected_pg = selected_pgs[0];
        Ok(AssignedSeat::LargestRemainder(
            LargestRemainderAssignedSeat {
                selected_pg_number: selected_pg.pg_number,
                pg_assigned: pg_assigned_from_previous_remainder_step(selected_pg, previous),
                pg_options: selected_pgs.iter().map(|pg| pg.pg_number).collect(),
                remainder_votes: selected_pg.remainder_votes,
            },
        ))
    } else {
        // We've now exhausted the largest remainder seats, we now do unique largest average instead:
        // we allow every group to get a seat, not allowing any group to get a second residual seat
        // while there are still parties that did not get a residual seat.
        let mut qualifying_for_unique_largest_average =
            political_groups_qualifying_for_unique_largest_average(assigned_seats, previous)
                .peekable();
        if let Some(&&assigned_seats) = qualifying_for_unique_largest_average.peek() {
            step_allocate_remainder_using_largest_averages(
                &[assigned_seats],
                residual_seats,
                previous,
            )
        } else {
            // We've now even exhausted unique largest average seats: every group that qualified
            // got a largest remainder seat, and every group also had at least a single residual seat
            // assigned to them. We now allow any residual seats to be assigned using the largest
            // averages procedure
            step_allocate_remainder_using_largest_averages(assigned_seats, residual_seats, previous)
        }
    }
}

/// Records the details for a specific residual seat, and how the standing is
/// once that residual seat was assigned
#[derive(Clone, Debug, PartialEq, Serialize, Deserialize, ToSchema)]
pub struct ApportionmentStep {
    residual_seat_number: u64,
    change: AssignedSeat,
    standing: Vec<PoliticalGroupStanding>,
}

/// Records the political group and specific change for a specific residual seat
#[derive(Clone, Debug, PartialEq, Serialize, Deserialize, ToSchema)]
#[serde(tag = "assigned_by")]
pub enum AssignedSeat {
    LargestAverage(LargestAverageAssignedSeat),
    LargestRemainder(LargestRemainderAssignedSeat),
    AbsoluteMajorityChange(AbsoluteMajorityChange),
}

impl AssignedSeat {
    /// Get the political group number for the group this step has assigned a seat to
    fn political_group_number(&self) -> PGNumber {
        match self {
            AssignedSeat::LargestAverage(largest_average) => largest_average.selected_pg_number,
            AssignedSeat::LargestRemainder(largest_remainder) => {
                largest_remainder.selected_pg_number
            }
            AssignedSeat::AbsoluteMajorityChange(_) => unimplemented!(),
        }
    }

    /// Get the list of political groups with the same average, that have not been assigned a seat
    fn pg_options(&self) -> Vec<PGNumber> {
        match self {
            AssignedSeat::LargestAverage(largest_average) => largest_average.pg_options.clone(),
            AssignedSeat::LargestRemainder(largest_remainder) => {
                largest_remainder.pg_options.clone()
            }
            AssignedSeat::AbsoluteMajorityChange(_) => unimplemented!(),
        }
    }

    /// Get the list of political groups with the same average, that have been assigned a seat
    fn pg_assigned(&self) -> Vec<PGNumber> {
        match self {
            AssignedSeat::LargestAverage(largest_average) => largest_average.pg_assigned.clone(),
            AssignedSeat::LargestRemainder(largest_remainder) => {
                largest_remainder.pg_assigned.clone()
            }
            AssignedSeat::AbsoluteMajorityChange(_) => unimplemented!(),
        }
    }

    /// Returns true if the seat was assigned through the largest remainder
    pub fn is_assigned_by_largest_remainder(&self) -> bool {
        matches!(self, AssignedSeat::LargestRemainder(_))
    }

    /// Returns true if the seat was assigned through the largest average
    pub fn is_assigned_by_largest_average(&self) -> bool {
        matches!(self, AssignedSeat::LargestAverage(_))
    }

    /// Returns true if the seat was reassigned through the absolute majority change
    pub fn is_assigned_by_absolute_majority_change(&self) -> bool {
        matches!(self, AssignedSeat::AbsoluteMajorityChange(_))
    }
}

/// Contains the details for an assigned seat, assigned through the largest average method.
#[derive(Clone, Debug, PartialEq, Serialize, Deserialize, ToSchema)]
pub struct LargestAverageAssignedSeat {
    /// The political group that was selected for this seat has this political group number
    #[schema(value_type = u32)]
    selected_pg_number: PGNumber,
    /// The list of political groups with the same average, that have not been assigned a seat
    #[schema(value_type = Vec<u32>)]
    pg_options: Vec<PGNumber>,
    /// The list of political groups with the same average, that have been assigned a seat
    #[schema(value_type = Vec<u32>)]
    pg_assigned: Vec<PGNumber>,
    /// This is the votes per seat achieved by the selected political group
    votes_per_seat: Fraction,
}

/// Contains the details for an assigned seat, assigned through the largest remainder method.
#[derive(Clone, Debug, PartialEq, Serialize, Deserialize, ToSchema)]
pub struct LargestRemainderAssignedSeat {
    /// The political group that was selected for this seat has this political group number
    #[schema(value_type = u32)]
    selected_pg_number: PGNumber,
    /// The list of political groups with the same remainder, that have not been assigned a seat
    #[schema(value_type = Vec<u32>)]
    pg_options: Vec<PGNumber>,
    /// The list of political groups with the same remainder, that have been assigned a seat
    #[schema(value_type = Vec<u32>)]
    pg_assigned: Vec<PGNumber>,
    /// The number of remainder votes achieved by the selected political group
    remainder_votes: Fraction,
}

/// Errors that can occur during apportionment
#[derive(Debug, PartialEq)]
pub enum ApportionmentError {
    ApportionmentNotAvailableUntilDataEntryFinalised,
    DrawingOfLotsNotImplemented,
}

/// Create a vector containing just the political group numbers from an iterator of the current standing
fn political_group_numbers(standing: &[&PoliticalGroupStanding]) -> Vec<PGNumber> {
    standing.iter().map(|s| s.pg_number).collect()
}

pub fn get_total_seats_from_apportionment_result(result: ApportionmentResult) -> Vec<u64> {
    result
        .final_standing
        .iter()
        .map(|p| p.total_seats)
        .collect::<Vec<_>>()
}

#[cfg(test)]
mod tests {
    use crate::{
        apportionment::{
            ApportionmentError, apportionment, get_total_seats_from_apportionment_result,
        },
        data_entry::{Count, PoliticalGroupVotes, VotersCounts, VotesCounts},
        election::PGNumber,
        summary::{ElectionSummary, SummaryDifferencesCounts},
    };
    use test_log::test;

    fn get_election_summary(
        total_votes: Count,
        political_group_votes: Vec<PoliticalGroupVotes>,
    ) -> ElectionSummary {
        ElectionSummary {
            voters_counts: VotersCounts {
                poll_card_count: total_votes,
                proxy_certificate_count: 0,
                voter_card_count: 0,
                total_admitted_voters_count: total_votes,
            },
            votes_counts: VotesCounts {
                votes_candidates_count: total_votes,
                blank_votes_count: 0,
                invalid_votes_count: 0,
                total_votes_cast_count: total_votes,
            },
            differences_counts: SummaryDifferencesCounts::zero(),
            recounted_polling_stations: vec![],
            political_group_votes,
        }
    }

    fn get_election_summary_with_default_50_candidates(pg_votes: Vec<Count>) -> ElectionSummary {
        let total_votes = pg_votes.iter().sum();
        let mut political_group_votes: Vec<PoliticalGroupVotes> = vec![];
        for (index, votes) in pg_votes.iter().enumerate() {
            // Create list with 50 candidates with 0 votes
            let mut candidate_votes: Vec<Count> = vec![0; 50];
            // Set votes to first candidate
            candidate_votes[0] = *votes;
            political_group_votes.push(PoliticalGroupVotes::from_test_data_auto(
                PGNumber::try_from(index + 1).unwrap(),
                *votes,
                &candidate_votes,
            ))
        }
        get_election_summary(total_votes, political_group_votes)
    }

    #[test]
    fn test_seat_allocation_less_than_19_seats_without_remaining_seats() {
        let totals =
            get_election_summary_with_default_50_candidates(vec![480, 160, 160, 160, 80, 80, 80]);
        let result = apportionment(15, &totals).unwrap();
        assert_eq!(result.steps.len(), 0);
        let total_seats = get_total_seats_from_apportionment_result(result);
        assert_eq!(total_seats, vec![6, 2, 2, 2, 1, 1, 1]);
    }

    #[test]
<<<<<<< HEAD
    fn test_seat_allocation_less_than_19_seats_with_remaining_seats_assigned_with_surplus_system() {
        let totals = get_election_summary_with_default_50_candidates(vec![
            540, 160, 160, 80, 80, 80, 60, 40,
        ]);
=======
    fn test_seat_allocation_less_than_19_seats_with_residual_seats_assigned_with_remainder_system()
    {
        let totals = get_election_summary(vec![540, 160, 160, 80, 80, 80, 60, 40]);
>>>>>>> 0304f129
        let result = apportionment(15, &totals).unwrap();
        assert_eq!(result.steps.len(), 2);
        let total_seats = get_total_seats_from_apportionment_result(result);
        assert_eq!(total_seats, vec![7, 2, 2, 1, 1, 1, 1, 0]);
    }

    #[test]
    fn test_seat_allocation_less_than_19_seats_with_residual_seats_assigned_with_remainder_and_averages_system_only_1_remainder_meets_threshold()
     {
        let totals =
            get_election_summary_with_default_50_candidates(vec![808, 59, 58, 57, 56, 55, 54, 53]);
        let result = apportionment(15, &totals).unwrap();
        assert_eq!(result.steps.len(), 5);
        let total_seats = get_total_seats_from_apportionment_result(result);
        assert_eq!(total_seats, vec![12, 1, 1, 1, 0, 0, 0, 0]);
    }

    #[test]
    fn test_seat_allocation_less_than_19_seats_with_0_votes_assigned_with_remainder_and_averages_system()
     {
        let totals = get_election_summary_with_default_50_candidates(vec![0, 0, 0, 0, 0]);
        let result = apportionment(10, &totals).unwrap();
        assert_eq!(result.steps.len(), 10);
        let total_seats = get_total_seats_from_apportionment_result(result);
        assert_eq!(total_seats, vec![2, 2, 2, 2, 2]);
    }

    #[test]
    fn test_seat_allocation_less_than_19_seats_with_absolute_majority_of_votes_but_not_seats() {
        // This test triggers Kieswet Article P 9 (Actual case from GR2022)
        let totals =
            get_election_summary_with_default_50_candidates(vec![2571, 977, 567, 536, 453]);
        let result = apportionment(15, &totals).unwrap();
        assert_eq!(result.steps.len(), 4);
        let total_seats = get_total_seats_from_apportionment_result(result);
        assert_eq!(total_seats, vec![8, 3, 2, 1, 1]);
    }

    #[test]
    fn test_seat_allocation_less_than_19_seats_with_absolute_majority_of_votes_but_not_seats_with_drawing_of_lots_error()
     {
        // This test triggers Kieswet Article P 9
        let totals =
            get_election_summary_with_default_50_candidates(vec![2552, 511, 511, 511, 509, 509]);
        let result = apportionment(15, &totals);
        assert_eq!(result, Err(ApportionmentError::DrawingOfLotsNotImplemented));
    }

    #[test]
    fn test_seat_allocation_less_than_19_seats_with_0_votes_assigned_with_remainder_and_averages_system_drawing_of_lots_error_in_2nd_round_averages_system()
     {
        let totals = get_election_summary_with_default_50_candidates(vec![0, 0, 0, 0, 0]);
        let result = apportionment(15, &totals);
        assert_eq!(result, Err(ApportionmentError::DrawingOfLotsNotImplemented));
    }

    #[test]
<<<<<<< HEAD
    fn test_seat_allocation_less_than_19_seats_with_drawing_of_lots_error_with_0_surpluses() {
        let totals = get_election_summary_with_default_50_candidates(vec![
            540, 160, 160, 80, 80, 80, 55, 45,
        ]);
=======
    fn test_seat_allocation_less_than_19_seats_with_drawing_of_lots_error_with_0_remainders() {
        let totals = get_election_summary(vec![540, 160, 160, 80, 80, 80, 55, 45]);
>>>>>>> 0304f129
        let result = apportionment(15, &totals);
        assert_eq!(result, Err(ApportionmentError::DrawingOfLotsNotImplemented));
    }

    #[test]
    fn test_seat_allocation_less_than_19_seats_with_drawing_of_lots_error() {
        let totals =
            get_election_summary_with_default_50_candidates(vec![500, 140, 140, 140, 140, 140]);
        let result = apportionment(15, &totals);
        assert_eq!(result, Err(ApportionmentError::DrawingOfLotsNotImplemented));
    }

    #[test]
    fn test_seat_allocation_19_or_more_seats_without_remaining_seats() {
        let totals =
            get_election_summary_with_default_50_candidates(vec![576, 288, 96, 96, 96, 48]);
        let result = apportionment(25, &totals).unwrap();
        assert_eq!(result.steps.len(), 0);
        let total_seats = get_total_seats_from_apportionment_result(result);
        assert_eq!(total_seats, vec![12, 6, 2, 2, 2, 1]);
    }

    #[test]
    fn test_seat_allocation_19_or_more_seats_with_remaining_seats() {
        let totals = get_election_summary_with_default_50_candidates(vec![600, 302, 98, 99, 101]);
        let result = apportionment(23, &totals).unwrap();
        assert_eq!(result.steps.len(), 4);
        let total_seats = get_total_seats_from_apportionment_result(result);
        assert_eq!(total_seats, vec![12, 6, 1, 2, 2]);
    }

    #[test]
    fn test_seat_allocation_19_or_more_seats_with_absolute_majority_of_votes_but_not_seats() {
        // This test triggers Kieswet Article P 9
        let totals = get_election_summary_with_default_50_candidates(vec![
            7501, 1249, 1249, 1249, 1249, 1249, 1248, 7,
        ]);
        let result = apportionment(24, &totals).unwrap();
        assert_eq!(result.steps.len(), 7);
        let total_seats = get_total_seats_from_apportionment_result(result);
        assert_eq!(total_seats, vec![13, 2, 2, 2, 2, 2, 1, 0]);
    }

    #[test]
    fn test_seat_allocation_19_or_more_seats_with_absolute_majority_of_votes_but_not_seats_with_drawing_of_lots_error()
     {
        // This test triggers Kieswet Article P 9
        let totals = get_election_summary_with_default_50_candidates(vec![
            7501, 1249, 1249, 1249, 1249, 1248, 1248, 8,
        ]);
        let result = apportionment(24, &totals);
        assert_eq!(result, Err(ApportionmentError::DrawingOfLotsNotImplemented));
    }

    #[test]
    fn test_seat_allocation_19_or_more_seats_with_0_votes() {
        let totals = get_election_summary_with_default_50_candidates(vec![0]);
        let result = apportionment(19, &totals).unwrap();
        assert_eq!(result.steps.len(), 19);
        let total_seats = get_total_seats_from_apportionment_result(result);
        assert_eq!(total_seats, vec![19]);
    }

    #[test]
    fn test_seat_allocation_19_or_more_seats_with_0_votes_with_drawing_of_lots_error() {
        let totals = get_election_summary_with_default_50_candidates(vec![0, 0, 0, 0, 0]);
        let result = apportionment(19, &totals);
        assert_eq!(result, Err(ApportionmentError::DrawingOfLotsNotImplemented));
    }

    #[test]
    fn test_seat_allocation_19_or_more_seats_with_drawing_of_lots_error() {
        let totals =
            get_election_summary_with_default_50_candidates(vec![500, 140, 140, 140, 140, 140]);
        let result = apportionment(23, &totals);
        assert_eq!(result, Err(ApportionmentError::DrawingOfLotsNotImplemented));
    }
}<|MERGE_RESOLUTION|>--- conflicted
+++ resolved
@@ -760,16 +760,11 @@
     }
 
     #[test]
-<<<<<<< HEAD
-    fn test_seat_allocation_less_than_19_seats_with_remaining_seats_assigned_with_surplus_system() {
+    fn test_seat_allocation_less_than_19_seats_with_residual_seats_assigned_with_remainder_system()
+    {
         let totals = get_election_summary_with_default_50_candidates(vec![
             540, 160, 160, 80, 80, 80, 60, 40,
         ]);
-=======
-    fn test_seat_allocation_less_than_19_seats_with_residual_seats_assigned_with_remainder_system()
-    {
-        let totals = get_election_summary(vec![540, 160, 160, 80, 80, 80, 60, 40]);
->>>>>>> 0304f129
         let result = apportionment(15, &totals).unwrap();
         assert_eq!(result.steps.len(), 2);
         let total_seats = get_total_seats_from_apportionment_result(result);
@@ -827,15 +822,10 @@
     }
 
     #[test]
-<<<<<<< HEAD
-    fn test_seat_allocation_less_than_19_seats_with_drawing_of_lots_error_with_0_surpluses() {
+    fn test_seat_allocation_less_than_19_seats_with_drawing_of_lots_error_with_0_remainders() {
         let totals = get_election_summary_with_default_50_candidates(vec![
             540, 160, 160, 80, 80, 80, 55, 45,
         ]);
-=======
-    fn test_seat_allocation_less_than_19_seats_with_drawing_of_lots_error_with_0_remainders() {
-        let totals = get_election_summary(vec![540, 160, 160, 80, 80, 80, 55, 45]);
->>>>>>> 0304f129
         let result = apportionment(15, &totals);
         assert_eq!(result, Err(ApportionmentError::DrawingOfLotsNotImplemented));
     }
