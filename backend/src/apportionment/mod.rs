use serde::{Deserialize, Serialize};
use tracing::{debug, info};
use utoipa::ToSchema;

use crate::election::PGNumber;
use crate::{data_entry::PoliticalGroupVotes, summary::ElectionSummary};

pub use self::{api::*, fraction::*};

mod api;
mod fraction;

/// The result of the apportionment procedure. This contains the number of seats and the quota
/// that was used. It then contains the initial standing after whole seats were assigned,
/// and each of the changes and intermediate standings. The final standing contains the
/// number of seats per political group that was assigned after all seats were assigned.
#[derive(Debug, PartialEq, Serialize, Deserialize, ToSchema)]
pub struct ApportionmentResult {
    pub seats: u64,
    pub whole_seats: u64,
    pub residual_seats: u64,
    pub quota: Fraction,
    pub steps: Vec<ApportionmentStep>,
    pub final_standing: Vec<PoliticalGroupSeatAssignment>,
}

/// Contains information about the enactment of article P 9 of the Kieswet.
#[derive(Clone, Debug, PartialEq, Serialize, Deserialize, ToSchema)]
pub struct AbsoluteMajorityChange {
    /// Political group number which the residual seat is retracted from
    #[schema(value_type = u32)]
    pg_retracted_seat: PGNumber,
    /// Political group number which the residual seat is assigned to
    #[schema(value_type = u32)]
    pg_assigned_seat: PGNumber,
}

/// Contains information about the final assignment of seats for a specific political group.
#[derive(Debug, PartialEq, Serialize, Deserialize, ToSchema)]
pub struct PoliticalGroupSeatAssignment {
    /// Political group number for which this assignment applies
    #[schema(value_type = u32)]
    pg_number: PGNumber,
    /// The number of votes cast for this group
    votes_cast: u64,
    /// The surplus votes that were not used to get whole seats assigned to this political group
    surplus_votes: Fraction,
    /// Whether this group met the threshold for surplus seat assignment
    meets_surplus_threshold: bool,
    /// The number of whole seats assigned to this group
    whole_seats: u64,
    /// The number of residual seats assigned to this group
    residual_seats: u64,
    /// The total number of seats assigned to this group
    pub total_seats: u64,
}

impl From<PoliticalGroupStanding> for PoliticalGroupSeatAssignment {
    fn from(pg: PoliticalGroupStanding) -> Self {
        PoliticalGroupSeatAssignment {
            pg_number: pg.pg_number,
            votes_cast: pg.votes_cast,
            surplus_votes: pg.surplus_votes,
            meets_surplus_threshold: pg.meets_surplus_threshold,
            whole_seats: pg.whole_seats,
            residual_seats: pg.residual_seats,
            total_seats: pg.total_seats(),
        }
    }
}

/// Contains the standing for a specific political group. This is all the information
/// that is needed to compute the apportionment for that specific political group.
#[derive(Clone, Copy, Debug, PartialEq, Eq, Serialize, Deserialize, ToSchema)]
pub struct PoliticalGroupStanding {
    /// Political group number for which this standing applies
    #[schema(value_type = u32)]
    pg_number: PGNumber,
    /// The number of votes cast for this group
    votes_cast: u64,
    /// The surplus of votes that was not used to get whole seats (does not have to be a whole number of votes)
    surplus_votes: Fraction,
    /// Whether the surplus votes meet the threshold to be applicable for surplus seat assignment
    meets_surplus_threshold: bool,
    /// The number of votes per seat if a new seat would be added to the current residual seats
    next_votes_per_seat: Fraction,
    /// The number of whole seats this political group got
    whole_seats: u64,
    /// The current number of residual seats this political group got
    residual_seats: u64,
}

impl PoliticalGroupStanding {
    /// Create a new instance computing the whole number of seats that
    /// were assigned to a political group.
    fn new(pg: &PoliticalGroupVotes, quota: Fraction) -> Self {
        let votes_cast = Fraction::from(pg.total);
        let mut pg_seats = 0;
        if votes_cast > Fraction::ZERO {
            pg_seats = (votes_cast / quota).integer_part();
        }

        let surplus_votes = votes_cast - (Fraction::from(pg_seats) * quota);

        debug!(
            "Political group {} has {pg_seats} whole seats with {} votes",
            pg.number, pg.total
        );
        PoliticalGroupStanding {
            votes_cast: pg.total.into(),
            surplus_votes,
            meets_surplus_threshold: votes_cast >= quota * Fraction::new(3, 4),
            next_votes_per_seat: votes_cast / Fraction::from(pg_seats + 1),
            pg_number: pg.number,
            whole_seats: pg_seats,
            residual_seats: 0,
        }
    }

    /// Add a residual seat to the political group and return the updated instance
    fn add_residual_seat(self) -> Self {
        info!("Adding residual seat to political group {}", self.pg_number);
        PoliticalGroupStanding {
            residual_seats: self.residual_seats + 1,
            next_votes_per_seat: Fraction::from(self.votes_cast)
                / Fraction::from(self.total_seats() + 2),
            ..self
        }
    }

    /// Returns the total number of seats assigned to this political group
    fn total_seats(&self) -> u64 {
        self.whole_seats + self.residual_seats
    }
}

/// Initial construction of the data required per political group
fn initial_whole_seats_per_political_group(
    pg_votes: &[PoliticalGroupVotes],
    quota: Fraction,
) -> Vec<PoliticalGroupStanding> {
    pg_votes
        .iter()
        .map(|pg| PoliticalGroupStanding::new(pg, quota))
        .collect()
}

/// Compute the political groups with the largest average votes per seats.
/// This is determined based on seeing what would happen to the average votes
/// per seat if one additional seat would be assigned to each political group.
///
/// It then returns all the political groups for which this fraction is the highest.
/// If there are more political groups than there are residual seats to be assigned,
/// a drawing of lots is required.
///
/// This function will always return at least one group.
fn political_groups_with_largest_average<'a>(
    assigned_seats: impl IntoIterator<Item = &'a PoliticalGroupStanding>,
    residual_seats: u64,
) -> Result<Vec<&'a PoliticalGroupStanding>, ApportionmentError> {
    // We are now going to find the political groups that have the highest average
    // votes per seat if we would were to add one additional seat to them
    let (max_average, political_groups) = assigned_seats.into_iter().fold(
        (Fraction::ZERO, vec![]),
        |(current_max, mut max_groups), pg| {
            // If this average is higher than any previously seen, we reset the list of groups matching
            if pg.next_votes_per_seat > current_max {
                (pg.next_votes_per_seat, vec![pg])
            } else {
                // If the next average seats for this political group is the same as the
                // max we add it to the list of groups that have that current maximum
                if pg.next_votes_per_seat == current_max {
                    max_groups.push(pg);
                }
                (current_max, max_groups)
            }
        },
    );

    // Programming error if political groups is empty at this point
    debug_assert!(!political_groups.is_empty());

    debug!(
        "Found {max_average} votes per seat as the maximum for political groups: {:?}",
        political_group_numbers(&political_groups)
    );

    // Check if we can actually assign all these political groups a seat, otherwise we would need to draw lots
    if political_groups.len() as u64 > residual_seats {
        // TODO: #788 if multiple political groups have the same highest average and not enough residual seats are available, use drawing of lots
        debug!(
            "Drawing of lots is required for political groups: {:?}, only {residual_seats} seats available",
            political_group_numbers(&political_groups)
        );
        Err(ApportionmentError::DrawingOfLotsNotImplemented)
    } else {
        Ok(political_groups)
    }
}

/// Compute the political groups with the largest votes surplus.
///
/// It returns all the political groups for which this surplus fraction is the highest.
/// If there are more political groups than there are residual seats to be assigned,
/// a drawing of lots is required.
///
/// This function will always return at least one group.
fn political_groups_with_highest_surplus<'a>(
    assigned_seats: impl IntoIterator<Item = &'a PoliticalGroupStanding>,
    residual_seats: u64,
) -> Result<Vec<&'a PoliticalGroupStanding>, ApportionmentError> {
    // We are now going to find the political groups that have the highest surplus
    let (max_surplus, political_groups) = assigned_seats.into_iter().fold(
        (Fraction::ZERO, vec![]),
        |(current_max, mut max_groups), pg| {
            // If this surplus is higher than any previously seen, we reset the list of groups matching
            if pg.surplus_votes > current_max {
                (pg.surplus_votes, vec![pg])
            } else {
                // If the surplus for this political group is the same as the
                // max we add it to the list of groups that have that current maximum
                if pg.surplus_votes == current_max {
                    max_groups.push(pg);
                }
                (current_max, max_groups)
            }
        },
    );

    // Programming error if zero political groups were selected at this point
    debug_assert!(!political_groups.is_empty());

    debug!(
        "Found {max_surplus} surplus votes as the maximum for political groups: {:?}",
        political_group_numbers(&political_groups)
    );

    // Check if we can actually assign all these political groups
    if political_groups.len() as u64 > residual_seats {
        // TODO: #788 if multiple political groups have the same highest surplus and not enough residual seats are available, use drawing of lots
        debug!(
            "Drawing of lots is required for political groups: {:?}, only {residual_seats} seats available",
            political_group_numbers(&political_groups)
        );
        Err(ApportionmentError::DrawingOfLotsNotImplemented)
    } else {
        Ok(political_groups)
    }
}

/// If a political group got the absolute majority of votes but not the absolute majority of seats,
/// re-assign the last residual seat to the political group with the absolute majority.
/// This re-assignment is done according to article P 9 of the Kieswet.
fn reallocate_residual_seat_for_absolute_majority(
    seats: u64,
    totals: &ElectionSummary,
    pgs_last_residual_seat: &[PGNumber],
    standing: Vec<PoliticalGroupStanding>,
) -> Result<(Vec<PoliticalGroupStanding>, Option<AssignedSeat>), ApportionmentError> {
    let half_of_votes_count: Fraction =
        Fraction::from(totals.votes_counts.votes_candidates_count) * Fraction::new(1, 2);

    // Find political group with an absolute majority of votes. Return early if we find none
    let Some(majority_pg_votes) = totals
        .political_group_votes
        .iter()
        .find(|pg| Fraction::from(pg.total) > half_of_votes_count)
    else {
        return Ok((standing, None));
    };

    let half_of_seats_count: Fraction = Fraction::from(seats) * Fraction::new(1, 2);
    let pg_final_standing_majority_votes = standing
        .iter()
        .find(|pg_standing| pg_standing.pg_number == majority_pg_votes.number)
        .expect("PG exists");

    let pg_seats = Fraction::from(pg_final_standing_majority_votes.total_seats());

    if pg_seats <= half_of_seats_count {
        if pgs_last_residual_seat.len() > 1 {
            debug!(
                "Drawing of lots is required for political groups: {:?} to pick a political group which the residual seat gets retracted from",
                pgs_last_residual_seat
            );
            return Err(ApportionmentError::DrawingOfLotsNotImplemented);
        }

        // Do the reassignment of the seat
        let mut standing = standing.clone();
        standing[pgs_last_residual_seat[0] as usize - 1].residual_seats -= 1;
        standing[majority_pg_votes.number as usize - 1].residual_seats += 1;

        info!(
            "Residual seat first allocated to list {} has been re-allocated to list {} in accordance with Article P 9 Kieswet",
            pgs_last_residual_seat[0], majority_pg_votes.number
        );
        Ok((
            standing,
            Some(AssignedSeat::AbsoluteMajorityChange(
                AbsoluteMajorityChange {
                    pg_retracted_seat: pgs_last_residual_seat[0],
                    pg_assigned_seat: majority_pg_votes.number,
                },
            )),
        ))
    } else {
        Ok((standing, None))
    }
}

/// Apportionment
pub fn apportionment(
    seats: u64,
    totals: &ElectionSummary,
) -> Result<ApportionmentResult, ApportionmentError> {
    info!("Seat allocation");
    debug!("Totals {:#?}", totals);
    info!("Seats: {}", seats);

    // Article P 5 Kieswet
    // Calculate electoral quota (kiesdeler) as a proper fraction
    let quota = Fraction::from(totals.votes_counts.votes_candidates_count) / Fraction::from(seats);
    info!("Quota: {}", quota);

    // Article P 6 Kieswet
    let initial_standing =
        initial_whole_seats_per_political_group(&totals.political_group_votes, quota);
    let whole_seats = initial_standing
        .iter()
        .map(|pg| pg.whole_seats)
        .sum::<u64>();
    let residual_seats = seats - whole_seats;

    let (steps, final_standing) = if residual_seats > 0 {
        allocate_remainder(&initial_standing, totals, seats, residual_seats)?
    } else {
        info!("All seats have been allocated without any residual seats");
        (vec![], initial_standing)
    };

    // TODO: #797 Article P 19a Kieswet mark deceased candidates

    // TODO: #787 Article P 10 Kieswet check for list exhaustion
    //  (allocated seats cannot be more than total candidates)
    //  Article P 15 assignment of seats to candidates that exceeded preference threshold
    //  Article P 17 assignment of seats to other candidates based on list position
    //  Article P 19 reordering of political group candidate list if seats have been assigned

    Ok(ApportionmentResult {
        seats,
        whole_seats,
        residual_seats,
        quota,
        steps,
        final_standing: final_standing.into_iter().map(Into::into).collect(),
    })
}

/// This function allocates the residual seats that remain after whole seat allocation is finished.
/// These residual seats are assigned through two different procedures,
/// depending on how many total seats are available in the election.
fn allocate_remainder(
    initial_standing: &[PoliticalGroupStanding],
    totals: &ElectionSummary,
    seats: u64,
    total_residual_seats: u64,
) -> Result<(Vec<ApportionmentStep>, Vec<PoliticalGroupStanding>), ApportionmentError> {
    let mut steps = vec![];
    let mut residual_seat_number = 0;

    let mut current_standing = initial_standing.to_vec();

    while residual_seat_number != total_residual_seats {
        let residual_seats = total_residual_seats - residual_seat_number;
        residual_seat_number += 1;
        let step = if seats >= 19 {
            // Article P 7 Kieswet
            step_allocate_remainder_using_highest_averages(
                &current_standing,
                residual_seats,
                &steps,
            )?
        } else {
            // Article P 8 Kieswet
            step_allocate_remainder_using_highest_surplus(
                &current_standing,
                residual_seats,
                &steps,
            )?
        };

        let standing = current_standing.clone();

        // update the current standing by finding the selected group and
        // adding the residual seat to their tally
        current_standing = current_standing
            .into_iter()
            .map(|p| {
                if p.pg_number == step.political_group_number() {
                    p.add_residual_seat()
                } else {
                    p
                }
            })
            .collect();

        // add the update to the remainder assignment steps
        steps.push(ApportionmentStep {
            standing,
            residual_seat_number,
            change: step,
        });
    }

    // Apply Article P 9 Kieswet
    let (current_standing, assigned_seat) = if let Some(last_step) = steps.last() {
        reallocate_residual_seat_for_absolute_majority(
            seats,
            totals,
            &last_step.change.pg_assigned(),
            current_standing,
        )?
    } else {
        (current_standing, None)
    };

    if let Some(assigned_seat) = assigned_seat {
        // add the absolute majority change to the remainder assignment steps
        steps.push(ApportionmentStep {
            standing: current_standing.clone(),
            residual_seat_number,
            change: assigned_seat,
        });
    }

    Ok((steps, current_standing))
}

/// Get a vector with the political group number that was assigned the last residual seat.
/// If the last residual seat was assigned to a political group with the same surplus
/// as political groups assigned a seat in previous steps,
/// return all political group numbers that had the same surplus.
fn pg_assigned_from_previous_surplus_step(
    selected_pg: &PoliticalGroupStanding,
    previous: &[ApportionmentStep],
) -> Vec<PGNumber> {
    let mut pg_assigned = Vec::new();
    if let Some(previous_step) = previous.last() {
        if previous_step.change.is_assigned_by_highest_surplus()
            && previous_step
                .change
                .pg_options()
                .contains(&selected_pg.pg_number)
        {
            pg_assigned = previous_step.change.pg_assigned()
        }
    }
    pg_assigned.push(selected_pg.pg_number);
    pg_assigned
}

/// Get a vector with the political group number that was assigned the last residual seat.
/// If the last residual seat was assigned to a political group with the same votes per seat
/// as political groups assigned a seat in previous steps,
/// return all political group numbers that had the same votes per seat.
fn pg_assigned_from_previous_average_step(
    selected_pg: &PoliticalGroupStanding,
    previous: &[ApportionmentStep],
) -> Vec<PGNumber> {
    let mut pg_assigned = Vec::new();
    if let Some(previous_step) = previous.last() {
        if previous_step.change.is_assigned_by_highest_average()
            && previous_step
                .change
                .pg_options()
                .contains(&selected_pg.pg_number)
        {
            pg_assigned = previous_step.change.pg_assigned()
        }
    }
    pg_assigned.push(selected_pg.pg_number);
    pg_assigned
}

/// Assign the next residual seat, and return which group that seat was assigned to.
/// This assignment is done according to the rules for elections with 19 seats or more.
fn step_allocate_remainder_using_highest_averages(
    standing: &[PoliticalGroupStanding],
    residual_seats: u64,
    previous: &[ApportionmentStep],
) -> Result<AssignedSeat, ApportionmentError> {
    let selected_pgs = political_groups_with_largest_average(standing, residual_seats)?;
    let selected_pg = selected_pgs[0];
    Ok(AssignedSeat::HighestAverage(HighestAverageAssignedSeat {
        selected_pg_number: selected_pg.pg_number,
        pg_assigned: pg_assigned_from_previous_average_step(selected_pg, previous),
        pg_options: selected_pgs.iter().map(|pg| pg.pg_number).collect(),
        votes_per_seat: selected_pg.next_votes_per_seat,
    }))
}

/// Get an iterator that lists all the parties that qualify for getting a seat through
/// the highest surplus process. This checks the previously assigned seats to make sure
/// that only parties that didn't previously get a seat assigned are allowed to still
/// get a seat through the surplus process. Additionally only political parties that
/// met the threshold are considered for this process.
fn political_groups_qualifying_for_highest_surplus<'a>(
    standing: &'a [PoliticalGroupStanding],
    previous: &'a [ApportionmentStep],
) -> impl Iterator<Item = &'a PoliticalGroupStanding> {
    standing.iter().filter(move |p| {
        p.meets_surplus_threshold
            && !previous.iter().any(|prev| {
                prev.change.is_assigned_by_highest_surplus()
                    && prev.change.political_group_number() == p.pg_number
            })
    })
}

/// Get an iterator that lists all the parties that qualify for unique highest average.
/// This checks the previously assigned seats to make sure that every group that already
/// got a residual seat through the highest average procedure does not qualify.
fn political_groups_qualifying_for_unique_highest_average<'a>(
    assigned_seats: &'a [PoliticalGroupStanding],
    previous: &'a [ApportionmentStep],
) -> impl Iterator<Item = &'a PoliticalGroupStanding> {
    assigned_seats.iter().filter(|p| {
        !previous.iter().any(|prev| {
            prev.change.is_assigned_by_highest_average()
                && prev.change.political_group_number() == p.pg_number
        })
    })
}

/// Assign the next residual seat, and return which group that seat was assigned to.
/// This assignment is done according to the rules for elections with less than 19 seats.
fn step_allocate_remainder_using_highest_surplus(
    assigned_seats: &[PoliticalGroupStanding],
    residual_seats: u64,
    previous: &[ApportionmentStep],
) -> Result<AssignedSeat, ApportionmentError> {
    // first we check if there are any political groups that still qualify for a highest surplus allocated seat
    let mut qualifying_for_surplus =
        political_groups_qualifying_for_highest_surplus(assigned_seats, previous).peekable();

    // If there is at least one element in the iterator, we know we can still do a highest surplus allocation
    if qualifying_for_surplus.peek().is_some() {
        let selected_pgs =
            political_groups_with_highest_surplus(qualifying_for_surplus, residual_seats)?;
        let selected_pg = selected_pgs[0];
        Ok(AssignedSeat::HighestSurplus(HighestSurplusAssignedSeat {
            selected_pg_number: selected_pg.pg_number,
            pg_assigned: pg_assigned_from_previous_surplus_step(selected_pg, previous),
            pg_options: selected_pgs.iter().map(|pg| pg.pg_number).collect(),
            surplus_votes: selected_pg.surplus_votes,
        }))
    } else {
        // We've now exhausted the highest surplus seats, we now do unique highest average instead:
        // we allow every group to get a seat, not allowing any group to get a second residual seat
        // while there are still parties that did not get a residual seat.
        let mut qualifying_for_unique_highest_average =
            political_groups_qualifying_for_unique_highest_average(assigned_seats, previous)
                .peekable();
        if let Some(&&assigned_seats) = qualifying_for_unique_highest_average.peek() {
            step_allocate_remainder_using_highest_averages(
                &[assigned_seats],
                residual_seats,
                previous,
            )
        } else {
            // We've now even exhausted unique highest average seats: every group that qualified
            // got a highest surplus seat, and every group also had at least a single residual seat
            // assigned to them. We now allow any residual seats to be assigned using the highest
            // averages procedure
            step_allocate_remainder_using_highest_averages(assigned_seats, residual_seats, previous)
        }
    }
}

/// Records the details for a specific residual seat, and how the standing is
/// once that residual seat was assigned
#[derive(Clone, Debug, PartialEq, Serialize, Deserialize, ToSchema)]
pub struct ApportionmentStep {
    residual_seat_number: u64,
    change: AssignedSeat,
    standing: Vec<PoliticalGroupStanding>,
}

/// Records the political group and specific change for a specific residual seat
#[derive(Clone, Debug, PartialEq, Serialize, Deserialize, ToSchema)]
#[serde(tag = "assigned_by")]
pub enum AssignedSeat {
    HighestAverage(HighestAverageAssignedSeat),
    HighestSurplus(HighestSurplusAssignedSeat),
    AbsoluteMajorityChange(AbsoluteMajorityChange),
}

impl AssignedSeat {
    /// Get the political group number for the group this step has assigned a seat to
    fn political_group_number(&self) -> PGNumber {
        match self {
            AssignedSeat::HighestAverage(highest_average) => highest_average.selected_pg_number,
            AssignedSeat::HighestSurplus(highest_surplus) => highest_surplus.selected_pg_number,
            AssignedSeat::AbsoluteMajorityChange(_) => unimplemented!(),
        }
    }

    /// Get the list of political groups with the same average, that have not been assigned a seat
    fn pg_options(&self) -> Vec<PGNumber> {
        match self {
            AssignedSeat::HighestAverage(highest_average) => highest_average.pg_options.clone(),
            AssignedSeat::HighestSurplus(highest_surplus) => highest_surplus.pg_options.clone(),
            AssignedSeat::AbsoluteMajorityChange(_) => unimplemented!(),
        }
    }

    /// Get the list of political groups with the same average, that have been assigned a seat
    fn pg_assigned(&self) -> Vec<PGNumber> {
        match self {
            AssignedSeat::HighestAverage(highest_average) => highest_average.pg_assigned.clone(),
            AssignedSeat::HighestSurplus(highest_surplus) => highest_surplus.pg_assigned.clone(),
            AssignedSeat::AbsoluteMajorityChange(_) => unimplemented!(),
        }
    }

    /// Returns true if the seat was assigned through the highest surplus
    pub fn is_assigned_by_highest_surplus(&self) -> bool {
        matches!(self, AssignedSeat::HighestSurplus(_))
    }

    /// Returns true if the seat was assigned through the highest average
    pub fn is_assigned_by_highest_average(&self) -> bool {
        matches!(self, AssignedSeat::HighestAverage(_))
    }

    /// Returns true if the seat was reassigned through the absolute majority change
    pub fn is_assigned_by_absolute_majority_change(&self) -> bool {
        matches!(self, AssignedSeat::AbsoluteMajorityChange(_))
    }
}

/// Contains the details for an assigned seat, assigned through the highest average method.
#[derive(Clone, Debug, PartialEq, Serialize, Deserialize, ToSchema)]
pub struct HighestAverageAssignedSeat {
    /// The political group that was selected for this seat has this political group number
    #[schema(value_type = u32)]
    selected_pg_number: PGNumber,
    /// The list of political groups with the same average, that have not been assigned a seat
    #[schema(value_type = Vec<u32>)]
    pg_options: Vec<PGNumber>,
    /// The list of political groups with the same average, that have been assigned a seat
    #[schema(value_type = Vec<u32>)]
    pg_assigned: Vec<PGNumber>,
    /// This is the votes per seat achieved by the selected political group
    votes_per_seat: Fraction,
}

/// Contains the details for an assigned seat, assigned through the highest surplus method.
#[derive(Clone, Debug, PartialEq, Serialize, Deserialize, ToSchema)]
pub struct HighestSurplusAssignedSeat {
    /// The political group that was selected for this seat has this political group number
    #[schema(value_type = u32)]
    selected_pg_number: PGNumber,
    /// The list of political groups with the same surplus, that have not been assigned a seat
    #[schema(value_type = Vec<u32>)]
    pg_options: Vec<PGNumber>,
    /// The list of political groups with the same surplus, that have been assigned a seat
    #[schema(value_type = Vec<u32>)]
    pg_assigned: Vec<PGNumber>,
    /// The number of surplus votes achieved by the selected political group
    surplus_votes: Fraction,
}

/// Errors that can occur during apportionment
#[derive(Debug, PartialEq)]
pub enum ApportionmentError {
    ApportionmentNotAvailableUntilDataEntryFinalised,
    DrawingOfLotsNotImplemented,
}

/// Create a vector containing just the political group numbers from an iterator of the current standing
fn political_group_numbers(standing: &[&PoliticalGroupStanding]) -> Vec<PGNumber> {
    standing.iter().map(|s| s.pg_number).collect()
}

pub fn get_total_seats_from_apportionment_result(result: ApportionmentResult) -> Vec<u64> {
    result
        .final_standing
        .iter()
        .map(|p| p.total_seats)
        .collect::<Vec<_>>()
}

#[cfg(test)]
mod tests {
    use crate::{
        apportionment::{
            ApportionmentError, apportionment, get_total_seats_from_apportionment_result,
        },
        data_entry::{Count, PoliticalGroupVotes, VotersCounts, VotesCounts},
        election::PGNumber,
        summary::{ElectionSummary, SummaryDifferencesCounts},
    };
    use test_log::test;

    fn get_election_summary(
        total_votes: Count,
        political_group_votes: Vec<PoliticalGroupVotes>,
    ) -> ElectionSummary {
        ElectionSummary {
            voters_counts: VotersCounts {
                poll_card_count: total_votes,
                proxy_certificate_count: 0,
                voter_card_count: 0,
                total_admitted_voters_count: total_votes,
            },
            votes_counts: VotesCounts {
                votes_candidates_count: total_votes,
                blank_votes_count: 0,
                invalid_votes_count: 0,
                total_votes_cast_count: total_votes,
            },
            differences_counts: SummaryDifferencesCounts::zero(),
            recounted_polling_stations: vec![],
            political_group_votes,
        }
    }

    fn get_election_summary_with_default_50_candidates(pg_votes: Vec<Count>) -> ElectionSummary {
        let total_votes = pg_votes.iter().sum();
        let mut political_group_votes: Vec<PoliticalGroupVotes> = vec![];
        for (index, votes) in pg_votes.iter().enumerate() {
            // Create list with 50 candidates with 0 votes
            let mut candidate_votes: Vec<Count> = vec![0; 50];
            // Set votes to first candidate
            candidate_votes[0] = *votes;
            political_group_votes.push(PoliticalGroupVotes::from_test_data_auto(
                PGNumber::try_from(index + 1).unwrap(),
                *votes,
                &candidate_votes,
            ))
        }
        get_election_summary(total_votes, political_group_votes)
    }

    #[test]
<<<<<<< HEAD
    fn test_seat_allocation_less_than_19_seats_without_remaining_seats() {
        let totals =
            get_election_summary_with_default_50_candidates(vec![480, 160, 160, 160, 80, 80, 80]);
        let result = seat_allocation(15, &totals).unwrap();
=======
    fn test_seat_allocation_less_than_19_seats_without_residual_seats() {
        let totals = get_election_summary(vec![480, 160, 160, 160, 80, 80, 80]);
        let result = apportionment(15, &totals).unwrap();
>>>>>>> aa220146
        assert_eq!(result.steps.len(), 0);
        let total_seats = get_total_seats_from_apportionment_result(result);
        assert_eq!(total_seats, vec![6, 2, 2, 2, 1, 1, 1]);
    }

    #[test]
<<<<<<< HEAD
    fn test_seat_allocation_less_than_19_seats_with_remaining_seats_assigned_with_surplus_system() {
        let totals = get_election_summary_with_default_50_candidates(vec![
            540, 160, 160, 80, 80, 80, 60, 40,
        ]);
        let result = seat_allocation(15, &totals).unwrap();
=======
    fn test_seat_allocation_less_than_19_seats_with_residual_seats_assigned_with_surplus_system() {
        let totals = get_election_summary(vec![540, 160, 160, 80, 80, 80, 60, 40]);
        let result = apportionment(15, &totals).unwrap();
>>>>>>> aa220146
        assert_eq!(result.steps.len(), 2);
        let total_seats = get_total_seats_from_apportionment_result(result);
        assert_eq!(total_seats, vec![7, 2, 2, 1, 1, 1, 1, 0]);
    }

    #[test]
    fn test_seat_allocation_less_than_19_seats_with_remaining_seats_assigned_with_surplus_and_averages_system_only_1_surplus_meets_threshold()
     {
<<<<<<< HEAD
        let totals =
            get_election_summary_with_default_50_candidates(vec![808, 59, 58, 57, 56, 55, 54, 53]);
        let result = seat_allocation(15, &totals).unwrap();
=======
        let totals = get_election_summary(vec![808, 59, 58, 57, 56, 55, 54, 53]);
        let result = apportionment(15, &totals).unwrap();
>>>>>>> aa220146
        assert_eq!(result.steps.len(), 5);
        let total_seats = get_total_seats_from_apportionment_result(result);
        assert_eq!(total_seats, vec![12, 1, 1, 1, 0, 0, 0, 0]);
    }

    #[test]
    fn test_seat_allocation_less_than_19_seats_with_0_votes_assigned_with_surplus_and_averages_system()
     {
<<<<<<< HEAD
        let totals = get_election_summary_with_default_50_candidates(vec![0, 0, 0, 0, 0]);
        let result = seat_allocation(10, &totals).unwrap();
=======
        let totals = get_election_summary(vec![0, 0, 0, 0, 0]);
        let result = apportionment(10, &totals).unwrap();
>>>>>>> aa220146
        assert_eq!(result.steps.len(), 10);
        let total_seats = get_total_seats_from_apportionment_result(result);
        assert_eq!(total_seats, vec![2, 2, 2, 2, 2]);
    }

    #[test]
    fn test_seat_allocation_less_than_19_seats_with_absolute_majority_of_votes_but_not_seats() {
        // This test triggers Kieswet Article P 9 (Actual case from GR2022)
        let totals = get_election_summary(vec![2571, 977, 567, 536, 453]);
        let result = apportionment(15, &totals).unwrap();
        assert_eq!(result.steps.len(), 4);
        let total_seats = get_total_seats_from_apportionment_result(result);
        assert_eq!(total_seats, vec![8, 3, 2, 1, 1]);
    }

    #[test]
    fn test_seat_allocation_less_than_19_seats_with_absolute_majority_of_votes_but_not_seats_with_drawing_of_lots_error()
     {
        // This test triggers Kieswet Article P 9
        let totals = get_election_summary(vec![2552, 511, 511, 511, 509, 509]);
        let result = apportionment(15, &totals);
        assert_eq!(result, Err(ApportionmentError::DrawingOfLotsNotImplemented));
    }

    #[test]
    fn test_seat_allocation_less_than_19_seats_with_0_votes_assigned_with_surplus_and_averages_system_drawing_of_lots_error_in_2nd_round_averages_system()
     {
<<<<<<< HEAD
        let totals = get_election_summary_with_default_50_candidates(vec![0, 0, 0, 0, 0]);
        let result = seat_allocation(15, &totals);
=======
        let totals = get_election_summary(vec![0, 0, 0, 0, 0]);
        let result = apportionment(15, &totals);
>>>>>>> aa220146
        assert_eq!(result, Err(ApportionmentError::DrawingOfLotsNotImplemented));
    }

    #[test]
    fn test_seat_allocation_less_than_19_seats_with_drawing_of_lots_error_with_0_surpluses() {
<<<<<<< HEAD
        let totals = get_election_summary_with_default_50_candidates(vec![
            540, 160, 160, 80, 80, 80, 55, 45,
        ]);
        let result = seat_allocation(15, &totals);
=======
        let totals = get_election_summary(vec![540, 160, 160, 80, 80, 80, 55, 45]);
        let result = apportionment(15, &totals);
>>>>>>> aa220146
        assert_eq!(result, Err(ApportionmentError::DrawingOfLotsNotImplemented));
    }

    #[test]
    fn test_seat_allocation_less_than_19_seats_with_drawing_of_lots_error() {
<<<<<<< HEAD
        let totals =
            get_election_summary_with_default_50_candidates(vec![500, 140, 140, 140, 140, 140]);
        let result = seat_allocation(15, &totals);
=======
        let totals = get_election_summary(vec![500, 140, 140, 140, 140, 140]);
        let result = apportionment(15, &totals);
>>>>>>> aa220146
        assert_eq!(result, Err(ApportionmentError::DrawingOfLotsNotImplemented));
    }

    #[test]
<<<<<<< HEAD
    fn test_seat_allocation_19_or_more_seats_without_remaining_seats() {
        let totals =
            get_election_summary_with_default_50_candidates(vec![576, 288, 96, 96, 96, 48]);
        let result = seat_allocation(25, &totals).unwrap();
=======
    fn test_seat_allocation_19_or_more_seats_without_residual_seats() {
        let totals = get_election_summary(vec![576, 288, 96, 96, 96, 48]);
        let result = apportionment(25, &totals).unwrap();
>>>>>>> aa220146
        assert_eq!(result.steps.len(), 0);
        let total_seats = get_total_seats_from_apportionment_result(result);
        assert_eq!(total_seats, vec![12, 6, 2, 2, 2, 1]);
    }

    #[test]
<<<<<<< HEAD
    fn test_seat_allocation_19_or_more_seats_with_remaining_seats() {
        let totals = get_election_summary_with_default_50_candidates(vec![600, 302, 98, 99, 101]);
        let result = seat_allocation(23, &totals).unwrap();
=======
    fn test_seat_allocation_19_or_more_seats_with_residual_seats() {
        let totals = get_election_summary(vec![600, 302, 98, 99, 101]);
        let result = apportionment(23, &totals).unwrap();
>>>>>>> aa220146
        assert_eq!(result.steps.len(), 4);
        let total_seats = get_total_seats_from_apportionment_result(result);
        assert_eq!(total_seats, vec![12, 6, 1, 2, 2]);
    }

    #[test]
    fn test_seat_allocation_19_or_more_seats_with_absolute_majority_of_votes_but_not_seats() {
        // This test triggers Kieswet Article P 9
        let totals = get_election_summary(vec![7501, 1249, 1249, 1249, 1249, 1249, 1248, 7]);
        let result = apportionment(24, &totals).unwrap();
        assert_eq!(result.steps.len(), 7);
        let total_seats = get_total_seats_from_apportionment_result(result);
        assert_eq!(total_seats, vec![13, 2, 2, 2, 2, 2, 1, 0]);
    }

    #[test]
    fn test_seat_allocation_19_or_more_seats_with_absolute_majority_of_votes_but_not_seats_with_drawing_of_lots_error()
     {
        // This test triggers Kieswet Article P 9
        let totals = get_election_summary(vec![7501, 1249, 1249, 1249, 1249, 1248, 1248, 8]);
        let result = apportionment(24, &totals);
        assert_eq!(result, Err(ApportionmentError::DrawingOfLotsNotImplemented));
    }

    #[test]
    fn test_seat_allocation_19_or_more_seats_with_0_votes() {
<<<<<<< HEAD
        let totals = get_election_summary_with_default_50_candidates(vec![0]);
        let result = seat_allocation(19, &totals).unwrap();
=======
        let totals = get_election_summary(vec![0]);
        let result = apportionment(19, &totals).unwrap();
>>>>>>> aa220146
        assert_eq!(result.steps.len(), 19);
        let total_seats = get_total_seats_from_apportionment_result(result);
        assert_eq!(total_seats, vec![19]);
    }

    #[test]
    fn test_seat_allocation_19_or_more_seats_with_0_votes_with_drawing_of_lots_error() {
<<<<<<< HEAD
        let totals = get_election_summary_with_default_50_candidates(vec![0, 0, 0, 0, 0]);
        let result = seat_allocation(19, &totals);
=======
        let totals = get_election_summary(vec![0, 0, 0, 0, 0]);
        let result = apportionment(19, &totals);
>>>>>>> aa220146
        assert_eq!(result, Err(ApportionmentError::DrawingOfLotsNotImplemented));
    }

    #[test]
    fn test_seat_allocation_19_or_more_seats_with_drawing_of_lots_error() {
<<<<<<< HEAD
        let totals =
            get_election_summary_with_default_50_candidates(vec![500, 140, 140, 140, 140, 140]);
        let result = seat_allocation(23, &totals);
=======
        let totals = get_election_summary(vec![500, 140, 140, 140, 140, 140]);
        let result = apportionment(23, &totals);
>>>>>>> aa220146
        assert_eq!(result, Err(ApportionmentError::DrawingOfLotsNotImplemented));
    }
}<|MERGE_RESOLUTION|>--- conflicted
+++ resolved
@@ -745,33 +745,21 @@
     }
 
     #[test]
-<<<<<<< HEAD
     fn test_seat_allocation_less_than_19_seats_without_remaining_seats() {
         let totals =
             get_election_summary_with_default_50_candidates(vec![480, 160, 160, 160, 80, 80, 80]);
-        let result = seat_allocation(15, &totals).unwrap();
-=======
-    fn test_seat_allocation_less_than_19_seats_without_residual_seats() {
-        let totals = get_election_summary(vec![480, 160, 160, 160, 80, 80, 80]);
         let result = apportionment(15, &totals).unwrap();
->>>>>>> aa220146
         assert_eq!(result.steps.len(), 0);
         let total_seats = get_total_seats_from_apportionment_result(result);
         assert_eq!(total_seats, vec![6, 2, 2, 2, 1, 1, 1]);
     }
 
     #[test]
-<<<<<<< HEAD
     fn test_seat_allocation_less_than_19_seats_with_remaining_seats_assigned_with_surplus_system() {
         let totals = get_election_summary_with_default_50_candidates(vec![
             540, 160, 160, 80, 80, 80, 60, 40,
         ]);
-        let result = seat_allocation(15, &totals).unwrap();
-=======
-    fn test_seat_allocation_less_than_19_seats_with_residual_seats_assigned_with_surplus_system() {
-        let totals = get_election_summary(vec![540, 160, 160, 80, 80, 80, 60, 40]);
         let result = apportionment(15, &totals).unwrap();
->>>>>>> aa220146
         assert_eq!(result.steps.len(), 2);
         let total_seats = get_total_seats_from_apportionment_result(result);
         assert_eq!(total_seats, vec![7, 2, 2, 1, 1, 1, 1, 0]);
@@ -780,14 +768,9 @@
     #[test]
     fn test_seat_allocation_less_than_19_seats_with_remaining_seats_assigned_with_surplus_and_averages_system_only_1_surplus_meets_threshold()
      {
-<<<<<<< HEAD
         let totals =
             get_election_summary_with_default_50_candidates(vec![808, 59, 58, 57, 56, 55, 54, 53]);
-        let result = seat_allocation(15, &totals).unwrap();
-=======
-        let totals = get_election_summary(vec![808, 59, 58, 57, 56, 55, 54, 53]);
         let result = apportionment(15, &totals).unwrap();
->>>>>>> aa220146
         assert_eq!(result.steps.len(), 5);
         let total_seats = get_total_seats_from_apportionment_result(result);
         assert_eq!(total_seats, vec![12, 1, 1, 1, 0, 0, 0, 0]);
@@ -796,13 +779,8 @@
     #[test]
     fn test_seat_allocation_less_than_19_seats_with_0_votes_assigned_with_surplus_and_averages_system()
      {
-<<<<<<< HEAD
         let totals = get_election_summary_with_default_50_candidates(vec![0, 0, 0, 0, 0]);
-        let result = seat_allocation(10, &totals).unwrap();
-=======
-        let totals = get_election_summary(vec![0, 0, 0, 0, 0]);
         let result = apportionment(10, &totals).unwrap();
->>>>>>> aa220146
         assert_eq!(result.steps.len(), 10);
         let total_seats = get_total_seats_from_apportionment_result(result);
         assert_eq!(total_seats, vec![2, 2, 2, 2, 2]);
@@ -811,7 +789,8 @@
     #[test]
     fn test_seat_allocation_less_than_19_seats_with_absolute_majority_of_votes_but_not_seats() {
         // This test triggers Kieswet Article P 9 (Actual case from GR2022)
-        let totals = get_election_summary(vec![2571, 977, 567, 536, 453]);
+        let totals =
+            get_election_summary_with_default_50_candidates(vec![2571, 977, 567, 536, 453]);
         let result = apportionment(15, &totals).unwrap();
         assert_eq!(result.steps.len(), 4);
         let total_seats = get_total_seats_from_apportionment_result(result);
@@ -822,7 +801,8 @@
     fn test_seat_allocation_less_than_19_seats_with_absolute_majority_of_votes_but_not_seats_with_drawing_of_lots_error()
      {
         // This test triggers Kieswet Article P 9
-        let totals = get_election_summary(vec![2552, 511, 511, 511, 509, 509]);
+        let totals =
+            get_election_summary_with_default_50_candidates(vec![2552, 511, 511, 511, 509, 509]);
         let result = apportionment(15, &totals);
         assert_eq!(result, Err(ApportionmentError::DrawingOfLotsNotImplemented));
     }
@@ -830,69 +810,42 @@
     #[test]
     fn test_seat_allocation_less_than_19_seats_with_0_votes_assigned_with_surplus_and_averages_system_drawing_of_lots_error_in_2nd_round_averages_system()
      {
-<<<<<<< HEAD
         let totals = get_election_summary_with_default_50_candidates(vec![0, 0, 0, 0, 0]);
-        let result = seat_allocation(15, &totals);
-=======
-        let totals = get_election_summary(vec![0, 0, 0, 0, 0]);
         let result = apportionment(15, &totals);
->>>>>>> aa220146
         assert_eq!(result, Err(ApportionmentError::DrawingOfLotsNotImplemented));
     }
 
     #[test]
     fn test_seat_allocation_less_than_19_seats_with_drawing_of_lots_error_with_0_surpluses() {
-<<<<<<< HEAD
         let totals = get_election_summary_with_default_50_candidates(vec![
             540, 160, 160, 80, 80, 80, 55, 45,
         ]);
-        let result = seat_allocation(15, &totals);
-=======
-        let totals = get_election_summary(vec![540, 160, 160, 80, 80, 80, 55, 45]);
         let result = apportionment(15, &totals);
->>>>>>> aa220146
         assert_eq!(result, Err(ApportionmentError::DrawingOfLotsNotImplemented));
     }
 
     #[test]
     fn test_seat_allocation_less_than_19_seats_with_drawing_of_lots_error() {
-<<<<<<< HEAD
         let totals =
             get_election_summary_with_default_50_candidates(vec![500, 140, 140, 140, 140, 140]);
-        let result = seat_allocation(15, &totals);
-=======
-        let totals = get_election_summary(vec![500, 140, 140, 140, 140, 140]);
         let result = apportionment(15, &totals);
->>>>>>> aa220146
         assert_eq!(result, Err(ApportionmentError::DrawingOfLotsNotImplemented));
     }
 
     #[test]
-<<<<<<< HEAD
     fn test_seat_allocation_19_or_more_seats_without_remaining_seats() {
         let totals =
             get_election_summary_with_default_50_candidates(vec![576, 288, 96, 96, 96, 48]);
-        let result = seat_allocation(25, &totals).unwrap();
-=======
-    fn test_seat_allocation_19_or_more_seats_without_residual_seats() {
-        let totals = get_election_summary(vec![576, 288, 96, 96, 96, 48]);
         let result = apportionment(25, &totals).unwrap();
->>>>>>> aa220146
         assert_eq!(result.steps.len(), 0);
         let total_seats = get_total_seats_from_apportionment_result(result);
         assert_eq!(total_seats, vec![12, 6, 2, 2, 2, 1]);
     }
 
     #[test]
-<<<<<<< HEAD
     fn test_seat_allocation_19_or_more_seats_with_remaining_seats() {
         let totals = get_election_summary_with_default_50_candidates(vec![600, 302, 98, 99, 101]);
-        let result = seat_allocation(23, &totals).unwrap();
-=======
-    fn test_seat_allocation_19_or_more_seats_with_residual_seats() {
-        let totals = get_election_summary(vec![600, 302, 98, 99, 101]);
         let result = apportionment(23, &totals).unwrap();
->>>>>>> aa220146
         assert_eq!(result.steps.len(), 4);
         let total_seats = get_total_seats_from_apportionment_result(result);
         assert_eq!(total_seats, vec![12, 6, 1, 2, 2]);
@@ -901,7 +854,9 @@
     #[test]
     fn test_seat_allocation_19_or_more_seats_with_absolute_majority_of_votes_but_not_seats() {
         // This test triggers Kieswet Article P 9
-        let totals = get_election_summary(vec![7501, 1249, 1249, 1249, 1249, 1249, 1248, 7]);
+        let totals = get_election_summary_with_default_50_candidates(vec![
+            7501, 1249, 1249, 1249, 1249, 1249, 1248, 7,
+        ]);
         let result = apportionment(24, &totals).unwrap();
         assert_eq!(result.steps.len(), 7);
         let total_seats = get_total_seats_from_apportionment_result(result);
@@ -912,20 +867,17 @@
     fn test_seat_allocation_19_or_more_seats_with_absolute_majority_of_votes_but_not_seats_with_drawing_of_lots_error()
      {
         // This test triggers Kieswet Article P 9
-        let totals = get_election_summary(vec![7501, 1249, 1249, 1249, 1249, 1248, 1248, 8]);
+        let totals = get_election_summary_with_default_50_candidates(vec![
+            7501, 1249, 1249, 1249, 1249, 1248, 1248, 8,
+        ]);
         let result = apportionment(24, &totals);
         assert_eq!(result, Err(ApportionmentError::DrawingOfLotsNotImplemented));
     }
 
     #[test]
     fn test_seat_allocation_19_or_more_seats_with_0_votes() {
-<<<<<<< HEAD
         let totals = get_election_summary_with_default_50_candidates(vec![0]);
-        let result = seat_allocation(19, &totals).unwrap();
-=======
-        let totals = get_election_summary(vec![0]);
         let result = apportionment(19, &totals).unwrap();
->>>>>>> aa220146
         assert_eq!(result.steps.len(), 19);
         let total_seats = get_total_seats_from_apportionment_result(result);
         assert_eq!(total_seats, vec![19]);
@@ -933,26 +885,16 @@
 
     #[test]
     fn test_seat_allocation_19_or_more_seats_with_0_votes_with_drawing_of_lots_error() {
-<<<<<<< HEAD
         let totals = get_election_summary_with_default_50_candidates(vec![0, 0, 0, 0, 0]);
-        let result = seat_allocation(19, &totals);
-=======
-        let totals = get_election_summary(vec![0, 0, 0, 0, 0]);
         let result = apportionment(19, &totals);
->>>>>>> aa220146
         assert_eq!(result, Err(ApportionmentError::DrawingOfLotsNotImplemented));
     }
 
     #[test]
     fn test_seat_allocation_19_or_more_seats_with_drawing_of_lots_error() {
-<<<<<<< HEAD
         let totals =
             get_election_summary_with_default_50_candidates(vec![500, 140, 140, 140, 140, 140]);
-        let result = seat_allocation(23, &totals);
-=======
-        let totals = get_election_summary(vec![500, 140, 140, 140, 140, 140]);
         let result = apportionment(23, &totals);
->>>>>>> aa220146
         assert_eq!(result, Err(ApportionmentError::DrawingOfLotsNotImplemented));
     }
 }