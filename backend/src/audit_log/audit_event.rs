--- conflicted
+++ resolved
@@ -171,14 +171,11 @@
     CommitteeSessionCreated(CommitteeSessionDetails),
     CommitteeSessionDeleted(CommitteeSessionDetails),
     CommitteeSessionUpdated(CommitteeSessionDetails),
-<<<<<<< HEAD
     PollingStationInvestigationCreated(PollingStationInvestigation),
     PollingStationInvestigationConcluded(PollingStationInvestigation),
-=======
     // file events
     FileCreated(FileDetails),
     FileDeleted(FileDetails),
->>>>>>> 363ae8f1
     // apportionment
     ApportionmentCreated(ElectionDetails),
     // polling station events
