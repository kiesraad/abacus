use axum::http::Uri;
use chrono::{DateTime, NaiveDate, Utc};
use serde::{self, Deserialize, Serialize};
use strum::VariantNames;
use utoipa::ToSchema;

use super::AuditEventLevel;
use crate::{ErrorResponse, error::ErrorReference};

#[derive(Serialize, Deserialize, Debug, PartialEq, Eq, ToSchema)]
#[serde(deny_unknown_fields)]
pub struct UserLoggedInDetails {
    pub user_agent: String,
    pub logged_in_users_count: u32,
}

#[derive(Serialize, Deserialize, Debug, PartialEq, Eq, ToSchema)]
#[serde(deny_unknown_fields)]
pub struct UserLoginFailedDetails {
    pub username: String,
    pub user_agent: String,
}

#[derive(Serialize, Deserialize, Debug, PartialEq, Eq, ToSchema)]
#[serde(deny_unknown_fields)]
pub struct UserLoggedOutDetails {
    pub session_duration: u64,
}

#[derive(Serialize, Deserialize, Debug, PartialEq, Eq, ToSchema)]
#[serde(deny_unknown_fields)]
pub struct UserDetails {
    pub user_id: u32,
    #[serde(skip_serializing_if = "Option::is_none")]
    #[schema(value_type = String, nullable = false)]
    pub fullname: Option<String>,
    pub username: String,
    pub role: String,
}

#[derive(Serialize, Deserialize, Debug, PartialEq, Eq, ToSchema)]
#[serde(deny_unknown_fields)]
pub struct ElectionDetails {
    pub election_id: u32,
    pub election_name: String,
    pub election_counting_method: String,
    pub election_election_id: String,
    pub election_location: String,
    pub election_domain_id: String,
    pub election_category: String,
    pub election_number_of_seats: u32,
    #[schema(value_type = String, format = "date")]
    pub election_election_date: NaiveDate,
    #[schema(value_type = String, format = "date")]
    pub election_nomination_date: NaiveDate,
}

#[derive(Serialize, Deserialize, Debug, PartialEq, Eq, ToSchema)]
#[serde(deny_unknown_fields)]
pub struct CommitteeSessionDetails {
    pub session_id: u32,
    pub session_number: u32,
    pub session_election_id: u32,
    pub session_location: String,
    pub session_start_date: String,
    pub session_start_time: String,
    pub session_status: String,
    pub session_number_of_voters: u32,
}

#[derive(Serialize, Deserialize, Debug, PartialEq, Eq, ToSchema)]
#[serde(deny_unknown_fields)]
pub struct PollingStationDetails {
    pub polling_station_id: u32,
    pub polling_station_election_id: u32,
    pub polling_station_name: String,
    pub polling_station_number: i64,
    pub polling_station_number_of_voters: Option<i64>,
    #[serde(skip_serializing_if = "Option::is_none")]
    #[schema(nullable = false)]
    pub polling_station_type: Option<String>,
    pub polling_station_address: String,
    pub polling_station_postal_code: String,
    pub polling_station_locality: String,
}

#[derive(Serialize, Deserialize, Debug, PartialEq, Eq, ToSchema)]
<<<<<<< HEAD
#[serde(rename_all = "camelCase")]
pub struct PollingStationImportDetails {
    pub import_election_id: u32,
    pub import_file_name: String,
    pub import_number_of_polling_stations: u64,
}

#[derive(Serialize, Deserialize, Debug, PartialEq, Eq, ToSchema)]
#[serde(deny_unknown_fields, rename_all = "camelCase")]
=======
#[serde(deny_unknown_fields)]
>>>>>>> b1d1c80b
pub struct DataEntryDetails {
    pub polling_station_id: u32,
    pub data_entry_status: String,
    pub data_entry_progress: u8,
    #[schema(value_type = Option<String>)]
    pub finished_at: Option<DateTime<Utc>>,
    pub first_entry_user_id: Option<u32>,
    pub second_entry_user_id: Option<u32>,
}

#[derive(Serialize, Deserialize, Debug, PartialEq, Eq, ToSchema)]
#[serde(deny_unknown_fields)]
pub struct ErrorDetails {
    pub reference: ErrorReference,
    pub path: String,
    pub level: AuditEventLevel,
}

impl ErrorDetails {
    pub fn from_error_response(error_response: &ErrorResponse, original_uri: Uri) -> Option<Self> {
        match error_response.reference {
            // ignore common user errors
            ErrorReference::InvalidSession | ErrorReference::UserNotFound => None,
            _ => Some(Self {
                reference: error_response.reference,
                path: original_uri.path().to_string(),
                level: if error_response.fatal {
                    AuditEventLevel::Error
                } else {
                    AuditEventLevel::Warning
                },
            }),
        }
    }
}

#[derive(
    Serialize, Deserialize, strum::Display, VariantNames, Debug, PartialEq, Eq, ToSchema, Default,
)]
#[serde(rename_all = "PascalCase", tag = "event_type")]
pub enum AuditEvent {
    // authentication and account events
    UserLoggedIn(UserLoggedInDetails),
    UserLoginFailed(UserLoginFailedDetails),
    UserLoggedOut(UserLoggedOutDetails),
    UserAccountUpdated(UserDetails),
    UserSessionExtended,
    // user management events
    UserCreated(UserDetails),
    UserUpdated(UserDetails),
    UserDeleted(UserDetails),
    // election events
    ElectionCreated(ElectionDetails),
    // committee session events
    CommitteeSessionCreated(CommitteeSessionDetails),
    CommitteeSessionUpdated(CommitteeSessionDetails),
    // apportionment
    ApportionmentCreated(ElectionDetails),
    // polling station events
    PollingStationCreated(PollingStationDetails),
    PollingStationUpdated(PollingStationDetails),
    PollingStationDeleted(PollingStationDetails),
    PollingStationsImported(PollingStationImportDetails),
    // data entry events
    DataEntryClaimed(DataEntryDetails),
    DataEntrySaved(DataEntryDetails),
    DataEntryDeleted(DataEntryDetails),
    DataEntryFinalised(DataEntryDetails),
    // data entry resolving events
    DataEntryDiscardedFirst(DataEntryDetails),
    DataEntryResumedFirst(DataEntryDetails),
    DataEntryKeptFirst(DataEntryDetails),
    DataEntryKeptSecond(DataEntryDetails),
    DataEntryDiscardedBoth(DataEntryDetails),
    // airgap detection events
    AirGapViolationDetected,
    AirGapViolationResolved,
    // api errors
    Error(ErrorDetails),
    #[default]
    UnknownEvent,
}

impl From<serde_json::Value> for AuditEvent {
    fn from(value: serde_json::Value) -> Self {
        serde_json::from_value(value).unwrap_or_default()
    }
}

impl From<sqlx::types::Json<AuditEvent>> for AuditEvent {
    fn from(value: sqlx::types::Json<AuditEvent>) -> Self {
        value.0
    }
}

impl AuditEvent {
    pub fn level(&self) -> AuditEventLevel {
        match self {
            AuditEvent::UserLoggedIn(_) => AuditEventLevel::Success,
            AuditEvent::UserLoginFailed(_) => AuditEventLevel::Warning,
            AuditEvent::UserLoggedOut(_) => AuditEventLevel::Success,
            AuditEvent::UserSessionExtended => AuditEventLevel::Info,
            AuditEvent::UserAccountUpdated(_) => AuditEventLevel::Success,
            AuditEvent::UserCreated(_) => AuditEventLevel::Success,
            AuditEvent::UserUpdated(_) => AuditEventLevel::Success,
            AuditEvent::UserDeleted(_) => AuditEventLevel::Info,
            AuditEvent::ElectionCreated(_) => AuditEventLevel::Success,
            AuditEvent::CommitteeSessionCreated(_) => AuditEventLevel::Success,
            AuditEvent::CommitteeSessionUpdated(_) => AuditEventLevel::Success,
            AuditEvent::ApportionmentCreated(_) => AuditEventLevel::Success,
            AuditEvent::PollingStationCreated(_) => AuditEventLevel::Success,
            AuditEvent::PollingStationUpdated(_) => AuditEventLevel::Success,
            AuditEvent::PollingStationDeleted(_) => AuditEventLevel::Info,
            AuditEvent::PollingStationsImported(_) => AuditEventLevel::Success,
            AuditEvent::DataEntryClaimed(_) => AuditEventLevel::Success,
            AuditEvent::DataEntrySaved(_) => AuditEventLevel::Success,
            AuditEvent::DataEntryDeleted(_) => AuditEventLevel::Info,
            AuditEvent::DataEntryFinalised(_) => AuditEventLevel::Success,
            AuditEvent::Error(ErrorDetails { level, .. }) => *level,
            AuditEvent::UnknownEvent => AuditEventLevel::Warning,
            AuditEvent::DataEntryDiscardedFirst(_) => AuditEventLevel::Info,
            AuditEvent::DataEntryResumedFirst(_) => AuditEventLevel::Info,
            AuditEvent::DataEntryKeptFirst(_) => AuditEventLevel::Info,
            AuditEvent::DataEntryKeptSecond(_) => AuditEventLevel::Info,
            AuditEvent::DataEntryDiscardedBoth(_) => AuditEventLevel::Info,
            AuditEvent::AirGapViolationDetected => AuditEventLevel::Error,
            AuditEvent::AirGapViolationResolved => AuditEventLevel::Info,
        }
    }
}<|MERGE_RESOLUTION|>--- conflicted
+++ resolved
@@ -85,8 +85,6 @@
 }
 
 #[derive(Serialize, Deserialize, Debug, PartialEq, Eq, ToSchema)]
-<<<<<<< HEAD
-#[serde(rename_all = "camelCase")]
 pub struct PollingStationImportDetails {
     pub import_election_id: u32,
     pub import_file_name: String,
@@ -94,10 +92,7 @@
 }
 
 #[derive(Serialize, Deserialize, Debug, PartialEq, Eq, ToSchema)]
-#[serde(deny_unknown_fields, rename_all = "camelCase")]
-=======
-#[serde(deny_unknown_fields)]
->>>>>>> b1d1c80b
+#[serde(deny_unknown_fields)]
 pub struct DataEntryDetails {
     pub polling_station_id: u32,
     pub data_entry_status: String,
