--- conflicted
+++ resolved
@@ -414,27 +414,8 @@
 pub async fn user_update(
     admin: Admin,
     State(users_repo): State<Users>,
-<<<<<<< HEAD
-    audit_service: AuditService,
-    Path(user_id): Path<u32>,
-    Json(update_user_req): Json<UpdateUserRequest>,
-) -> Result<Json<User>, APIError> {
-    let user = users_repo
-        .update(
-            user_id,
-            update_user_req.fullname.as_deref(),
-            update_user_req.temp_password.as_deref(),
-        )
-        .await?;
-
-    audit_service
-        .with_user(admin.0)
-        .log_success(&AuditEvent::UserUpdated(LoginResponse::from(&user)), None)
-        .await?;
-
-    Ok(Json(user))
-=======
     State(session_repo): State<Sessions>,
+    audit_service: AuditService,
     Path(user_id): Path<u32>,
     Json(update_user_req): Json<UpdateUserRequest>,
 ) -> Result<Json<User>, APIError> {
@@ -450,9 +431,17 @@
         session_repo.delete_user_session(user_id).await?;
     };
 
-    let user = users_repo.get_by_id(user_id).await?;
-    Ok(Json(user.ok_or(Error::RowNotFound)?))
->>>>>>> 815179da
+    let user = users_repo
+        .get_by_id(user_id)
+        .await?
+        .ok_or(Error::RowNotFound)?;
+
+    audit_service
+        .with_user(admin.0)
+        .log_success(&AuditEvent::UserUpdated(LoginResponse::from(&user)), None)
+        .await?;
+
+    Ok(Json(user))
 }
 
 /// Delete a user
