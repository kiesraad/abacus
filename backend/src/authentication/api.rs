use super::{
    Admin, SECURE_COOKIES, SESSION_COOKIE_NAME, SESSION_LIFE_TIME,
    error::AuthenticationError,
    role::Role,
    session::Sessions,
    user::{User, Users},
};
use axum::{
    extract::{Path, Request, State},
    middleware::Next,
    response::{IntoResponse, Json, Response},
};
use axum_extra::extract::CookieJar;
use cookie::{Cookie, SameSite};
use hyper::{StatusCode, header::SET_COOKIE};
use serde::{Deserialize, Serialize};
use sqlx::{Error, SqlitePool};
use tracing::debug;
use utoipa::ToSchema;

use crate::{APIError, ErrorResponse};
#[derive(Debug, Serialize, Deserialize, ToSchema)]
pub struct Credentials {
    pub username: String,
    pub password: String,
}

#[derive(Debug, Serialize, Deserialize, ToSchema)]
pub struct LoginResponse {
    pub user_id: u32,
    #[serde(skip_serializing_if = "Option::is_none")]
    #[schema(value_type = String, nullable = false)]
    pub fullname: Option<String>,
    pub username: String,
    pub role: Role,
    pub needs_password_change: bool,
}

impl From<&User> for LoginResponse {
    fn from(user: &User) -> Self {
        Self {
            user_id: user.id(),
            fullname: user.fullname().map(|u| u.to_string()),
            username: user.username().to_string(),
            role: user.role(),
            needs_password_change: user.needs_password_change(),
        }
    }
}

/// Set default session cookie properties
pub(super) fn set_default_cookie_properties(cookie: &mut Cookie) {
    cookie.set_path("/");
    cookie.set_http_only(true);
    cookie.set_secure(SECURE_COOKIES);
    cookie.set_same_site(SameSite::Strict);
}

/// Login endpoint, authenticates a user and creates a new session + session cookie
#[utoipa::path(
    post,
    path = "/api/user/login",
    request_body = Credentials,
    responses(
        (status = 200, description = "The logged in user id and user name", body = LoginResponse),
        (status = 401, description = "Invalid credentials", body = ErrorResponse),
        (status = 500, description = "Internal server error", body = ErrorResponse),
    ),
)]
pub async fn login(
    State(users): State<Users>,
    State(sessions): State<Sessions>,
    jar: CookieJar,
    Json(credentials): Json<Credentials>,
) -> Result<impl IntoResponse, APIError> {
    let Credentials { username, password } = credentials;

    // Check the username + password combination, do not leak information about usernames etc.
    let user = users
        .authenticate(&username, &password)
        .await
        .map_err(|e| match e {
            AuthenticationError::UserNotFound => AuthenticationError::InvalidUsernameOrPassword,
            AuthenticationError::InvalidPassword => AuthenticationError::InvalidUsernameOrPassword,
            e => e,
        })?;

    // Remove expired sessions, we do this after a login to prevent the necessity of periodical cleanup jobs
    sessions.delete_expired_sessions().await?;

    // Create a new session and cookie
    let session = sessions.create(user.id(), SESSION_LIFE_TIME).await?;

    // Add the session cookie to the response
    let mut cookie = session.get_cookie();
    set_default_cookie_properties(&mut cookie);
    let updated_jar = jar.add(cookie);

    Ok((updated_jar, Json(LoginResponse::from(&user))))
}

#[derive(Debug, Serialize, Deserialize, ToSchema)]
pub struct AccountUpdateRequest {
    pub username: String,
    pub password: String,
    #[serde(skip_serializing_if = "Option::is_none")]
    #[schema(value_type = String, nullable = false)]
    pub fullname: Option<String>,
}

/// Get current logged-in user endpoint
#[utoipa::path(
  get,
  path = "/api/user/whoami",
  responses(
      (status = 200, description = "The current user name and id", body = LoginResponse),
      (status = 401, description = "Invalid user session", body = ErrorResponse),
      (status = 500, description = "Internal server error", body = ErrorResponse),
  ),
)]
pub async fn whoami(user: Option<User>) -> Result<impl IntoResponse, APIError> {
    let user = user.ok_or(AuthenticationError::UserNotFound)?;

    Ok(Json(LoginResponse::from(&user)))
}

/// Update the user's account with a new password and optionally new fullname
#[utoipa::path(
  put,
  path = "/api/user/account",
  request_body = AccountUpdateRequest,
  responses(
      (status = 200, description = "The logged in user", body = LoginResponse),
      (status = 500, description = "Internal server error", body = ErrorResponse),
  ),
)]
pub async fn account_update(
    user: User,
    State(users): State<Users>,
    Json(account): Json<AccountUpdateRequest>,
) -> Result<impl IntoResponse, APIError> {
    if user.username() != account.username {
        return Err(AuthenticationError::UserNotFound.into());
    }

    // Update the password
    users.update_password(user.id(), &account.password).await?;

    // Update the fullname
    if let Some(fullname) = account.fullname {
        users.update_fullname(user.id(), &fullname).await?;
    }

<<<<<<< HEAD
    // Update the password
    users
        .update_password(user.id(), &credentials.username, &credentials.new_password)
        .await?;
=======
    let Some(updated_user) = users.get_by_username(user.username()).await? else {
        return Err(AuthenticationError::UserNotFound.into());
    };
>>>>>>> b863b9d7

    Ok(Json(LoginResponse::from(&updated_user)))
}

/// Logout endpoint, deletes the session cookie
#[utoipa::path(
    post,
    path = "/api/user/logout",
    responses(
        (status = 200, description = "Successful logout, or user was already logged out"),
        (status = 500, description = "Internal server error", body = ErrorResponse),
    ),
)]
pub async fn logout(
    State(sessions): State<Sessions>,
    jar: CookieJar,
) -> Result<impl IntoResponse, APIError> {
    let Some(mut cookie) = jar.get(SESSION_COOKIE_NAME).cloned() else {
        // no cookie found, return OK
        return Ok((jar, StatusCode::OK));
    };

    // Remove session from the database
    let session_key = cookie.value();
    sessions.delete(session_key).await?;

    // Set cookie parameters, these are not present in the request, and have to match in order to clear the cookie
    set_default_cookie_properties(&mut cookie);
    let updated_jar = jar.remove(cookie);

    Ok((updated_jar, StatusCode::OK))
}

/// Middleware to extend the session lifetime
pub async fn extend_session(State(pool): State<SqlitePool>, req: Request, next: Next) -> Response {
    let jar = CookieJar::from_headers(req.headers());
    let mut res = next.run(req).await;

    let Some(session_cookie) = jar.get(SESSION_COOKIE_NAME) else {
        return res;
    };

    let sessions = Sessions::new(pool);

    // extend lifetime of session and set new cookie if the session is still valid and will soon be expired
    if let Ok(Some(session)) = sessions.extend_session(session_cookie.value()).await {
        debug!("Session extended: {:?}", session_cookie);

        let mut cookie = session.get_cookie();
        set_default_cookie_properties(&mut cookie);

        debug!("Setting cookie: {:?}", cookie);

        if let Ok(header_value) = cookie.encoded().to_string().parse() {
            res.headers_mut().append(SET_COOKIE, header_value);
        }
    }

    res
}

/// Development endpoint: create a new user (unauthenticated)
#[cfg(debug_assertions)]
#[utoipa::path(
  post,
  path = "/api/user/development/create",
  request_body = Credentials,
  responses(
      (status = 201, description = "User was successfully created"),
      (status = 500, description = "Internal server error", body = ErrorResponse),
  ),
)]
pub async fn development_create_user(
    State(users): State<Users>,
    Json(credentials): Json<Credentials>,
) -> Result<impl IntoResponse, APIError> {
    use super::role::Role;

    let Credentials { username, password } = credentials;

    // Create a new user
    users
        .create(&username, None, &password, Role::Typist)
        .await?;

    Ok(StatusCode::CREATED)
}

#[derive(Serialize, Deserialize, ToSchema)]
pub struct UserListResponse {
    pub users: Vec<User>,
}

/// Lists all users
#[utoipa::path(
    get,
    path = "/api/user",
    responses(
        (status = 200, description = "User list", body = UserListResponse),
        (status = 401, description = "Unauthorized", body = ErrorResponse),
        (status = 500, description = "Internal server error", body = ErrorResponse),
    ),
)]
pub async fn user_list(
    _user: Admin,
    State(users_repo): State<Users>,
) -> Result<Json<UserListResponse>, APIError> {
    Ok(Json(UserListResponse {
        users: users_repo.list().await?,
    }))
}

#[derive(Serialize, Deserialize, ToSchema)]
pub struct CreateUserRequest {
    pub username: String,
    #[serde(skip_serializing_if = "Option::is_none")]
    #[schema(nullable = false)]
    pub fullname: Option<String>,
    pub temp_password: String,
    pub role: Role,
}

#[derive(Serialize, Deserialize, ToSchema)]
#[serde(deny_unknown_fields)]
pub struct UpdateUserRequest {
    #[serde(skip_serializing_if = "Option::is_none")]
    #[schema(nullable = false)]
    pub fullname: Option<String>,
    #[serde(skip_serializing_if = "Option::is_none")]
    #[schema(nullable = false)]
    pub temp_password: Option<String>,
}

/// Create a new user
#[utoipa::path(
    post,
    path = "/api/user",
    request_body = CreateUserRequest,
    responses(
        (status = 201, description = "User created", body = User),
        (status = 401, description = "Unauthorized", body = ErrorResponse),
        (status = 500, description = "Internal server error", body = ErrorResponse),
    ),
)]
pub async fn user_create(
    _user: Admin,
    State(users_repo): State<Users>,
    Json(create_user_req): Json<CreateUserRequest>,
) -> Result<(StatusCode, Json<User>), APIError> {
    let user = users_repo
        .create(
            &create_user_req.username,
            create_user_req.fullname.as_deref(),
            &create_user_req.temp_password,
            create_user_req.role,
        )
        .await?;
    Ok((StatusCode::CREATED, Json(user)))
}

/// Get a user
#[utoipa::path(
    get,
    path = "/api/user/{user_id}",
    responses(
        (status = 200, description = "User found", body = User),
        (status = 404, description = "User not found", body = ErrorResponse),
        (status = 500, description = "Internal server error", body = ErrorResponse),
    ),
    params(
        ("user_id" = u32, description = "User id"),
    ),
)]
pub async fn user_get(
    _user: Admin,
    State(users_repo): State<Users>,
    Path(user_id): Path<u32>,
) -> Result<Json<User>, APIError> {
    let user = users_repo.get_by_id(user_id).await?;
    Ok(Json(user.ok_or(Error::RowNotFound)?))
}

/// Update a user
#[utoipa::path(
    put,
    path = "/api/user/{user_id}",
    request_body = UpdateUserRequest,
    responses(
        (status = 200, description = "User updated", body = User),
        (status = 401, description = "Unauthorized", body = ErrorResponse),
        (status = 404, description = "User not found", body = ErrorResponse),
        (status = 500, description = "Internal server error", body = ErrorResponse),
    ),
)]
pub async fn user_update(
    _user: Admin,
    State(users_repo): State<Users>,
    Path(user_id): Path<u32>,
    Json(update_user_req): Json<UpdateUserRequest>,
) -> Result<Json<User>, APIError> {
    let user = users_repo
        .update(
            user_id,
            update_user_req.fullname.as_deref(),
            update_user_req.temp_password.as_deref(),
        )
        .await?;
    Ok(Json(user))
}

/// Delete a user
#[utoipa::path(
    delete,
    path = "/api/user/{user_id}",
    responses(
        (status = 200, description = "User deleted successfully"),
        (status = 404, description = "User not found", body = ErrorResponse),
        (status = 500, description = "Internal server error", body = ErrorResponse),
    ),
)]
pub async fn user_delete(
    State(users_repo): State<Users>,
    Path(user_id): Path<u32>,
) -> Result<StatusCode, APIError> {
    let deleted = users_repo.delete(user_id).await?;

    if deleted {
        Ok(StatusCode::OK)
    } else {
        Ok(StatusCode::NOT_FOUND)
    }
}<|MERGE_RESOLUTION|>--- conflicted
+++ resolved
@@ -144,23 +144,18 @@
     }
 
     // Update the password
-    users.update_password(user.id(), &account.password).await?;
+    users
+        .update_password(user.id(), &account.username, &account.password)
+        .await?;
 
     // Update the fullname
     if let Some(fullname) = account.fullname {
         users.update_fullname(user.id(), &fullname).await?;
     }
 
-<<<<<<< HEAD
-    // Update the password
-    users
-        .update_password(user.id(), &credentials.username, &credentials.new_password)
-        .await?;
-=======
     let Some(updated_user) = users.get_by_username(user.username()).await? else {
         return Err(AuthenticationError::UserNotFound.into());
     };
->>>>>>> b863b9d7
 
     Ok(Json(LoginResponse::from(&updated_user)))
 }
