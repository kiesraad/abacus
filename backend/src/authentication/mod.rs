--- conflicted
+++ resolved
@@ -424,8 +424,6 @@
             .unwrap();
 
         assert_eq!(response.status(), StatusCode::OK);
-<<<<<<< HEAD
-=======
     }
 
     #[test(sqlx::test(fixtures("../../fixtures/users.sql")))]
@@ -533,7 +531,6 @@
             .unwrap();
 
         assert_eq!(response.status(), StatusCode::UNAUTHORIZED);
->>>>>>> 30660d6b
     }
 
     #[cfg(debug_assertions)]
@@ -603,8 +600,6 @@
             .unwrap();
 
         assert_eq!(response.status(), StatusCode::OK);
-<<<<<<< HEAD
-=======
         assert!(response.headers().get("set-cookie").is_some());
 
         let body = response.into_body().collect().await.unwrap().to_bytes();
@@ -637,7 +632,6 @@
             .unwrap();
 
         assert_eq!(response.status(), StatusCode::OK);
->>>>>>> 30660d6b
         assert!(response.headers().get("set-cookie").is_some());
 
         let cookie = response
