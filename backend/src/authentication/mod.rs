use chrono::TimeDelta;

pub use self::api::*;

mod api;
pub mod error;
mod password;
mod role;
mod session;
mod user;
mod util;

/// Session lifetime, for both cookie and database
pub const SESSION_LIFE_TIME: TimeDelta = TimeDelta::seconds(60 * 60 * 2); // 2 hours

/// Session cookie name
pub const SESSION_COOKIE_NAME: &str = "ABACUS_SESSION";

/// Only send cookies over a secure (https) connection
pub const SECURE_COOKIES: bool = false;

#[cfg(test)]
mod tests {
    use super::role::Role;
    use api::{ChangePasswordRequest, Credentials, LoginResponse, UserListResponse};
    use axum::{
        body::Body,
        http::{Request, StatusCode},
        routing::{get, post},
        Router,
    };
    use http_body_util::BodyExt;
    use hyper::{header::CONTENT_TYPE, Method};
    use sqlx::SqlitePool;
    use test_log::test;
    use tower::ServiceExt;

    use crate::{authentication::*, AppState};

    fn create_app(pool: SqlitePool) -> Router {
        let state = AppState { pool };

        let router = Router::new()
<<<<<<< HEAD
            .route("/api/user", get(api::list).post(api::user_create))
=======
            .route("/api/user", get(api::user_list))
>>>>>>> 5bf85b11
            .route("/api/user/login", post(api::login))
            .route("/api/user/logout", post(api::logout))
            .route("/api/user/whoami", get(api::whoami))
            .route("/api/user/change-password", post(api::change_password));

        #[cfg(debug_assertions)]
        let router = router
            .route(
                "/api/user/development/create",
                post(api::development_create_user),
            )
            .route("/api/user/development/login", get(api::development_login));

        router.with_state(state)
    }

    #[test(sqlx::test(fixtures("../../fixtures/users.sql")))]
    async fn test_login_success(pool: SqlitePool) {
        let app = create_app(pool);

        let response = app
            .oneshot(
                Request::builder()
                    .method(Method::POST)
                    .uri("/api/user/login")
                    .header(CONTENT_TYPE, "application/json")
                    .body(Body::from(
                        serde_json::to_vec(&Credentials {
                            username: "user".to_string(),
                            password: "password".to_string(),
                        })
                        .unwrap(),
                    ))
                    .unwrap(),
            )
            .await
            .unwrap();

        assert_eq!(response.status(), StatusCode::OK);
        assert!(response.headers().get("set-cookie").is_some());

        let body = response.into_body().collect().await.unwrap().to_bytes();
        let result: LoginResponse = serde_json::from_slice(&body).unwrap();

        assert_eq!(result.user_id, 1);
        assert_eq!(result.username, "user");
    }

    #[test(sqlx::test(fixtures("../../fixtures/users.sql")))]
    async fn test_login_error(pool: SqlitePool) {
        let app = create_app(pool);

        let response = app
            .oneshot(
                Request::builder()
                    .method(Method::POST)
                    .uri("/api/user/login")
                    .header(CONTENT_TYPE, "application/json")
                    .body(Body::from(
                        serde_json::to_vec(&Credentials {
                            username: "user".to_string(),
                            password: "wrong".to_string(),
                        })
                        .unwrap(),
                    ))
                    .unwrap(),
            )
            .await
            .unwrap();

        assert_eq!(response.status(), StatusCode::UNAUTHORIZED);
    }

    #[test(sqlx::test(fixtures("../../fixtures/users.sql")))]
    async fn test_logout(pool: SqlitePool) {
        let app = create_app(pool);

        let response = app
            .clone()
            .oneshot(
                Request::builder()
                    .method(Method::POST)
                    .uri("/api/user/login")
                    .header(CONTENT_TYPE, "application/json")
                    .body(Body::from(
                        serde_json::to_vec(&Credentials {
                            username: "user".to_string(),
                            password: "password".to_string(),
                        })
                        .unwrap(),
                    ))
                    .unwrap(),
            )
            .await
            .unwrap();

        assert_eq!(response.status(), StatusCode::OK);

        let cookie = response
            .headers()
            .get("set-cookie")
            .unwrap()
            .to_str()
            .unwrap()
            .to_string();
        let body = response.into_body().collect().await.unwrap().to_bytes();
        let result: LoginResponse = serde_json::from_slice(&body).unwrap();

        assert_eq!(result.user_id, 1);
        assert_eq!(result.username, "user");

        let response = app
            .clone()
            .oneshot(
                Request::builder()
                    .method(Method::POST)
                    .uri("/api/user/logout")
                    .header("cookie", &cookie)
                    .body(Body::empty())
                    .unwrap(),
            )
            .await
            .unwrap();

        assert_eq!(response.status(), StatusCode::OK);

        // Logout again, should return 200
        let response = app
            .oneshot(
                Request::builder()
                    .method(Method::POST)
                    .uri("/api/user/logout")
                    .header("cookie", &cookie)
                    .body(Body::empty())
                    .unwrap(),
            )
            .await
            .unwrap();

        assert_eq!(response.status(), StatusCode::OK);
    }

    #[test(sqlx::test(fixtures("../../fixtures/users.sql")))]
    async fn test_whoami(pool: SqlitePool) {
        let app = create_app(pool);

        let response = app
            .clone()
            .oneshot(
                Request::builder()
                    .method(Method::POST)
                    .uri("/api/user/login")
                    .header(CONTENT_TYPE, "application/json")
                    .body(Body::from(
                        serde_json::to_vec(&Credentials {
                            username: "user".to_string(),
                            password: "password".to_string(),
                        })
                        .unwrap(),
                    ))
                    .unwrap(),
            )
            .await
            .unwrap();

        assert_eq!(response.status(), StatusCode::OK);

        let cookie = response
            .headers()
            .get("set-cookie")
            .unwrap()
            .to_str()
            .unwrap()
            .to_string();
        let body = response.into_body().collect().await.unwrap().to_bytes();
        let result: LoginResponse = serde_json::from_slice(&body).unwrap();

        assert_eq!(result.user_id, 1);
        assert_eq!(result.username, "user");

        let response = app
            .clone()
            .oneshot(
                Request::builder()
                    .method(Method::GET)
                    .uri("/api/user/whoami")
                    .header("cookie", &cookie)
                    .body(Body::empty())
                    .unwrap(),
            )
            .await
            .unwrap();

        assert_eq!(response.status(), StatusCode::OK);

        let body = response.into_body().collect().await.unwrap().to_bytes();
        let result: LoginResponse = serde_json::from_slice(&body).unwrap();

        assert_eq!(result.user_id, 1);
        assert_eq!(result.username, "user");

        // logout the current user
        let response = app
            .clone()
            .oneshot(
                Request::builder()
                    .method(Method::POST)
                    .uri("/api/user/logout")
                    .header("cookie", &cookie)
                    .body(Body::empty())
                    .unwrap(),
            )
            .await
            .unwrap();

        assert_eq!(response.status(), StatusCode::OK);

        // try to get the current user again, should return 401
        let response = app
            .clone()
            .oneshot(
                Request::builder()
                    .method(Method::GET)
                    .uri("/api/user/whoami")
                    .header("cookie", &cookie)
                    .body(Body::empty())
                    .unwrap(),
            )
            .await
            .unwrap();

        assert_eq!(response.status(), StatusCode::UNAUTHORIZED);

        // try to the current without any cookie, should return 401
        let response = app
            .clone()
            .oneshot(
                Request::builder()
                    .method(Method::GET)
                    .uri("/api/user/whoami")
                    .body(Body::empty())
                    .unwrap(),
            )
            .await
            .unwrap();

        assert_eq!(response.status(), StatusCode::UNAUTHORIZED);
    }

    #[cfg(debug_assertions)]
    #[test(sqlx::test)]
    async fn test_development_create_user(pool: SqlitePool) {
        let app = create_app(pool);

        // create a new user
        let response = app
            .clone()
            .oneshot(
                Request::builder()
                    .method(Method::POST)
                    .uri("/api/user/development/create")
                    .header(CONTENT_TYPE, "application/json")
                    .body(Body::from(
                        serde_json::to_vec(&Credentials {
                            username: "user_test".to_string(),
                            password: "password_test".to_string(),
                        })
                        .unwrap(),
                    ))
                    .unwrap(),
            )
            .await
            .unwrap();

        assert_eq!(response.status(), StatusCode::CREATED);

        // test login
        let response = app
            .oneshot(
                Request::builder()
                    .method(Method::POST)
                    .uri("/api/user/login")
                    .header(CONTENT_TYPE, "application/json")
                    .body(Body::from(
                        serde_json::to_vec(&Credentials {
                            username: "user_test".to_string(),
                            password: "password_test".to_string(),
                        })
                        .unwrap(),
                    ))
                    .unwrap(),
            )
            .await
            .unwrap();

        assert_eq!(response.status(), StatusCode::OK);
    }

    #[cfg(debug_assertions)]
    #[test(sqlx::test)]
    async fn test_development_login(pool: SqlitePool) {
        let app = create_app(pool);

        // test login
        let response = app
            .oneshot(
                Request::builder()
                    .method(Method::GET)
                    .uri("/api/user/development/login")
                    .body(Body::empty())
                    .unwrap(),
            )
            .await
            .unwrap();

        assert_eq!(response.status(), StatusCode::OK);
        assert!(response.headers().get("set-cookie").is_some());

        let body = response.into_body().collect().await.unwrap().to_bytes();
        let result: LoginResponse = serde_json::from_slice(&body).unwrap();

        assert_eq!(result.username, "user");
    }

    #[test(sqlx::test(fixtures("../../fixtures/users.sql")))]
    async fn test_update_password(pool: SqlitePool) {
        let app = create_app(pool);

        let response = app
            .clone()
            .oneshot(
                Request::builder()
                    .method(Method::POST)
                    .uri("/api/user/login")
                    .header(CONTENT_TYPE, "application/json")
                    .body(Body::from(
                        serde_json::to_vec(&Credentials {
                            username: "user".to_string(),
                            password: "password".to_string(),
                        })
                        .unwrap(),
                    ))
                    .unwrap(),
            )
            .await
            .unwrap();

        assert_eq!(response.status(), StatusCode::OK);
        assert!(response.headers().get("set-cookie").is_some());

        let cookie = response
            .headers()
            .get("set-cookie")
            .unwrap()
            .to_str()
            .unwrap()
            .to_string();

        // Call the change password endpoint
        let response = app
            .clone()
            .oneshot(
                Request::builder()
                    .method(Method::POST)
                    .uri("/api/user/change-password")
                    .header(CONTENT_TYPE, "application/json")
                    .header("cookie", &cookie)
                    .body(Body::from(
                        serde_json::to_vec(&ChangePasswordRequest {
                            username: "user".to_string(),
                            password: "password".to_string(),
                            new_password: "new_password".to_string(),
                        })
                        .unwrap(),
                    ))
                    .unwrap(),
            )
            .await
            .unwrap();

        assert_eq!(response.status(), StatusCode::OK);
        let body = response.into_body().collect().await.unwrap().to_bytes();
        let result: LoginResponse = serde_json::from_slice(&body).unwrap();

        assert_eq!(result.username, "user");

        let response = app
            .oneshot(
                Request::builder()
                    .method(Method::POST)
                    .uri("/api/user/login")
                    .header(CONTENT_TYPE, "application/json")
                    .body(Body::from(
                        serde_json::to_vec(&Credentials {
                            username: "user".to_string(),
                            password: "new_password".to_string(),
                        })
                        .unwrap(),
                    ))
                    .unwrap(),
            )
            .await
            .unwrap();

        assert_eq!(response.status(), StatusCode::OK);
    }

    #[test(sqlx::test(fixtures("../../fixtures/users.sql")))]
    async fn test_update_password_fail(pool: SqlitePool) {
        let app = create_app(pool);

        let response = app
            .clone()
            .oneshot(
                Request::builder()
                    .method(Method::POST)
                    .uri("/api/user/login")
                    .header(CONTENT_TYPE, "application/json")
                    .body(Body::from(
                        serde_json::to_vec(&Credentials {
                            username: "user".to_string(),
                            password: "password".to_string(),
                        })
                        .unwrap(),
                    ))
                    .unwrap(),
            )
            .await
            .unwrap();

        assert_eq!(response.status(), StatusCode::OK);
        assert!(response.headers().get("set-cookie").is_some());

        let cookie = response
            .headers()
            .get("set-cookie")
            .unwrap()
            .to_str()
            .unwrap()
            .to_string();

        // Call the change password endpoint with incorrect password
        let response = app
            .clone()
            .oneshot(
                Request::builder()
                    .method(Method::POST)
                    .uri("/api/user/change-password")
                    .header(CONTENT_TYPE, "application/json")
                    .header("cookie", &cookie)
                    .body(Body::from(
                        serde_json::to_vec(&ChangePasswordRequest {
                            username: "user".to_string(),
                            password: "wrong_password".to_string(),
                            new_password: "new_password".to_string(),
                        })
                        .unwrap(),
                    ))
                    .unwrap(),
            )
            .await
            .unwrap();

        assert_eq!(response.status(), StatusCode::UNAUTHORIZED);

        // Call the change password endpoint with incorrect ucer
        let response = app
            .clone()
            .oneshot(
                Request::builder()
                    .method(Method::POST)
                    .uri("/api/user/change-password")
                    .header(CONTENT_TYPE, "application/json")
                    .header("cookie", &cookie)
                    .body(Body::from(
                        serde_json::to_vec(&ChangePasswordRequest {
                            username: "wrong_user".to_string(),
                            password: "password".to_string(),
                            new_password: "new_password".to_string(),
                        })
                        .unwrap(),
                    ))
                    .unwrap(),
            )
            .await
            .unwrap();

        assert_eq!(response.status(), StatusCode::UNAUTHORIZED);
    }

    #[test(sqlx::test(fixtures("../../fixtures/users.sql")))]
    async fn test_list(pool: SqlitePool) {
        let app = create_app(pool);

        let response = app
            .clone()
            .oneshot(
                Request::builder()
                    .method(Method::GET)
                    .uri("/api/user")
                    .body(Body::empty())
                    .unwrap(),
            )
            .await
            .unwrap();

        assert_eq!(response.status(), StatusCode::OK);
        let body = response.into_body().collect().await.unwrap().to_bytes();
        let result: UserListResponse = serde_json::from_slice(&body).unwrap();
        assert_eq!(result.users.len(), 1);
    }

    #[test(sqlx::test(fixtures("../../fixtures/users.sql")))]
    async fn test_create(pool: SqlitePool) {
        let app = create_app(pool);

        let response = app
            .clone()
            .oneshot(
                Request::builder()
                    .method(Method::POST)
                    .uri("/api/user")
                    .header(CONTENT_TYPE, "application/json")
                    .body(Body::from(
                        serde_json::to_vec(&CreateUserRequest {
                            username: "test_user".to_string(),
                            fullname: None,
                            temp_password: "temp pass".to_string(),
                            role: Role::Administrator,
                        })
                        .unwrap(),
                    ))
                    .unwrap(),
            )
            .await
            .unwrap();

        assert_eq!(response.status(), StatusCode::CREATED);
        let body = response.into_body().collect().await.unwrap().to_bytes();
        let result: user::ListedUser = serde_json::from_slice(&body).unwrap();
        assert_eq!(result.username, "test_user");
        assert!(result.fullname.is_none());
        assert_eq!(result.role, Role::Administrator);
    }
}<|MERGE_RESOLUTION|>--- conflicted
+++ resolved
@@ -41,11 +41,7 @@
         let state = AppState { pool };
 
         let router = Router::new()
-<<<<<<< HEAD
-            .route("/api/user", get(api::list).post(api::user_create))
-=======
-            .route("/api/user", get(api::user_list))
->>>>>>> 5bf85b11
+            .route("/api/user", get(api::user_list).post(api::user_create))
             .route("/api/user/login", post(api::login))
             .route("/api/user/logout", post(api::logout))
             .route("/api/user/whoami", get(api::whoami))
