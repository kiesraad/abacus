use chrono::TimeDelta;
use serde::{Deserialize, Serialize};
use utoipa::ToSchema;

<<<<<<< HEAD
pub use self::api::*;
pub use user::{User, Users};

#[cfg(test)]
pub use self::session::Sessions;
=======
pub use self::{
    api::*,
    role::{Admin, AdminOrCoordinator, Coordinator, Role, Typist},
    user::User,
};
>>>>>>> bc7215e9

mod api;
pub mod error;
mod password;
mod role;
mod session;
mod user;
mod util;

/// Session lifetime, for both cookie and database
pub const SESSION_LIFE_TIME: TimeDelta = TimeDelta::seconds(60 * 30); // 30 minutes

/// Minimum session lifetime, refresh if only this much time or less is left before expiration
pub const SESSION_MIN_LIFE_TIME: TimeDelta = TimeDelta::seconds(60 * 15); // 15 minutes

/// Session cookie name
pub const SESSION_COOKIE_NAME: &str = "ABACUS_SESSION";

/// Only send cookies over a secure (https) connection
pub const SECURE_COOKIES: bool = false;

#[derive(Debug, Serialize, Deserialize, ToSchema)]
pub struct Credentials {
    username: String,
    password: String,
}

#[derive(Debug, Serialize, Deserialize, ToSchema)]
pub struct LoginResponse {
    user_id: u32,
    username: String,
}

impl From<&User> for LoginResponse {
    fn from(user: &User) -> Self {
        Self {
            user_id: user.id(),
            username: user.username().to_string(),
        }
    }
}

#[cfg(test)]
mod tests {
    use super::role::Role;
    use api::{AccountUpdateRequest, Credentials, LoginResponse, UserListResponse};
    use axum::{
        Router,
        body::Body,
        http::{HeaderValue, Request, StatusCode},
        middleware,
        routing::{get, post, put},
    };
    use http_body_util::BodyExt;
    use hyper::{Method, header::CONTENT_TYPE};
    use sqlx::SqlitePool;
    use test_log::test;
    use tower::ServiceExt;

    use crate::{
        AppState,
        authentication::{session::Sessions, *},
    };

    fn create_app(pool: SqlitePool) -> Router {
        let state = AppState { pool: pool.clone() };

        let router = Router::new()
            .route("/api/user", get(api::user_list).post(api::user_create))
            .route("/api/user/{user_id}", put(api::user_update))
            .route("/api/user/login", post(api::login))
            .route("/api/user/logout", post(api::logout))
            .route("/api/user/whoami", get(api::whoami))
            .route("/api/user/account", put(api::account_update))
            .layer(middleware::from_fn_with_state(pool, extend_session));

        #[cfg(debug_assertions)]
        let router = router.route(
            "/api/user/development/create",
            post(api::development_create_user),
        );

        router.with_state(state)
    }

    async fn login(app: Router) -> HeaderValue {
        let response = app
            .oneshot(
                Request::builder()
                    .method(Method::POST)
                    .uri("/api/user/login")
                    .header(CONTENT_TYPE, "application/json")
                    .body(Body::from(
                        serde_json::to_vec(&Credentials {
                            username: "admin".to_string(),
                            password: "AdminPassword01".to_string(),
                        })
                        .unwrap(),
                    ))
                    .unwrap(),
            )
            .await
            .unwrap();

        response.headers().get("set-cookie").unwrap().clone()
    }

    #[test(sqlx::test(fixtures("../../fixtures/users.sql")))]
    async fn test_login_success(pool: SqlitePool) {
        let app = create_app(pool);

        let response = app
            .oneshot(
                Request::builder()
                    .method(Method::POST)
                    .uri("/api/user/login")
                    .header(CONTENT_TYPE, "application/json")
                    .body(Body::from(
                        serde_json::to_vec(&Credentials {
                            username: "admin".to_string(),
                            password: "AdminPassword01".to_string(),
                        })
                        .unwrap(),
                    ))
                    .unwrap(),
            )
            .await
            .unwrap();

        assert_eq!(response.status(), StatusCode::OK);
        assert!(response.headers().get("set-cookie").is_some());

        let body = response.into_body().collect().await.unwrap().to_bytes();
        let result: LoginResponse = serde_json::from_slice(&body).unwrap();

        assert_eq!(result.user_id, 1);
        assert_eq!(result.username, "admin");
    }

    #[test(sqlx::test(fixtures("../../fixtures/users.sql")))]
    async fn test_login_error(pool: SqlitePool) {
        let app = create_app(pool);

        let response = app
            .oneshot(
                Request::builder()
                    .method(Method::POST)
                    .uri("/api/user/login")
                    .header(CONTENT_TYPE, "application/json")
                    .body(Body::from(
                        serde_json::to_vec(&Credentials {
                            username: "admin".to_string(),
                            password: "wrong".to_string(),
                        })
                        .unwrap(),
                    ))
                    .unwrap(),
            )
            .await
            .unwrap();

        assert_eq!(response.status(), StatusCode::UNAUTHORIZED);
    }

    #[test(sqlx::test(fixtures("../../fixtures/users.sql")))]
    async fn test_logout(pool: SqlitePool) {
        let app = create_app(pool);

        let response = app
            .clone()
            .oneshot(
                Request::builder()
                    .method(Method::POST)
                    .uri("/api/user/login")
                    .header(CONTENT_TYPE, "application/json")
                    .body(Body::from(
                        serde_json::to_vec(&Credentials {
                            username: "admin".to_string(),
                            password: "AdminPassword01".to_string(),
                        })
                        .unwrap(),
                    ))
                    .unwrap(),
            )
            .await
            .unwrap();

        assert_eq!(response.status(), StatusCode::OK);

        let cookie = response
            .headers()
            .get("set-cookie")
            .unwrap()
            .to_str()
            .unwrap()
            .to_string();
        let body = response.into_body().collect().await.unwrap().to_bytes();
        let result: LoginResponse = serde_json::from_slice(&body).unwrap();

        assert_eq!(result.user_id, 1);
        assert_eq!(result.username, "admin");

        let response = app
            .clone()
            .oneshot(
                Request::builder()
                    .method(Method::POST)
                    .uri("/api/user/logout")
                    .header("cookie", &cookie)
                    .body(Body::empty())
                    .unwrap(),
            )
            .await
            .unwrap();

        assert_eq!(response.status(), StatusCode::OK);

        // Logout again, should return 200
        let response = app
            .oneshot(
                Request::builder()
                    .method(Method::POST)
                    .uri("/api/user/logout")
                    .header("cookie", &cookie)
                    .body(Body::empty())
                    .unwrap(),
            )
            .await
            .unwrap();

        assert_eq!(response.status(), StatusCode::OK);
    }

    #[test(sqlx::test(fixtures("../../fixtures/users.sql")))]
    async fn test_whoami(pool: SqlitePool) {
        let app = create_app(pool);

        let response = app
            .clone()
            .oneshot(
                Request::builder()
                    .method(Method::POST)
                    .uri("/api/user/login")
                    .header(CONTENT_TYPE, "application/json")
                    .body(Body::from(
                        serde_json::to_vec(&Credentials {
                            username: "admin".to_string(),
                            password: "AdminPassword01".to_string(),
                        })
                        .unwrap(),
                    ))
                    .unwrap(),
            )
            .await
            .unwrap();

        assert_eq!(response.status(), StatusCode::OK);

        let cookie = response
            .headers()
            .get("set-cookie")
            .unwrap()
            .to_str()
            .unwrap()
            .to_string();
        let body = response.into_body().collect().await.unwrap().to_bytes();
        let result: LoginResponse = serde_json::from_slice(&body).unwrap();

        assert_eq!(result.user_id, 1);
        assert_eq!(result.username, "admin");

        let response = app
            .clone()
            .oneshot(
                Request::builder()
                    .method(Method::GET)
                    .uri("/api/user/whoami")
                    .header("cookie", &cookie)
                    .body(Body::empty())
                    .unwrap(),
            )
            .await
            .unwrap();

        assert_eq!(response.status(), StatusCode::OK);

        let body = response.into_body().collect().await.unwrap().to_bytes();
        let result: LoginResponse = serde_json::from_slice(&body).unwrap();

        assert_eq!(result.user_id, 1);
        assert_eq!(result.username, "admin");

        // logout the current user
        let response = app
            .clone()
            .oneshot(
                Request::builder()
                    .method(Method::POST)
                    .uri("/api/user/logout")
                    .header("cookie", &cookie)
                    .body(Body::empty())
                    .unwrap(),
            )
            .await
            .unwrap();

        assert_eq!(response.status(), StatusCode::OK);

        // try to get the current user again, should return 401
        let response = app
            .clone()
            .oneshot(
                Request::builder()
                    .method(Method::GET)
                    .uri("/api/user/whoami")
                    .header("cookie", &cookie)
                    .body(Body::empty())
                    .unwrap(),
            )
            .await
            .unwrap();

        assert_eq!(response.status(), StatusCode::UNAUTHORIZED);

        // try to the current without any cookie, should return 401
        let response = app
            .clone()
            .oneshot(
                Request::builder()
                    .method(Method::GET)
                    .uri("/api/user/whoami")
                    .body(Body::empty())
                    .unwrap(),
            )
            .await
            .unwrap();

        assert_eq!(response.status(), StatusCode::UNAUTHORIZED);
    }

    #[cfg(debug_assertions)]
    #[test(sqlx::test)]
    async fn test_development_create_user(pool: SqlitePool) {
        let app = create_app(pool);

        // create a new user
        let response = app
            .clone()
            .oneshot(
                Request::builder()
                    .method(Method::POST)
                    .uri("/api/user/development/create")
                    .header(CONTENT_TYPE, "application/json")
                    .body(Body::from(
                        serde_json::to_vec(&Credentials {
                            username: "user_test".to_string(),
                            password: "password_test".to_string(),
                        })
                        .unwrap(),
                    ))
                    .unwrap(),
            )
            .await
            .unwrap();

        assert_eq!(response.status(), StatusCode::CREATED);

        // test login
        let response = app
            .oneshot(
                Request::builder()
                    .method(Method::POST)
                    .uri("/api/user/login")
                    .header(CONTENT_TYPE, "application/json")
                    .body(Body::from(
                        serde_json::to_vec(&Credentials {
                            username: "user_test".to_string(),
                            password: "password_test".to_string(),
                        })
                        .unwrap(),
                    ))
                    .unwrap(),
            )
            .await
            .unwrap();

        assert_eq!(response.status(), StatusCode::OK);
    }

    #[test(sqlx::test(fixtures("../../fixtures/users.sql")))]
    async fn test_update_password(pool: SqlitePool) {
        let app = create_app(pool);

        let response = app
            .clone()
            .oneshot(
                Request::builder()
                    .method(Method::POST)
                    .uri("/api/user/login")
                    .header(CONTENT_TYPE, "application/json")
                    .body(Body::from(
                        serde_json::to_vec(&Credentials {
                            username: "admin".to_string(),
                            password: "AdminPassword01".to_string(),
                        })
                        .unwrap(),
                    ))
                    .unwrap(),
            )
            .await
            .unwrap();

        assert_eq!(response.status(), StatusCode::OK);
        assert!(response.headers().get("set-cookie").is_some());

        let cookie = response
            .headers()
            .get("set-cookie")
            .unwrap()
            .to_str()
            .unwrap()
            .to_string();

        // Call the account update endpoint
        let response = app
            .clone()
            .oneshot(
                Request::builder()
                    .method(Method::PUT)
                    .uri("/api/user/account")
                    .header(CONTENT_TYPE, "application/json")
                    .header("cookie", &cookie)
                    .body(Body::from(
                        serde_json::to_vec(&AccountUpdateRequest {
                            username: "admin".to_string(),
                            password: "TotallyValidNewP4ssW0rd".to_string(),
                            fullname: None,
                        })
                        .unwrap(),
                    ))
                    .unwrap(),
            )
            .await
            .unwrap();

        assert_eq!(response.status(), StatusCode::OK);
        let body = response.into_body().collect().await.unwrap().to_bytes();
        let result: LoginResponse = serde_json::from_slice(&body).unwrap();

        assert_eq!(result.username, "admin");

        let response = app
            .oneshot(
                Request::builder()
                    .method(Method::POST)
                    .uri("/api/user/login")
                    .header(CONTENT_TYPE, "application/json")
                    .body(Body::from(
                        serde_json::to_vec(&Credentials {
                            username: "admin".to_string(),
                            password: "TotallyValidNewP4ssW0rd".to_string(),
                        })
                        .unwrap(),
                    ))
                    .unwrap(),
            )
            .await
            .unwrap();

        assert_eq!(response.status(), StatusCode::OK);
    }

    #[test(sqlx::test(fixtures("../../fixtures/users.sql")))]
    async fn test_update_password_fail(pool: SqlitePool) {
        let app = create_app(pool);

        let response = app
            .clone()
            .oneshot(
                Request::builder()
                    .method(Method::POST)
                    .uri("/api/user/login")
                    .header(CONTENT_TYPE, "application/json")
                    .body(Body::from(
                        serde_json::to_vec(&Credentials {
                            username: "admin".to_string(),
                            password: "AdminPassword01".to_string(),
                        })
                        .unwrap(),
                    ))
                    .unwrap(),
            )
            .await
            .unwrap();

        assert_eq!(response.status(), StatusCode::OK);
        assert!(response.headers().get("set-cookie").is_some());

        let cookie = response
            .headers()
            .get("set-cookie")
            .unwrap()
            .to_str()
            .unwrap()
            .to_string();

        // Call the account update endpoint with incorrect user
        let response = app
            .clone()
            .oneshot(
                Request::builder()
                    .method(Method::PUT)
                    .uri("/api/user/account")
                    .header(CONTENT_TYPE, "application/json")
                    .header("cookie", &cookie)
                    .body(Body::from(
                        serde_json::to_vec(&AccountUpdateRequest {
                            username: "wrong_user".to_string(),
                            password: "new_password".to_string(),
                            fullname: Some("Wrong User".to_string()),
                        })
                        .unwrap(),
                    ))
                    .unwrap(),
            )
            .await
            .unwrap();

        assert_eq!(response.status(), StatusCode::UNAUTHORIZED);
    }

    #[test(sqlx::test(fixtures("../../fixtures/users.sql")))]
    async fn test_list(pool: SqlitePool) {
        let app = create_app(pool.clone());
        let sessions = Sessions::new(pool);
        let session = sessions.create(1, SESSION_LIFE_TIME).await.unwrap();
        let mut cookie = session.get_cookie();
        set_default_cookie_properties(&mut cookie);
        let response = app
            .clone()
            .oneshot(
                Request::builder()
                    .method(Method::GET)
                    .uri("/api/user")
                    .header("cookie", &cookie.encoded().to_string())
                    .body(Body::empty())
                    .unwrap(),
            )
            .await
            .unwrap();

        assert_eq!(response.status(), StatusCode::OK);
        let body = response.into_body().collect().await.unwrap().to_bytes();
        let result: UserListResponse = serde_json::from_slice(&body).unwrap();
        assert_eq!(result.users.len(), 3);
    }

    #[test(sqlx::test(fixtures("../../fixtures/users.sql")))]
    async fn test_extend_session(pool: SqlitePool) {
        let app = create_app(pool.clone());

        // with a normal long-valid session the user should not get a new cookie
        let sessions = Sessions::new(pool);
        let session = sessions.create(1, SESSION_LIFE_TIME).await.unwrap();
        let mut cookie = session.get_cookie();
        set_default_cookie_properties(&mut cookie);

        let response = app
            .clone()
            .oneshot(
                Request::builder()
                    .method(Method::GET)
                    .uri("/api/user/whoami")
                    .header("cookie", &cookie.encoded().to_string())
                    .body(Body::empty())
                    .unwrap(),
            )
            .await
            .unwrap();

        assert_eq!(response.status(), StatusCode::OK);
        assert_eq!(response.headers().get("set-cookie"), None);

        // with a session that is about to expire the user should get a new cookie, and the session lifetime should be extended
        let session: session::Session =
            sessions.create(1, SESSION_MIN_LIFE_TIME / 2).await.unwrap();
        let mut cookie = session.get_cookie();
        set_default_cookie_properties(&mut cookie);

        let response = app
            .clone()
            .oneshot(
                Request::builder()
                    .method(Method::GET)
                    .uri("/api/user/whoami")
                    .header("cookie", &cookie.encoded().to_string())
                    .body(Body::empty())
                    .unwrap(),
            )
            .await
            .unwrap();

        let response_cookie = response
            .headers()
            .get("set-cookie")
            .unwrap()
            .to_str()
            .unwrap();

        assert!(response_cookie.contains("Max-Age=1800"));
    }

    #[test(sqlx::test(fixtures("../../fixtures/users.sql")))]
    async fn test_create(pool: SqlitePool) {
        let app = create_app(pool.clone());
        let cookie = login(app.clone()).await;
        let response = app
            .clone()
            .oneshot(
                Request::builder()
                    .method(Method::POST)
                    .uri("/api/user")
                    .header(CONTENT_TYPE, "application/json")
                    .header("cookie", cookie)
                    .body(Body::from(
                        serde_json::to_vec(&CreateUserRequest {
                            username: "test_user".to_string(),
                            fullname: None,
                            temp_password: "TotallyValidP4ssW0rd".to_string(),
                            role: Role::Administrator,
                        })
                        .unwrap(),
                    ))
                    .unwrap(),
            )
            .await
            .unwrap();

        assert_eq!(response.status(), StatusCode::CREATED);
        let body = response.into_body().collect().await.unwrap().to_bytes();
        let result: user::User = serde_json::from_slice(&body).unwrap();
        assert_eq!(result.username(), "test_user");
        assert!(result.fullname().is_none());
        assert_eq!(result.role(), Role::Administrator);
    }

    #[test(sqlx::test(fixtures("../../fixtures/users.sql")))]
    async fn test_update_user(pool: SqlitePool) {
        let app = create_app(pool.clone());
        let cookie = login(app.clone()).await;
        let response = app
            .clone()
            .oneshot(
                Request::builder()
                    .method(Method::PUT)
                    .uri("/api/user/1")
                    .header(CONTENT_TYPE, "application/json")
                    .header("cookie", cookie)
                    .body(Body::from(
                        serde_json::to_vec(&UpdateUserRequest {
                            fullname: Some("Test Full Name".to_string()),
                            temp_password: None,
                        })
                        .unwrap(),
                    ))
                    .unwrap(),
            )
            .await
            .unwrap();

        assert_eq!(response.status(), StatusCode::OK);
        let body = response.into_body().collect().await.unwrap().to_bytes();
        let result: user::User = serde_json::from_slice(&body).unwrap();
        assert_eq!(result.username(), "admin");
        assert_eq!(result.fullname().unwrap(), "Test Full Name".to_string());
        assert_eq!(result.role(), Role::Administrator);
    }
}<|MERGE_RESOLUTION|>--- conflicted
+++ resolved
@@ -2,19 +2,12 @@
 use serde::{Deserialize, Serialize};
 use utoipa::ToSchema;
 
-<<<<<<< HEAD
 pub use self::api::*;
 pub use user::{User, Users};
 
+pub use self::role::{Admin, AdminOrCoordinator, Coordinator, Role, Typist};
 #[cfg(test)]
 pub use self::session::Sessions;
-=======
-pub use self::{
-    api::*,
-    role::{Admin, AdminOrCoordinator, Coordinator, Role, Typist},
-    user::User,
-};
->>>>>>> bc7215e9
 
 mod api;
 pub mod error;
