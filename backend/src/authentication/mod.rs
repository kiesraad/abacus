use chrono::TimeDelta;
pub use middleware::*;
pub use role::{Admin, AdminOrCoordinator, Coordinator, Role, Typist};
pub use user::{User, Users};

pub use self::api::*;
#[cfg(test)]
pub use self::session::Sessions;

pub mod api;
pub mod error;
mod middleware;
mod password;
mod role;
mod session;
mod user;
mod util;

/// Session lifetime, for both cookie and database
/// Also change the translation string "users.session_expired" in the frontend if this value is changed
pub const SESSION_LIFE_TIME: TimeDelta = TimeDelta::seconds(60 * 30); // 30 minutes

/// Minimum session lifetime, refresh if only this much time or less is left before expiration
pub const SESSION_MIN_LIFE_TIME: TimeDelta = TimeDelta::seconds(60 * 15); // 15 minutes

/// Session cookie name
pub const SESSION_COOKIE_NAME: &str = "ABACUS_SESSION";

/// Only send cookies over a secure (https) connection
pub const SECURE_COOKIES: bool = false;

#[cfg(test)]
mod tests {
    use axum::{
        Router,
        body::Body,
        http::{HeaderValue, Request, StatusCode},
        middleware,
    };
    use http_body_util::BodyExt;
    use hyper::{Method, header::CONTENT_TYPE};
    use sqlx::SqlitePool;
    use test_log::test;
    use tower::ServiceExt;

    use crate::{
        AppState,
        authentication::{
            api::{AccountUpdateRequest, Credentials, UserListResponse},
            middleware::extend_session,
            role::Role,
            session::Sessions,
            *,
        },
    };

    fn create_app(pool: SqlitePool) -> Router {
        let state = AppState { pool: pool.clone() };

        Router::from(router())
            .layer(middleware::map_response_with_state(
                state.clone(),
                extend_session,
            ))
            .layer(middleware::map_request_with_state(
                state.clone(),
                inject_user,
            ))
            .with_state(state)
    }

    async fn login_as_admin(app: Router) -> HeaderValue {
        let response = app
            .oneshot(
                Request::builder()
                    .method(Method::POST)
                    .uri("/api/user/login")
                    .header(CONTENT_TYPE, "application/json")
                    .body(Body::from(
                        serde_json::to_vec(&Credentials {
                            username: "admin1".to_string(),
                            password: "Admin1Password01".to_string(),
                        })
                        .unwrap(),
                    ))
                    .unwrap(),
            )
            .await
            .unwrap();

        assert_eq!(response.status(), StatusCode::OK);
        assert!(response.headers().get("set-cookie").is_some());

        response.headers().get("set-cookie").unwrap().clone()
    }

    #[test]
    fn test_session_life_time() {
        assert_eq!(SESSION_LIFE_TIME, TimeDelta::seconds(60 * 30));
    }

    #[test]
    fn test_session_min_life_time() {
        assert_eq!(SESSION_MIN_LIFE_TIME, TimeDelta::seconds(60 * 15));
    }

    #[test(sqlx::test(fixtures("../../fixtures/users.sql")))]
    async fn test_login_success(pool: SqlitePool) {
        let app = create_app(pool);

        let response = app
            .oneshot(
                Request::builder()
                    .method(Method::POST)
                    .uri("/api/user/login")
                    .header(CONTENT_TYPE, "application/json")
                    .body(Body::from(
                        serde_json::to_vec(&Credentials {
                            username: "admin1".to_string(),
                            password: "Admin1Password01".to_string(),
                        })
                        .unwrap(),
                    ))
                    .unwrap(),
            )
            .await
            .unwrap();

        assert_eq!(response.status(), StatusCode::OK);
        assert!(response.headers().get("set-cookie").is_some());

        let body = response.into_body().collect().await.unwrap().to_bytes();
        let result: LoginResponse = serde_json::from_slice(&body).unwrap();

        assert_eq!(result.user_id, 1);
        assert_eq!(result.username, "admin1");
    }

    #[test(sqlx::test(fixtures("../../fixtures/users.sql")))]
    async fn test_login_error(pool: SqlitePool) {
        let app = create_app(pool);

        let response = app
            .oneshot(
                Request::builder()
                    .method(Method::POST)
                    .uri("/api/user/login")
                    .header(CONTENT_TYPE, "application/json")
                    .body(Body::from(
                        serde_json::to_vec(&Credentials {
                            username: "admin".to_string(),
                            password: "wrong".to_string(),
                        })
                        .unwrap(),
                    ))
                    .unwrap(),
            )
            .await
            .unwrap();

        assert_eq!(response.status(), StatusCode::UNAUTHORIZED);
    }

    #[test(sqlx::test(fixtures("../../fixtures/users.sql")))]
    async fn test_logout(pool: SqlitePool) {
        let app = create_app(pool);

        let cookie = login_as_admin(app.clone()).await;

        let response = app
            .clone()
            .oneshot(
                Request::builder()
                    .method(Method::POST)
                    .uri("/api/user/logout")
                    .header("cookie", &cookie)
                    .body(Body::empty())
                    .unwrap(),
            )
            .await
            .unwrap();

        assert_eq!(response.status(), StatusCode::OK);
        assert_eq!(
            response.headers()["clear-site-data"],
            r#""cache","cookies","storage""#
        );
        let set_cookie_header = response
            .headers()
            .get("set-cookie")
            .unwrap()
            .to_str()
            .unwrap();
        assert!(
            set_cookie_header.contains("ABACUS_SESSION=")
                && set_cookie_header.contains("Max-Age=0"),
            "Session cookie should be removed after logout"
        );

        // Logout again, should return 200
        let response = app
            .oneshot(
                Request::builder()
                    .method(Method::POST)
                    .uri("/api/user/logout")
                    .header("cookie", &cookie)
                    .body(Body::empty())
                    .unwrap(),
            )
            .await
            .unwrap();

        assert_eq!(response.status(), StatusCode::OK);
        assert_eq!(
            response.headers()["clear-site-data"],
            r#""cache","cookies","storage""#
        );
    }

    #[test(sqlx::test(fixtures("../../fixtures/users.sql")))]
    async fn test_whoami(pool: SqlitePool) {
        let app = create_app(pool);

        let cookie = login_as_admin(app.clone()).await;

        let response = app
            .clone()
            .oneshot(
                Request::builder()
                    .method(Method::GET)
                    .uri("/api/user/whoami")
                    .header("cookie", &cookie)
                    .body(Body::empty())
                    .unwrap(),
            )
            .await
            .unwrap();

        assert_eq!(response.status(), StatusCode::OK);

        let body = response.into_body().collect().await.unwrap().to_bytes();
        let result: LoginResponse = serde_json::from_slice(&body).unwrap();

        assert_eq!(result.user_id, 1);
        assert_eq!(result.username, "admin1");

        // logout the current user
        let response = app
            .clone()
            .oneshot(
                Request::builder()
                    .method(Method::POST)
                    .uri("/api/user/logout")
                    .header("cookie", &cookie)
                    .body(Body::empty())
                    .unwrap(),
            )
            .await
            .unwrap();

        assert_eq!(response.status(), StatusCode::OK);

        // try to get the current user again, should return 401
        let response = app
            .clone()
            .oneshot(
                Request::builder()
                    .method(Method::GET)
                    .uri("/api/user/whoami")
                    .header("cookie", &cookie)
                    .body(Body::empty())
                    .unwrap(),
            )
            .await
            .unwrap();

        assert_eq!(response.status(), StatusCode::UNAUTHORIZED);

        // try to the current without any cookie, should return 401
        let response = app
            .clone()
            .oneshot(
                Request::builder()
                    .method(Method::GET)
                    .uri("/api/user/whoami")
                    .body(Body::empty())
                    .unwrap(),
            )
            .await
            .unwrap();

        assert_eq!(response.status(), StatusCode::UNAUTHORIZED);
    }

    #[test(sqlx::test(fixtures("../../fixtures/users.sql")))]
    async fn test_update_password(pool: SqlitePool) {
        let app = create_app(pool);

        let cookie = login_as_admin(app.clone()).await;

        // Call the account update endpoint
        let response = app
            .clone()
            .oneshot(
                Request::builder()
                    .method(Method::PUT)
                    .uri("/api/user/account")
                    .header(CONTENT_TYPE, "application/json")
                    .header("cookie", &cookie)
                    .body(Body::from(
                        serde_json::to_vec(&AccountUpdateRequest {
                            username: "admin1".to_string(),
                            password: "TotallyValidNewP4ssW0rd".to_string(),
                            fullname: None,
                        })
                        .unwrap(),
                    ))
                    .unwrap(),
            )
            .await
            .unwrap();

        assert_eq!(response.status(), StatusCode::OK);
        let body = response.into_body().collect().await.unwrap().to_bytes();
        let result: LoginResponse = serde_json::from_slice(&body).unwrap();

        assert_eq!(result.username, "admin1");

        let response = app
            .oneshot(
                Request::builder()
                    .method(Method::POST)
                    .uri("/api/user/login")
                    .header(CONTENT_TYPE, "application/json")
                    .body(Body::from(
                        serde_json::to_vec(&Credentials {
                            username: "admin1".to_string(),
                            password: "TotallyValidNewP4ssW0rd".to_string(),
                        })
                        .unwrap(),
                    ))
                    .unwrap(),
            )
            .await
            .unwrap();

        assert_eq!(response.status(), StatusCode::OK);
    }

    #[test(sqlx::test(fixtures("../../fixtures/users.sql")))]
    async fn test_update_password_fail(pool: SqlitePool) {
        let app = create_app(pool);

        let cookie = login_as_admin(app.clone()).await;

        // Call the account update endpoint with incorrect user
        let response = app
            .clone()
            .oneshot(
                Request::builder()
                    .method(Method::PUT)
                    .uri("/api/user/account")
                    .header(CONTENT_TYPE, "application/json")
                    .header("cookie", &cookie)
                    .body(Body::from(
                        serde_json::to_vec(&AccountUpdateRequest {
                            username: "wrong_user".to_string(),
                            password: "new_password".to_string(),
                            fullname: Some("Wrong User".to_string()),
                        })
                        .unwrap(),
                    ))
                    .unwrap(),
            )
            .await
            .unwrap();

        assert_eq!(response.status(), StatusCode::UNAUTHORIZED);
    }

    #[test(sqlx::test(fixtures("../../fixtures/users.sql")))]
    async fn test_list(pool: SqlitePool) {
        let app = create_app(pool.clone());
        let sessions = Sessions::new(pool);
        let session = sessions.create(1, SESSION_LIFE_TIME).await.unwrap();
        let mut cookie = session.get_cookie();
        set_default_cookie_properties(&mut cookie);
        let response = app
            .clone()
            .oneshot(
                Request::builder()
                    .method(Method::GET)
                    .uri("/api/user")
                    .header("cookie", &cookie.encoded().to_string())
                    .body(Body::empty())
                    .unwrap(),
            )
            .await
            .unwrap();

        assert_eq!(response.status(), StatusCode::OK);
        let body = response.into_body().collect().await.unwrap().to_bytes();
        let result: UserListResponse = serde_json::from_slice(&body).unwrap();
        assert_eq!(result.users.len(), 6);
    }

    #[test(sqlx::test(fixtures("../../fixtures/users.sql")))]
    async fn test_extend_session(pool: SqlitePool) {
        let app = create_app(pool.clone());

        // with a normal long-valid session the user should not get a new cookie
        let sessions = Sessions::new(pool);
        let session = sessions.create(1, SESSION_LIFE_TIME).await.unwrap();
        let mut cookie = session.get_cookie();
        set_default_cookie_properties(&mut cookie);

        let response = app
            .clone()
            .oneshot(
                Request::builder()
                    .method(Method::GET)
                    .uri("/api/user/whoami")
                    .header("cookie", &cookie.encoded().to_string())
                    .body(Body::empty())
                    .unwrap(),
            )
            .await
            .unwrap();

        assert_eq!(response.status(), StatusCode::OK);
        assert_eq!(response.headers().get("set-cookie"), None);

        // with a session that is about to expire the user should get a new cookie, and the session lifetime should be extended
        let session: session::Session =
            sessions.create(1, SESSION_MIN_LIFE_TIME / 2).await.unwrap();
        let mut cookie = session.get_cookie();
        set_default_cookie_properties(&mut cookie);

        let response = app
            .clone()
            .oneshot(
                Request::builder()
                    .method(Method::GET)
                    .uri("/api/user/whoami")
                    .header("cookie", &cookie.encoded().to_string())
                    .body(Body::empty())
                    .unwrap(),
            )
            .await
            .unwrap();

        let response_cookie = response
            .headers()
            .get("set-cookie")
            .unwrap()
            .to_str()
            .unwrap();

        assert!(response_cookie.contains(&format!("Max-Age={}", SESSION_LIFE_TIME.num_seconds())));
    }

    #[test(sqlx::test(fixtures("../../fixtures/users.sql")))]
    async fn test_create(pool: SqlitePool) {
        let app = create_app(pool.clone());
        let cookie = login_as_admin(app.clone()).await;
        let response = app
            .clone()
            .oneshot(
                Request::builder()
                    .method(Method::POST)
                    .uri("/api/user")
                    .header(CONTENT_TYPE, "application/json")
                    .header("cookie", cookie)
                    .body(Body::from(
                        serde_json::to_vec(&CreateUserRequest {
                            username: "test_user".to_string(),
                            fullname: None,
                            temp_password: "TotallyValidP4ssW0rd".to_string(),
                            role: Role::Administrator,
                        })
                        .unwrap(),
                    ))
                    .unwrap(),
            )
            .await
            .unwrap();

        assert_eq!(response.status(), StatusCode::CREATED);
        let body = response.into_body().collect().await.unwrap().to_bytes();
        let result: User = serde_json::from_slice(&body).unwrap();
        assert_eq!(result.username(), "test_user");
        assert!(result.fullname().is_none());
        assert_eq!(result.role(), Role::Administrator);
    }

    #[test(sqlx::test(fixtures("../../fixtures/users.sql")))]
    async fn test_update_user(pool: SqlitePool) {
        let app = create_app(pool.clone());
        let cookie = login_as_admin(app.clone()).await;
        let response = app
            .clone()
            .oneshot(
                Request::builder()
                    .method(Method::PUT)
                    .uri("/api/user/1")
                    .header(CONTENT_TYPE, "application/json")
                    .header("cookie", cookie)
                    .body(Body::from(
                        serde_json::to_vec(&UpdateUserRequest {
                            fullname: Some("Test Full Name".to_string()),
                            temp_password: None,
                        })
                        .unwrap(),
                    ))
                    .unwrap(),
            )
            .await
            .unwrap();

        assert_eq!(response.status(), StatusCode::OK);
        let body = response.into_body().collect().await.unwrap().to_bytes();
<<<<<<< HEAD
        let result: User = serde_json::from_slice(&body).unwrap();
        assert_eq!(result.username(), "admin");
=======
        let result: user::User = serde_json::from_slice(&body).unwrap();
        assert_eq!(result.username(), "admin1");
>>>>>>> 9d492e42
        assert_eq!(result.fullname().unwrap(), "Test Full Name".to_string());
        assert_eq!(result.role(), Role::Administrator);
    }
}<|MERGE_RESOLUTION|>--- conflicted
+++ resolved
@@ -519,13 +519,8 @@
 
         assert_eq!(response.status(), StatusCode::OK);
         let body = response.into_body().collect().await.unwrap().to_bytes();
-<<<<<<< HEAD
         let result: User = serde_json::from_slice(&body).unwrap();
-        assert_eq!(result.username(), "admin");
-=======
-        let result: user::User = serde_json::from_slice(&body).unwrap();
         assert_eq!(result.username(), "admin1");
->>>>>>> 9d492e42
         assert_eq!(result.fullname().unwrap(), "Test Full Name".to_string());
         assert_eq!(result.role(), Role::Administrator);
     }
