--- conflicted
+++ resolved
@@ -72,20 +72,12 @@
         let state = AppState { pool: pool.clone() };
 
         let router = Router::new()
-<<<<<<< HEAD
-            .route("/api/user", get(user_list))
-            .route("/api/user/login", post(login))
-            .route("/api/user/logout", post(logout))
-            .route("/api/user/whoami", get(whoami))
-            .route("/api/user/change-password", post(change_password))
-            .layer(middleware::from_fn_with_state(pool, extend_session));
-=======
             .route("/api/user", get(api::user_list).post(api::user_create))
             .route("/api/user/login", post(api::login))
             .route("/api/user/logout", post(api::logout))
             .route("/api/user/whoami", get(api::whoami))
-            .route("/api/user/change-password", post(api::change_password));
->>>>>>> e1ee261a
+            .route("/api/user/change-password", post(api::change_password))
+            .layer(middleware::from_fn_with_state(pool, extend_session));
 
         #[cfg(debug_assertions)]
         let router = router
@@ -595,7 +587,6 @@
     }
 
     #[test(sqlx::test(fixtures("../../fixtures/users.sql")))]
-<<<<<<< HEAD
     async fn test_extend_session(pool: SqlitePool) {
         let app = create_app(pool.clone());
 
@@ -626,21 +617,38 @@
             sessions.create(1, SESSION_MIN_LIFE_TIME / 2).await.unwrap();
         let mut cookie = session.get_cookie();
         set_default_cookie_properties(&mut cookie);
-=======
-    async fn test_create(pool: SqlitePool) {
-        let app = create_app(pool);
->>>>>>> e1ee261a
-
-        let response = app
-            .clone()
-            .oneshot(
-                Request::builder()
-<<<<<<< HEAD
+
+        let response = app
+            .clone()
+            .oneshot(
+                Request::builder()
                     .method(Method::GET)
                     .uri("/api/user/whoami")
                     .header("cookie", &cookie.encoded().to_string())
                     .body(Body::empty())
-=======
+                    .unwrap(),
+            )
+            .await
+            .unwrap();
+
+        let response_cookie = response
+            .headers()
+            .get("set-cookie")
+            .unwrap()
+            .to_str()
+            .unwrap();
+
+        assert!(response_cookie.contains("Max-Age=1800"));
+    }
+
+    #[test(sqlx::test(fixtures("../../fixtures/users.sql")))]
+    async fn test_create(pool: SqlitePool) {
+        let app = create_app(pool);
+
+        let response = app
+            .clone()
+            .oneshot(
+                Request::builder()
                     .method(Method::POST)
                     .uri("/api/user")
                     .header(CONTENT_TYPE, "application/json")
@@ -653,28 +661,16 @@
                         })
                         .unwrap(),
                     ))
->>>>>>> e1ee261a
-                    .unwrap(),
-            )
-            .await
-            .unwrap();
-
-<<<<<<< HEAD
-        let response_cookie = response
-            .headers()
-            .get("set-cookie")
-            .unwrap()
-            .to_str()
-            .unwrap();
-
-        assert!(response_cookie.contains("Max-Age=1800"));
-=======
+                    .unwrap(),
+            )
+            .await
+            .unwrap();
+
         assert_eq!(response.status(), StatusCode::CREATED);
         let body = response.into_body().collect().await.unwrap().to_bytes();
         let result: user::User = serde_json::from_slice(&body).unwrap();
         assert_eq!(result.username(), "test_user");
         assert!(result.fullname().is_none());
         assert_eq!(result.role(), Role::Administrator);
->>>>>>> e1ee261a
     }
 }