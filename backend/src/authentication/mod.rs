--- conflicted
+++ resolved
@@ -50,26 +50,13 @@
 
     fn create_app(pool: SqlitePool) -> Router {
         let state = AppState { pool: pool.clone() };
-<<<<<<< HEAD
-
-        let router = Router::new()
-            .route("/api/user", get(api::user_list).post(api::user_create))
-            .route("/api/user/{user_id}", put(api::user_update))
-            .route("/api/user/login", post(api::login))
-            .route("/api/user/logout", post(api::logout))
-            .route("/api/user/whoami", get(api::whoami))
-            .route("/api/user/account", put(api::account_update))
+
+        Router::from(api::router())
             .layer(middleware::map_response_with_state(
                 state.clone(),
                 extend_session,
-            ));
-
-        router.with_state(state)
-=======
-        Router::from(api::router())
-            .layer(middleware::from_fn_with_state(pool, extend_session))
+            ))
             .with_state(state)
->>>>>>> c41bad13
     }
 
     async fn login(app: Router) -> HeaderValue {
