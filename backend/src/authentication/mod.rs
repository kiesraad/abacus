--- conflicted
+++ resolved
@@ -71,20 +71,12 @@
         let state = AppState { pool: pool.clone() };
 
         let router = Router::new()
-<<<<<<< HEAD
-            .route("/api/user", get(list))
+            .route("/api/user", get(user_list))
             .route("/api/user/login", post(login))
             .route("/api/user/logout", post(logout))
             .route("/api/user/whoami", get(whoami))
             .route("/api/user/change-password", post(change_password))
             .layer(middleware::from_fn_with_state(pool, extend_session));
-=======
-            .route("/api/user", get(api::user_list))
-            .route("/api/user/login", post(api::login))
-            .route("/api/user/logout", post(api::logout))
-            .route("/api/user/whoami", get(api::whoami))
-            .route("/api/user/change-password", post(api::change_password));
->>>>>>> bf79c6f4
 
         #[cfg(debug_assertions)]
         let router = router
