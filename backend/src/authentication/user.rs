--- conflicted
+++ resolved
@@ -101,18 +101,11 @@
     pub username: String,
     #[serde(skip_serializing_if = "Option::is_none")]
     #[schema(nullable = false)]
-<<<<<<< HEAD
     pub fullname: Option<String>,
     pub role: Role,
-    #[schema(value_type = String)]
-    last_activity_at: DateTime<Utc>,
-=======
-    fullname: Option<String>,
-    role: Role,
     #[serde(skip_serializing_if = "Option::is_none")]
     #[schema(value_type = String, nullable = false)]
     last_activity_at: Option<DateTime<Utc>>,
->>>>>>> 5bf85b11
     #[schema(value_type = String)]
     updated_at: DateTime<Utc>,
     #[schema(value_type = String)]
