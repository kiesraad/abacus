use axum::{
    extract::{FromRef, FromRequestParts, OptionalFromRequestParts},
    http::request::Parts,
};
use axum_extra::extract::CookieJar;
use chrono::{DateTime, Utc};
use serde::{Deserialize, Serialize};
use sqlx::{query_as, Error, FromRow, SqlitePool};
use utoipa::ToSchema;

use crate::{APIError, AppState};

use super::{
    error::AuthenticationError,
    password::{hash_password, verify_password},
    role::Role,
    session::Sessions,
    SESSION_COOKIE_NAME,
};

/// User object, corresponds to a row in the users table
#[derive(Serialize, Deserialize, Clone, Debug, PartialEq, Eq, Hash, FromRow, ToSchema)]
pub struct User {
    id: u32,
    username: String,
    fullname: Option<String>,
    role: Role,
    password_hash: String,
    #[schema(value_type = String)]
    last_activity_at: DateTime<Utc>,
    #[schema(value_type = String)]
    updated_at: DateTime<Utc>,
    #[schema(value_type = String)]
    created_at: DateTime<Utc>,
}

impl User {
    pub fn id(&self) -> u32 {
        self.id
    }

    pub fn username(&self) -> &str {
        &self.username
    }
}

/// Implement the FromRequestParts trait for User, this allows us to extract a User from a request
/// using the user repository and the session cookie
impl<S> FromRequestParts<S> for User
where
    Users: FromRef<S>,
    S: Send + Sync,
{
    type Rejection = APIError;

    async fn from_request_parts(parts: &mut Parts, state: &S) -> Result<Self, Self::Rejection> {
        let users = Users::from_ref(state);

        let jar = CookieJar::from_headers(&parts.headers);
        let Some(session_cookie) = jar.get(SESSION_COOKIE_NAME) else {
            return Err(AuthenticationError::NoSessionCookie.into());
        };

        Ok(users.get_by_session_key(session_cookie.value()).await?)
    }
}

/// Implement the OptionalFromRequestParts trait for User, this allows us to extract a Option<User> from a request
/// using the user repository and the session cookie
impl<S> OptionalFromRequestParts<S> for User
where
    Users: FromRef<S>,
    S: Send + Sync,
{
    type Rejection = APIError;

    async fn from_request_parts(
        parts: &mut Parts,
        state: &S,
    ) -> Result<Option<Self>, Self::Rejection> {
        let users = Users::from_ref(state);
        let jar = CookieJar::from_headers(&parts.headers);

        let Some(session_cookie) = jar.get(SESSION_COOKIE_NAME) else {
            return Ok(None);
        };

        match users.get_by_session_key(session_cookie.value()).await {
            Ok(user) => Ok(Some(user)),
            Err(AuthenticationError::UserNotFound)
            | Err(AuthenticationError::SessionKeyNotFound) => Ok(None),
            Err(e) => Err(e.into()),
        }
    }
}

#[derive(Debug, Serialize, FromRow, PartialEq, ToSchema)]
#[cfg_attr(test, derive(Deserialize))]
pub struct ListedUser {
<<<<<<< HEAD
    pub id: u32,
    pub username: String,
    pub fullname: Option<String>,
    pub role: Role,
=======
    id: u32,
    username: String,
    #[serde(skip_serializing_if = "Option::is_none")]
    #[schema(nullable = false)]
    fullname: Option<String>,
    role: Role,
>>>>>>> 045dafc8
    #[schema(value_type = String)]
    last_activity_at: DateTime<Utc>,
    #[schema(value_type = String)]
    updated_at: DateTime<Utc>,
    #[schema(value_type = String)]
    created_at: DateTime<Utc>,
}

impl From<User> for ListedUser {
    fn from(user: User) -> Self {
        Self {
            id: user.id,
            username: user.username,
            fullname: user.fullname,
            role: user.role,
            last_activity_at: user.last_activity_at,
            updated_at: user.updated_at,
            created_at: user.created_at,
        }
    }
}

pub struct Users(SqlitePool);

impl Users {
    #[cfg(test)]
    pub fn new(pool: SqlitePool) -> Self {
        Self(pool)
    }

    /// Authenticate a user by their username and password, returns a user instance on success or an error
    pub async fn authenticate(
        &self,
        username: &str,
        password: &str,
    ) -> Result<User, AuthenticationError> {
        let Some(user) = self.get_by_username(username).await? else {
            return Err(AuthenticationError::UserNotFound);
        };

        if verify_password(password, &user.password_hash) {
            Ok(user)
        } else {
            Err(AuthenticationError::InvalidPassword)
        }
    }

    /// Get a user by their session key
    pub async fn get_by_session_key(&self, session_key: &str) -> Result<User, AuthenticationError> {
        let sessions = Sessions::new(self.0.clone());

        // fetch the session from the database
        let Some(session) = sessions.get_by_key(session_key).await? else {
            return Err(AuthenticationError::SessionKeyNotFound);
        };

        // fetch the user from the database
        let Some(user) = self.get_by_id(session.user_id()).await? else {
            return Err(AuthenticationError::UserNotFound);
        };

        Ok(user)
    }

    /// Create a new user, save an Argon2id v19 hash of the password
    pub async fn create(
        &self,
        username: &str,
        password: &str,
        role: Role,
    ) -> Result<User, AuthenticationError> {
        let password_hash = hash_password(password)?;

        let user = sqlx::query_as!(
            User,
            r#"INSERT INTO users (username, password_hash, role)
            VALUES (?, ?, ?)
            RETURNING
                id as "id: u32",
                username,
                fullname,
                password_hash,
                role,
                last_activity_at as "last_activity_at: _",
                updated_at as "updated_at: _",
                created_at as "created_at: _"
            "#,
            username,
            password_hash,
            role,
        )
        .fetch_one(&self.0)
        .await?;

        Ok(user)
    }

    /// Update a user's password
    pub async fn update_password(
        &self,
        user_id: u32,
        new_password: &str,
    ) -> Result<(), AuthenticationError> {
        let password_hash = hash_password(new_password)?;

        sqlx::query!(
            r#"UPDATE users SET password_hash = ? WHERE id = ?"#,
            password_hash,
            user_id
        )
        .execute(&self.0)
        .await?;

        Ok(())
    }

    /// Get a user by their username
    pub async fn get_by_username(
        &self,
        username: &str,
    ) -> Result<Option<User>, AuthenticationError> {
        let user = sqlx::query_as!(
            User,
            r#"
            SELECT
                id as "id: u32",
                username,
                fullname,
                role,
                password_hash,
                last_activity_at as "last_activity_at: _",
                updated_at as "updated_at: _",
                created_at as "created_at: _"
            FROM users WHERE username = ?
            "#,
            username
        )
        .fetch_optional(&self.0)
        .await?;

        Ok(user)
    }

    /// Get a user by their id
    pub async fn get_by_id(&self, id: u32) -> Result<Option<User>, AuthenticationError> {
        let user = sqlx::query_as!(
            User,
            r#"
            SELECT
                id as "id: u32",
                username,
                fullname,
                role,
                password_hash,
                last_activity_at as "last_activity_at: _",
                updated_at as "updated_at: _",
                created_at as "created_at: _"
            FROM users WHERE id = ?
            "#,
            id
        )
        .fetch_optional(&self.0)
        .await?;

        Ok(user)
    }

    pub async fn list(&self) -> Result<Vec<ListedUser>, Error> {
        let users = query_as!(
            ListedUser,
            r#"SELECT
                id as "id: u32",
                username,
                fullname,
                role,
                last_activity_at as "last_activity_at: _",
                updated_at as "updated_at: _",
                created_at as "created_at: _"
            FROM users"#
        )
        .fetch_all(&self.0)
        .await?;
        Ok(users)
    }
}

impl FromRef<AppState> for Users {
    fn from_ref(input: &AppState) -> Self {
        Self(input.pool.clone())
    }
}

#[cfg(test)]
mod tests {
    use chrono::TimeDelta;
    use sqlx::SqlitePool;
    use test_log::test;

    use crate::authentication::{
        error::AuthenticationError, role::Role, session::Sessions, user::Users,
    };

    #[test(sqlx::test)]
    async fn test_create_user(pool: SqlitePool) {
        let users = Users::new(pool.clone());

        let user = users
            .create("test_user", "password", Role::Administrator)
            .await
            .unwrap();

        assert_eq!(user.username, "test_user");

        let fetched_user = users.get_by_id(user.id).await.unwrap().unwrap();

        assert_eq!(user, fetched_user);

        let fetched_user = users.get_by_username("test_user").await.unwrap().unwrap();

        assert_eq!(user, fetched_user);
    }

    #[test(sqlx::test)]
    async fn test_authenticate_user(pool: SqlitePool) {
        let users = Users::new(pool.clone());

        let user = users
            .create("test_user", "password", Role::Administrator)
            .await
            .unwrap();

        let authenticated_user = users.authenticate("test_user", "password").await.unwrap();

        assert_eq!(user, authenticated_user);

        let authenticated_user = users
            .authenticate("test_user", "wrong_password")
            .await
            .unwrap_err();

        assert!(matches!(
            authenticated_user,
            AuthenticationError::InvalidPassword
        ));

        let authenticated_user = users
            .authenticate("other_user", "password")
            .await
            .unwrap_err();

        assert!(matches!(
            authenticated_user,
            AuthenticationError::UserNotFound
        ));
    }

    #[test(sqlx::test)]
    async fn test_from_session_key(pool: SqlitePool) {
        let users = Users::new(pool.clone());
        let sessions = Sessions::new(pool.clone());

        let user = users
            .create("test_user", "password", Role::Administrator)
            .await
            .unwrap();
        let session = sessions
            .create(user.id, TimeDelta::seconds(60))
            .await
            .unwrap();

        let fetched_user = users
            .get_by_session_key(session.session_key())
            .await
            .unwrap();

        assert_eq!(user, fetched_user);

        sessions.delete(session.session_key()).await.unwrap();

        let fetched_user = users
            .get_by_session_key(session.session_key())
            .await
            .unwrap_err();

        assert!(matches!(
            fetched_user,
            AuthenticationError::SessionKeyNotFound
        ));
    }

    #[test(sqlx::test)]
    async fn test_change_password(pool: SqlitePool) {
        let users = Users::new(pool.clone());

        let user = users
            .create("test_user", "password", Role::Administrator)
            .await
            .unwrap();

        users
            .update_password(user.id, "new_password")
            .await
            .unwrap();

        let authenticated_user = users
            .authenticate("test_user", "new_password")
            .await
            .unwrap();

        assert_eq!(user.id(), authenticated_user.id());

        let authenticated_user = users
            .authenticate("test_user", "password")
            .await
            .unwrap_err();

        assert!(matches!(
            authenticated_user,
            AuthenticationError::InvalidPassword
        ));
    }
}<|MERGE_RESOLUTION|>--- conflicted
+++ resolved
@@ -97,19 +97,12 @@
 #[derive(Debug, Serialize, FromRow, PartialEq, ToSchema)]
 #[cfg_attr(test, derive(Deserialize))]
 pub struct ListedUser {
-<<<<<<< HEAD
     pub id: u32,
     pub username: String,
+    #[serde(skip_serializing_if = "Option::is_none")]
+    #[schema(nullable = false)]
     pub fullname: Option<String>,
     pub role: Role,
-=======
-    id: u32,
-    username: String,
-    #[serde(skip_serializing_if = "Option::is_none")]
-    #[schema(nullable = false)]
-    fullname: Option<String>,
-    role: Role,
->>>>>>> 045dafc8
     #[schema(value_type = String)]
     last_activity_at: DateTime<Utc>,
     #[schema(value_type = String)]
