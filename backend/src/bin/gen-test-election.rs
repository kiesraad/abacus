use std::{
    error::Error,
    ops::Range,
    path::{Path, PathBuf},
    str::FromStr,
};

use abacus::{
    committee_session::{
        CommitteeSession, CommitteeSessionCreateRequest, repository::CommitteeSessions,
    },
    create_sqlite_pool,
    data_entry::{
        CandidateVotes, DifferencesCounts, PoliticalGroupVotes, PollingStationResults,
        VotersCounts, VotesCounts,
        repository::{PollingStationDataEntries, PollingStationResultsEntries},
        status::{DataEntryStatus, Definitive, SecondEntryNotStarted},
    },
    election::{
        CandidateGender, ElectionCategory, ElectionWithPoliticalGroups, NewElection,
        PoliticalGroup, VoteCountingMethod, repository::Elections,
    },
    eml::{EML110, EML230, EMLDocument},
    pdf_gen::models::{ModelNa31_2Input, PdfModel},
    polling_station::{
        PollingStation, PollingStationRequest, PollingStationType, repository::PollingStations,
    },
    summary::ElectionSummary,
};
use chrono::{Datelike, Days, NaiveDate, TimeDelta};
use clap::Parser;
use rand::{Rng, seq::IndexedRandom};

#[cfg(feature = "dev-database")]
use tracing::info;
use tracing::level_filters::LevelFilter;
use tracing_subscriber::EnvFilter;

/// Abacus API and asset server
#[derive(Parser, Debug)]
struct Args {
    /// Location of the database file, will be created if it doesn't exist
    #[arg(short, long, default_value = "db.sqlite")]
    database: String,

    /// Seed the database with initial data using the fixtures
    #[cfg(feature = "dev-database")]
    #[arg(short, long)]
    seed_data: bool,

    /// Reset the database
    #[cfg(feature = "dev-database")]
    #[arg(short, long)]
    reset_database: bool,

    /// Number of political groups to create
    #[arg(long, default_value = "20..50", value_parser = parse_range::<u32>)]
    political_groups: Range<u32>,

    /// Number of candidates to create
    #[arg(long, default_value = "10..50", value_parser = parse_range::<u32>)]
    candidates_per_group: Range<u32>,

    /// Number of polling stations to create
    #[arg(long, default_value = "50..200", value_parser = parse_range::<u32>)]
    polling_stations: Range<u32>,

    /// Number of voters to create
    #[arg(long, default_value = "100_000..250_000", value_parser = parse_range::<u32>)]
    voters: Range<u32>,

    /// Number of seats in the election
    #[arg(long, default_value = "9..=45", value_parser = parse_range::<u32>)]
    seats: Range<u32>,

    /// Include (part of) data entry for this election
    #[arg(long)]
    with_data_entry: bool,

    /// Percentage of the first data entry to complete if data entry is included
    #[arg(long, default_value = "100", value_parser = parse_range::<u32>)]
    first_data_entry: Range<u32>,

    /// Percentage of the completed first data entries that also get a second data entry
    #[arg(long, default_value = "100", value_parser = parse_range::<u32>)]
    second_data_entry: Range<u32>,

    /// Percentage of voters that voted (given we generate data entries)
    #[arg(long, default_value = "60..=85", value_parser = parse_range::<u32>)]
    turnout: Range<u32>,

    #[arg(long, default_value = "1100", value_parser = parse_range::<u32>)]
    candidate_distribution_slope: Range<u32>,

    #[arg(long, default_value = "1100", value_parser = parse_range::<u32>)]
    political_group_distribution_slope: Range<u32>,

    /// Export the election defintion, candidate list and polling stations to a directory
    #[arg(long)]
    export_definition: Option<PathBuf>,
}

fn parse_range<T>(range: &str) -> Result<Range<T>, Box<dyn Error + 'static + Send + Sync>>
where
    T: FromStr + std::ops::Add<T, Output = T> + From<u8> + Copy,
    <T as FromStr>::Err: Error + Send + Sync + 'static,
{
    let mut iter = range.split("..");
    let lower_bound = T::from_str(&iter.next().ok_or("Invalid range")?.replace("_", ""))?;
    let upper_bound = if let Some(bound) = iter.next() {
        if let Some(bound) = bound.strip_prefix("=") {
            // add one to the bound, assumes that the bound is not already a max
            T::from_str(&bound.replace("_", ""))? + T::from(1u8)
        } else {
            T::from_str(&bound.replace("_", ""))?
        }
    } else {
        lower_bound + T::from(1u8) // add one to the lower bound, this could fail if the lower bound is already a max
    };
    Ok(lower_bound..upper_bound)
}

/// Main entry point for the application. Sets up the database, and starts the
/// API server and in-memory file router on port 8080.
#[tokio::main]
async fn main() -> Result<(), Box<dyn Error>> {
    // setup logging
    tracing_subscriber::fmt()
        .with_env_filter(
            EnvFilter::builder()
                .with_default_directive(LevelFilter::INFO.into())
                .from_env()?,
        )
        .init();

    // load arguments, setup database
    let args = Args::parse();
    let pool = create_sqlite_pool(
        &args.database,
        #[cfg(feature = "dev-database")]
        args.reset_database,
        #[cfg(feature = "dev-database")]
        args.seed_data,
    )
    .await?;
    let mut rng = rand::rng();

    // generate and store the election
    let election = Elections::new(pool.clone())
        .create(generate_election(&mut rng, &args))
        .await
        .expect("Failed to create election");

    // generate the committee session for the election
    let cs_repo = CommitteeSessions::new(pool.clone());
    let committee_session = cs_repo
        .create(CommitteeSessionCreateRequest {
            number: 1,
            election_id: election.id,
        })
        .await
        .expect("Failed to create committee session");

    cs_repo
        .change_number_of_voters(committee_session.id, rng.random_range(args.voters.clone()))
        .await
        .expect("Failed to update number of voters of committee session");

    // generate the polling stations for the election
    let ps_repo = PollingStations::new(pool.clone());
    let polling_stations =
        generate_polling_stations(&mut rng, &committee_session, &election, &ps_repo, &args).await;

    info!(
        "Election generated with election id: {}, election name: '{}'",
        election.id, election.name
    );

    let data_entry_completed = if args.with_data_entry {
        let data_entries_repo = PollingStationDataEntries::new(pool.clone());
        let (_, second_entries) = generate_data_entry(
            &committee_session,
            &election,
            &polling_stations,
            &mut rng,
            data_entries_repo,
            &args,
        )
        .await;
        second_entries == polling_stations.len()
    } else {
        false
    };

    if let Some(export_dir) = args.export_definition {
        let results = if data_entry_completed {
            let results_repo = PollingStationResultsEntries::new(pool.clone());
            results_repo
                .list_with_polling_stations(ps_repo, election.id)
                .await
                .expect("Could not load results")
        } else {
            vec![]
        };

        // Export the election definition, candidate list and polling stations to a directory
        export_election(
            &export_dir,
            &committee_session,
            &election,
            &polling_stations,
            data_entry_completed,
            results,
        )
        .await;
    }

    Ok(())
}

/// Generate a random election using the limits from args.
fn generate_election(rng: &mut impl rand::Rng, args: &Args) -> NewElection {
    // start by generating the political groups
    let mut political_groups = vec![];
    let num_political_groups = rng.random_range(args.political_groups.clone());
    info!("Generating {num_political_groups} political groups");

    for i in 1..num_political_groups {
        political_groups.push(generate_political_party(rng, i, args));
    }

    // generate a nomination date, and an election date not too long afterward
    let nomination_date = abacus::test_data_gen::date_between(
        rng,
        NaiveDate::from_ymd_opt(2020, 1, 1).expect("Invalid date"),
        NaiveDate::from_ymd_opt(2040, 1, 1).expect("Invalid date"),
    );
    let election_date =
        abacus::test_data_gen::date_between(rng, nomination_date, nomination_date + Days::new(63));

    // extract the year from the election date, generate the locality where this election would be
    let year = election_date.year();
    let locality = abacus::test_data_gen::locality(rng).to_owned();

    // use the previous data to generate some identifiers and names
    let name = format!("Gemeenteraad {locality} {year}");
    let cleaned_up_locality = locality.replace(" ", "_").replace("'", "");
    let election_id = format!("{cleaned_up_locality}_{year}");

    info!("Election has name '{name}'");

    // and put it all in the struct (generating some additional fields where needed)
    NewElection {
        name,
        counting_method: VoteCountingMethod::CSO,
        domain_id: abacus::test_data_gen::domain_id(rng),
        election_id,
        location: locality,
        category: ElectionCategory::Municipal,
        number_of_seats: rng.random_range(args.seats.clone()),
        election_date,
        nomination_date,
        political_groups,
    }
}

/// Generate a single political party using the limits from args
fn generate_political_party(
    rng: &mut impl rand::Rng,
    pg_number: u32,
    args: &Args,
) -> PoliticalGroup {
    let mut candidates = vec![];
    let has_first_name = rng.random_ratio(1, 2);

    for i in 1..rng.random_range(args.candidates_per_group.clone()) {
        // sometimes first names are omitted
        let first_name = if has_first_name {
            Some(abacus::test_data_gen::first_name(rng).to_owned())
        } else {
            None
        };

        // initials are required, but if a first name is known, base initials on that
        let initials = abacus::test_data_gen::initials(rng, first_name.as_deref());
        let (prefix, last_name) = abacus::test_data_gen::last_name(rng);
        candidates.push(abacus::election::Candidate {
            number: i,
            initials,
            first_name,
            last_name_prefix: prefix.map(ToOwned::to_owned),
            last_name: last_name.to_owned(),
            locality: abacus::test_data_gen::locality(rng).to_owned(),
            country_code: None,
            gender: [
                CandidateGender::Male,
                CandidateGender::Female,
                CandidateGender::X,
            ]
            .choose(rng)
            .cloned(),
        })
    }
    PoliticalGroup {
        number: pg_number,
        name: abacus::test_data_gen::political_group_name(rng),
        candidates,
    }
}

/// Generate the polling stations for the given election using the limits from args
async fn generate_polling_stations(
    rng: &mut impl rand::Rng,
    committee_session: &CommitteeSession,
    election: &ElectionWithPoliticalGroups,
    ps_repo: &PollingStations,
    args: &Args,
) -> Vec<PollingStation> {
    let number_of_ps = rng.random_range(args.polling_stations.clone());
    info!("Generating {number_of_ps} polling stations for election");

    let mut polling_stations = vec![];
    let mut remaining_voters = committee_session.number_of_voters;
    for i in 1..=number_of_ps {
        // compute a some somewhat distributed number of voters for each polling station
        let remaining_ps = number_of_ps - i + 1;
        let ps_num_voters = if remaining_ps == 1 {
            remaining_voters
        } else {
            let sample_voters = remaining_voters / remaining_ps;
            #[allow(clippy::cast_possible_truncation)]
            let min_sample_voters = (sample_voters as f64 * 0.9) as u32;
            #[allow(clippy::cast_possible_truncation)]
            let max_sample_voters = (sample_voters as f64 * 1.1) as u32;
            rng.random_range(min_sample_voters..=max_sample_voters)
        };
        remaining_voters -= ps_num_voters;

        let ps = ps_repo
            .create(
                election.id,
                PollingStationRequest {
                    name: abacus::test_data_gen::polling_station_name(rng),
                    number: i64::from(i),
                    number_of_voters: Some(ps_num_voters.into()),
                    polling_station_type: Some(PollingStationType::FixedLocation),
                    address: abacus::test_data_gen::address(rng),
                    postal_code: abacus::test_data_gen::postal_code(rng),
                    locality: abacus::test_data_gen::locality(rng).to_owned(),
                },
            )
            .await
            .expect("Failed to create polling station");
        polling_stations.push(ps);
    }

    polling_stations
}

/// Generate and store data entries for the given election based on arguments
async fn generate_data_entry(
    committee_session: &CommitteeSession,
    election: &ElectionWithPoliticalGroups,
    polling_stations: &[PollingStation],
    rng: &mut impl rand::Rng,
    data_entries_repo: PollingStationDataEntries,
    args: &Args,
) -> (usize, usize) {
    info!("Generating data entries for election");
    let now = chrono::Utc::now();
    let first_entry_chance = rng.random_range(args.first_data_entry.clone()).min(100);
    let second_entry_chance = rng.random_range(args.second_data_entry.clone()).min(100);

    let group_slope =
        rng.random_range(args.political_group_distribution_slope.clone()) as f64 / 1000.0;
    let group_weights =
        distribute_power_law_weights(rng, election.political_groups.len(), group_slope);

    let mut generated_first_entries = 0;
    let mut generated_second_entries = 0;

    for ps in polling_stations {
        if rng.random_ratio(first_entry_chance, 100) {
            let ts = abacus::test_data_gen::datetime_around(rng, now, TimeDelta::hours(-24));

            // extract number of voters from polling station, or generate some approx default
            let voters_available = ps.number_of_voters.unwrap_or_else(|| {
                committee_session.number_of_voters as i64 / polling_stations.len() as i64
            });

            // number of voters that actually came and voted
            let turnout = rng.random_range(args.turnout.clone()) as i64;
            let voters_turned_out = u32::try_from((voters_available * turnout) / 100)
                .expect("Failed to convert voters turned out to u32");

            let candidate_slope =
                rng.random_range(args.candidate_distribution_slope.clone()) as f64 / 1000.0;
            let results = generate_polling_station_results(
                rng,
                &election.political_groups,
                voters_turned_out,
                &group_weights,
                candidate_slope,
            );

            if rng.random_ratio(second_entry_chance, 100) {
                // generate a definitive data entry
                let state = DataEntryStatus::Definitive(Definitive {
                    first_entry_user_id: 5,  // first typist from users in fixtures
                    second_entry_user_id: 6, // second typist from users in fixtures
                    finished_at: ts,
                });

                data_entries_repo
                    .make_definitive(ps.id, committee_session.id, &state, &results)
                    .await
                    .expect("Could not create definitive data entry");
                generated_second_entries += 1;
            } else {
                // generate only a first data entry
                let state = DataEntryStatus::SecondEntryNotStarted(SecondEntryNotStarted {
                    first_entry_user_id: 5, // first typist from users in fixtures
                    finalised_first_entry: results.clone(),
                    first_entry_finished_at: ts,
                });
                data_entries_repo
                    .upsert(ps.id, committee_session.id, &state)
                    .await
                    .expect("Could not create first data entry");
                generated_first_entries += 1;
            };
        }
    }
    (generated_first_entries, generated_second_entries)
}

fn generate_polling_station_results(
    rng: &mut impl rand::Rng,
    political_groups: &[PoliticalGroup],
    number_of_votes: u32,
    group_weights: &[f64],
    candidate_distribution_slope: f64,
) -> PollingStationResults {
    // generate a small percentage of blank votes
    #[allow(clippy::cast_possible_truncation)]
    let blank_votes = (number_of_votes as f64 * rng.random_range(0.0..0.02)) as u32;
    let remaining_votes = number_of_votes - blank_votes;

    // generate a small percentage of invalid votes
    #[allow(clippy::cast_possible_truncation)]
    let invalid_votes = (remaining_votes as f64 * rng.random_range(0.0..0.02)) as u32;
    let remaining_votes = remaining_votes - invalid_votes;

    // distribute the remaining votes for this polling station randomly according to a power law distribution
    let pg_votes = distribute_fill_weights(rng, group_weights, remaining_votes, false);
    PollingStationResults {
        voters_counts: VotersCounts {
            poll_card_count: number_of_votes,
            proxy_certificate_count: 0,
            total_admitted_voters_count: number_of_votes,
        },
        votes_counts: VotesCounts {
            votes_candidates_count: remaining_votes,
            blank_votes_count: blank_votes,
            invalid_votes_count: invalid_votes,
            total_votes_cast_count: number_of_votes,
        },
        differences_counts: DifferencesCounts::zero(),
        political_group_votes: political_groups
            .iter()
            .zip(pg_votes)
            .map(|(pg, votes)| {
                // distribute the votes for this group among candidates, but give the most votes to the first candidate
                let candidate_votes = distribute_power_law(
                    rng,
                    votes,
                    pg.candidates.len(),
                    candidate_distribution_slope,
                    true,
                );
                PoliticalGroupVotes {
                    number: pg.number,
                    total: votes,
                    candidate_votes: pg
                        .candidates
                        .iter()
                        .zip(candidate_votes)
                        .map(|(candidate, votes)| CandidateVotes {
                            number: candidate.number,
                            votes,
                        })
                        .collect(),
                }
            })
            .collect(),
    }
}

/// Generate weights for a power law distribution.
/// The slope determines the shape of the distribution, if the slope is zero,
/// the distribution is uniform. Beyond a slope of 2.0-5.0, the distribution becomes
/// heavily skewed towards a single target.
fn distribute_power_law_weights(rng: &mut impl rand::Rng, targets: usize, slope: f64) -> Vec<f64> {
    // Generate power-law weights: w_i = x_i^-s
    let mut weights: Vec<f64> = (0..targets)
        .map(|_| {
            // generate a uniform random number, avoid 0.0 for division by zero when normalizing
            let x: f64 = rng.random_range(0.000_001..1.0);

            // Calculate weight, using a power law distribution (i.e. we're over)
            1.0 / x.powf(slope)
        })
        .collect();

    // Normalize weights to sum to 1
    let sum: f64 = weights.iter().sum();
    for w in weights.iter_mut() {
        *w /= sum;
    }

    weights
}

/// Distribute a number of votes to a set of weighed targets. If the sorted flag is set,
/// the targets are sorted from high to low weight.
fn distribute_fill_weights(
    rng: &mut impl rand::Rng,
    weights: &[f64],
    votes: u32,
    sorted: bool,
) -> Vec<u32> {
    // Convert weights to integer quantities
    #[allow(clippy::cast_possible_truncation)]
    let mut result: Vec<u32> = weights
        .iter()
        .map(|w| (w * votes as f64).floor() as u32)
        .collect();

    // Fix rounding discrepancy, assign the rest randomly
    let mut remaining = votes - result.iter().sum::<u32>();
    while remaining > 0 {
        let i = rng.random_range(0..weights.len());
        result[i] += 1;
        remaining -= 1;
    }

    if sorted {
        // sort from high to low
        result.sort_by(|a, b| b.cmp(a));
    }

    result
}

/// Distribute the votes to a number of targets using a power law distribution.
/// The slope determines the shape of the distribution, if the slope is zero,
/// the distribution is uniform. Beyond a slope of 2.0-5.0, the distribution becomes
/// heavily skewed towards a single target.
fn distribute_power_law(
    rng: &mut impl rand::Rng,
    votes: u32,
    targets: usize,
    slope: f64,
    sorted: bool,
) -> Vec<u32> {
    let weights = distribute_power_law_weights(rng, targets, slope);
    distribute_fill_weights(rng, &weights, votes, sorted)
}

/// Export an election (in EML) to the specified directory
async fn export_election(
    export_dir: &Path,
    committee_session: &CommitteeSession,
    election: &ElectionWithPoliticalGroups,
    polling_stations: &[PollingStation],
    export_results_json: bool,
    results: Vec<(PollingStation, PollingStationResults)>,
) {
    if export_dir.exists() && !export_dir.is_dir() {
        panic!("Export directory already exists and is not a directory");
    }

    if !export_dir.exists() {
        std::fs::create_dir_all(export_dir).expect("Failed to create export directory");
    }

    info!("Exporting definitions to {:?}", export_dir);

    let transaction_id = "1";

    info!("Converting election to EML definitions");
    let definition_eml = EML110::definition_from_abacus_election(election, transaction_id);
    let polling_stations_eml = EML110::polling_stations_from_election(
        committee_session,
        election,
        polling_stations,
        transaction_id,
    );
    let candidates_eml = EML230::candidates_from_abacus_election(election, transaction_id);

    info!("Converting EML definitions to XML strings");
    let definition_data = definition_eml
        .to_xml_string()
        .expect("Failed to convert definition to XML string");
    let polling_stations_data = polling_stations_eml
        .to_xml_string()
        .expect("Failed to convert polling stations to XML string");
    let candidates_data = candidates_eml
        .to_xml_string()
        .expect("Failed to convert candidates to XML string");

    let def_filename = export_dir.join(format!(
        "Verkiezingsdefinitie_{}.eml.xml",
        election.election_id
    ));
    let candidate_filename = export_dir.join(format!(
        "Kandidatenlijsten_{}.eml.xml",
        election.election_id
    ));
    let ps_filename = export_dir.join(format!("Stembureaus_{}.eml.xml", election.election_id));
    info!("Election definition will be written to {:?}", def_filename);
    info!("Candidate list will be written to {:?}", candidate_filename);
    info!("Polling stations will be written to {:?}", ps_filename);

    // Write to files
    tokio::fs::write(def_filename, definition_data)
        .await
        .expect("Failed to write definition file");
    tokio::fs::write(candidate_filename, candidates_data)
        .await
        .expect("Failed to write candidates file");
    tokio::fs::write(ps_filename, polling_stations_data)
        .await
        .expect("Failed to write polling stations file");

    if export_results_json {
        let election_summary = ElectionSummary::from_results(election, &results)
            .expect("Failed to create election summary");
<<<<<<< HEAD
        let input = PdfModel::ModelNa31_2(Box::new(ModelNa31_2Input {
=======
        let input = PdfModel::ModelNa31_2(ModelNa31_2Input {
            committee_session: committee_session.clone(),
>>>>>>> 0f81bc7a
            polling_stations: polling_stations.iter().map(Clone::clone).collect(),
            summary: election_summary,
            election: election.clone(),
            hash: "0000".to_string(),
            creation_date_time: chrono::Utc::now().format("%d-%m-%Y %H:%M").to_string(),
        }));
        let input_json = input.get_input().expect("Failed to get model input");
        let results_filename = export_dir.join(format!(
            "input_{}_{}.json",
            election.election_id,
            input.as_filename()
        ));
        info!(
            "Writing results JSON file for input to PDF model to {:?}",
            results_filename
        );
        tokio::fs::write(results_filename, input_json)
            .await
            .expect("Failed to write model input file");
    }

    info!("Files written successfully");
}<|MERGE_RESOLUTION|>--- conflicted
+++ resolved
@@ -636,12 +636,8 @@
     if export_results_json {
         let election_summary = ElectionSummary::from_results(election, &results)
             .expect("Failed to create election summary");
-<<<<<<< HEAD
         let input = PdfModel::ModelNa31_2(Box::new(ModelNa31_2Input {
-=======
-        let input = PdfModel::ModelNa31_2(ModelNa31_2Input {
             committee_session: committee_session.clone(),
->>>>>>> 0f81bc7a
             polling_stations: polling_stations.iter().map(Clone::clone).collect(),
             summary: election_summary,
             election: election.clone(),
