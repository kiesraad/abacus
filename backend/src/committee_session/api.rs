--- conflicted
+++ resolved
@@ -247,17 +247,11 @@
             CommitteeSessionCreateRequest {
                 number,
                 election_id,
-<<<<<<< HEAD
+                number_of_voters,
             },
         )
         .await
         .unwrap()
-=======
-                number_of_voters,
-            })
-            .await
-            .unwrap()
->>>>>>> edc88b44
     }
 
     pub async fn change_status_committee_session(
