--- conflicted
+++ resolved
@@ -275,16 +275,12 @@
 
 #[cfg(test)]
 pub mod tests {
+    use chrono::NaiveDate;
     use sqlx::SqlitePool;
 
     use crate::committee_session::{
         CommitteeSession, CommitteeSessionCreateRequest, status::CommitteeSessionStatus,
     };
-<<<<<<< HEAD
-=======
-    use chrono::NaiveDate;
-    use sqlx::SqlitePool;
->>>>>>> 864598d4
 
     pub async fn create_committee_session(
         pool: SqlitePool,
