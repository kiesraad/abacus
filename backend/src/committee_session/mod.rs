--- conflicted
+++ resolved
@@ -1,10 +1,6 @@
 mod api;
 pub mod repository;
-<<<<<<< HEAD
 pub mod status;
-mod structs;
-=======
-pub(crate) mod structs;
->>>>>>> 654c832e
+pub mod structs;
 
 pub use self::{api::*, structs::*};