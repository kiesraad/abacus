use chrono::NaiveDateTime;
use sqlx::{Connection, Error, SqliteConnection, query, query_as};

use super::{
<<<<<<< HEAD
    CommitteeSession, CommitteeSessionCreateRequest, CommitteeSessionUpdateRequest,
    PollingStationInvestigation, PollingStationInvestigationConcludeRequest,
    PollingStationInvestigationCreateRequest, status::CommitteeSessionStatus,
=======
    CommitteeSession, CommitteeSessionCreateRequest, CommitteeSessionFilesUpdateRequest,
    status::CommitteeSessionStatus,
>>>>>>> 363ae8f1
};

pub async fn get(
    conn: &mut SqliteConnection,
    committee_session_id: u32,
) -> Result<CommitteeSession, Error> {
    query_as!(
        CommitteeSession,
        r#"
        SELECT
            id as "id: u32",
            number as "number: u32",
            election_id as "election_id: u32",
            status as "status: _",
            location,
            start_date_time as "start_date_time: _",
            number_of_voters as "number_of_voters: u32",
            results_eml as "results_eml: _",
            results_pdf as "results_pdf: _"
        FROM committee_sessions
        WHERE id = ?
        "#,
        committee_session_id
    )
    .fetch_one(conn)
    .await
}

pub async fn get_election_committee_session_list(
    conn: &mut SqliteConnection,
    election_id: u32,
) -> Result<Vec<CommitteeSession>, Error> {
    query_as!(
        CommitteeSession,
        r#"
        SELECT
            id as "id: u32",
            number as "number: u32",
            election_id as "election_id: u32",
            status as "status: _",
            location,
            start_date_time as "start_date_time: _",
            number_of_voters as "number_of_voters: u32",
            results_eml as "results_eml: _",
            results_pdf as "results_pdf: _"
        FROM committee_sessions
        WHERE election_id = ?
        ORDER BY number DESC
        "#,
        election_id
    )
    .fetch_all(conn)
    .await
}

pub async fn get_election_committee_session(
    conn: &mut SqliteConnection,
    election_id: u32,
) -> Result<CommitteeSession, Error> {
    query_as!(
        CommitteeSession,
        r#"
        SELECT
            id as "id: u32",
            number as "number: u32",
            election_id as "election_id: u32",
            status as "status: _",
            location,
            start_date_time as "start_date_time: _",
            number_of_voters as "number_of_voters: u32",
            results_eml as "results_eml: _",
            results_pdf as "results_pdf: _"
        FROM committee_sessions
        WHERE election_id = ?
        ORDER BY number DESC
        LIMIT 1
        "#,
        election_id
    )
    .fetch_one(conn)
    .await
}

pub async fn get_committee_session_for_each_election(
    conn: &mut SqliteConnection,
) -> Result<Vec<CommitteeSession>, Error> {
    query_as!(
        CommitteeSession,
        r#"
        SELECT
            id as "id: u32",
            number as "number: u32",
            election_id as "election_id: u32",
            status as "status: _",
            location,
            start_date_time as "start_date_time: _",
            number_of_voters as "number_of_voters: u32",
            results_eml as "results_eml: _",
            results_pdf as "results_pdf: _"
        FROM (
            SELECT
            id,
            number,
            election_id,
            status,
            location,
            start_date_time,
            number_of_voters,
            results_eml,
            results_pdf,
            row_number() over (
            PARTITION BY election_id
            ORDER BY number DESC
            ) AS row_number FROM committee_sessions
        ) t WHERE t.row_number = 1
        "#,
    )
    .fetch_all(conn)
    .await
}

pub async fn create_polling_station_investigation(
    conn: impl DbConnLike<'_>,
    committee_session_id: u32,
    polling_station_investigation: PollingStationInvestigationCreateRequest,
) -> Result<PollingStationInvestigation, Error> {
    query_as!(
        PollingStationInvestigation,
        r#"
        INSERT INTO polling_station_investigations (
          committee_session_id,
          polling_station_id,
          reason
        ) VALUES (?,?,?)
        RETURNING
          id as "id: u32",
          polling_station_id as "polling_station_id: u32",
          reason,
          findings,
          corrected_results as "corrected_results: bool"
        "#,
        committee_session_id,
        polling_station_investigation.polling_station_id,
        polling_station_investigation.reason,
    )
    .fetch_one(conn)
    .await
}

pub async fn conclude_polling_station_investigation(
    conn: impl DbConnLike<'_>,
    polling_station_investigation: PollingStationInvestigationConcludeRequest,
) -> Result<PollingStationInvestigation, Error> {
    query_as!(
        PollingStationInvestigation,
        r#"
        UPDATE polling_station_investigations
        SET
          findings = ?,
          corrected_results = ?
        WHERE
          id = ?
        RETURNING
          id as "id: u32",
          polling_station_id as "polling_station_id: u32",
          reason,
          findings,
          corrected_results as "corrected_results: bool"
        "#,
        polling_station_investigation.findings,
        polling_station_investigation.corrected_results,
        polling_station_investigation.id,
    )
    .fetch_one(conn)
    .await
}

pub async fn create(
    conn: &mut SqliteConnection,
    committee_session: CommitteeSessionCreateRequest,
) -> Result<CommitteeSession, Error> {
    let mut tx = conn.begin().await?;

    let current_committee_session_id =
        get_current_id_for_election(&mut tx, committee_session.election_id).await?;

    let next_committee_session = query_as!(
        CommitteeSession,
        r#"
        INSERT INTO committee_sessions (
            number,
            election_id,
            location,
            start_date_time,
            number_of_voters
        ) VALUES (?, ?, "", NULL, ?)
        RETURNING
            id as "id: u32",
            number as "number: u32",
            election_id as "election_id: u32",
            status as "status: _",
            location,
            start_date_time as "start_date_time: _",
            number_of_voters as "number_of_voters: u32",
            results_eml as "results_eml: _",
            results_pdf as "results_pdf: _"
        "#,
        committee_session.number,
        committee_session.election_id,
        committee_session.number_of_voters,
    )
    .fetch_one(&mut *tx)
    .await?;

    if let Some(current_committee_session_id) = current_committee_session_id {
        crate::polling_station::repository::duplicate_for_committee_session(
            &mut tx,
            current_committee_session_id,
            next_committee_session.id,
        )
        .await?;
    }

    tx.commit().await?;

    Ok(next_committee_session)
}

/// Delete a committee session
pub async fn delete(conn: &mut SqliteConnection, id: u32) -> Result<bool, Error> {
    let mut tx = conn.begin().await?;

    query!(
        "DELETE FROM polling_stations WHERE committee_session_id = ?",
        id,
    )
    .execute(&mut *tx)
    .await?;

    let rows_affected = query!(r#"DELETE FROM committee_sessions WHERE id = ?"#, id)
        .execute(&mut *tx)
        .await?
        .rows_affected();

    // something weird is happening, rollback
    if rows_affected != 1 {
        tx.rollback().await?;
        return Ok(false);
    }

    tx.commit().await?;

    Ok(rows_affected > 0)
}

pub async fn update(
    conn: &mut SqliteConnection,
    committee_session_id: u32,
    location: String,
    start_date_time: NaiveDateTime,
) -> Result<CommitteeSession, Error> {
    query_as!(
        CommitteeSession,
        r#"
        UPDATE committee_sessions
        SET
            location = ?,
            start_date_time = ?
        WHERE id = ?
        RETURNING
            id as "id: u32",
            number as "number: u32",
            election_id as "election_id: u32",
            status as "status: _",
            location,
            start_date_time as "start_date_time: _",
            number_of_voters as "number_of_voters: u32",
            results_eml as "results_eml: _",
            results_pdf as "results_pdf: _"
        "#,
        location,
        start_date_time,
        committee_session_id,
    )
    .fetch_one(conn)
    .await
}

pub async fn change_number_of_voters(
    conn: &mut SqliteConnection,
    committee_session_id: u32,
    number_of_voters: u32,
) -> Result<CommitteeSession, Error> {
    query_as!(
        CommitteeSession,
        r#"
        UPDATE committee_sessions
        SET number_of_voters = ?
        WHERE id = ?
        RETURNING
            id as "id: u32",
            number as "number: u32",
            election_id as "election_id: u32",
            status as "status: _",
            location,
            start_date_time as "start_date_time: _",
            number_of_voters as "number_of_voters: u32",
            results_eml as "results_eml: _",
            results_pdf as "results_pdf: _"
        "#,
        number_of_voters,
        committee_session_id,
    )
    .fetch_one(conn)
    .await
}

pub async fn change_status(
    conn: &mut SqliteConnection,
    committee_session_id: u32,
    committee_session_status: CommitteeSessionStatus,
) -> Result<CommitteeSession, Error> {
    query_as!(
        CommitteeSession,
        r#"
        UPDATE committee_sessions
        SET status = ?
        WHERE id = ?
        RETURNING
            id as "id: u32",
            number as "number: u32",
            election_id as "election_id: u32",
            status as "status: _",
            location,
            start_date_time as "start_date_time: _",
            number_of_voters as "number_of_voters: u32",
            results_eml as "results_eml: _",
            results_pdf as "results_pdf: _"
        "#,
        committee_session_status,
        committee_session_id,
    )
    .fetch_one(conn)
    .await
}

pub async fn change_files(
    conn: &mut SqliteConnection,
    committee_session_id: u32,
    committee_session_files_update: CommitteeSessionFilesUpdateRequest,
) -> Result<CommitteeSession, Error> {
    query_as!(
        CommitteeSession,
        r#"
        UPDATE committee_sessions
        SET
            results_eml = ?,
            results_pdf = ?
        WHERE id = ?
        RETURNING
            id as "id: u32",
            number as "number: u32",
            election_id as "election_id: u32",
            status as "status: _",
            location,
            start_date_time as "start_date_time: _",
            number_of_voters as "number_of_voters: u32",
            results_eml as "results_eml: _",
            results_pdf as "results_pdf: _"
        "#,
        committee_session_files_update.results_eml,
        committee_session_files_update.results_pdf,
        committee_session_id,
    )
    .fetch_one(conn)
    .await
}

pub async fn get_current_id_for_election(
    conn: &mut SqliteConnection,
    election_id: u32,
) -> Result<Option<u32>, Error> {
    query!(
        r#"
        SELECT id AS "id: u32"
        FROM committee_sessions
        WHERE election_id = ?
        ORDER BY number DESC
        LIMIT 1
        "#,
        election_id
    )
    .fetch_optional(conn)
    .await
    .map(|record| record.map(|r| r.id))
}

pub async fn investigations(
    conn: impl DbConnLike<'_>,
    committee_session_id: u32,
) -> Result<Vec<PollingStationInvestigation>, Error> {
    query_as!(
        PollingStationInvestigation,
        r#"
        SELECT
            id as "id: u32",
polling_station_id as "polling_station_id: u32",
reason,
findings,
corrected_results as "corrected_results: bool"
FROM polling_station_investigations
WHERE committee_session_id = ?
        "#,
        committee_session_id,
    )
    .fetch_all(conn)
    .await
}<|MERGE_RESOLUTION|>--- conflicted
+++ resolved
@@ -2,14 +2,9 @@
 use sqlx::{Connection, Error, SqliteConnection, query, query_as};
 
 use super::{
-<<<<<<< HEAD
-    CommitteeSession, CommitteeSessionCreateRequest, CommitteeSessionUpdateRequest,
+    CommitteeSession, CommitteeSessionCreateRequest, CommitteeSessionFilesUpdateRequest,
     PollingStationInvestigation, PollingStationInvestigationConcludeRequest,
     PollingStationInvestigationCreateRequest, status::CommitteeSessionStatus,
-=======
-    CommitteeSession, CommitteeSessionCreateRequest, CommitteeSessionFilesUpdateRequest,
-    status::CommitteeSessionStatus,
->>>>>>> 363ae8f1
 };
 
 pub async fn get(
@@ -132,7 +127,7 @@
 }
 
 pub async fn create_polling_station_investigation(
-    conn: impl DbConnLike<'_>,
+    conn: &mut SqliteConnection,
     committee_session_id: u32,
     polling_station_investigation: PollingStationInvestigationCreateRequest,
 ) -> Result<PollingStationInvestigation, Error> {
@@ -160,7 +155,7 @@
 }
 
 pub async fn conclude_polling_station_investigation(
-    conn: impl DbConnLike<'_>,
+    conn: &mut SqliteConnection,
     polling_station_investigation: PollingStationInvestigationConcludeRequest,
 ) -> Result<PollingStationInvestigation, Error> {
     query_as!(
@@ -408,7 +403,7 @@
 }
 
 pub async fn investigations(
-    conn: impl DbConnLike<'_>,
+    conn: &mut SqliteConnection,
     committee_session_id: u32,
 ) -> Result<Vec<PollingStationInvestigation>, Error> {
     query_as!(
