--- conflicted
+++ resolved
@@ -151,12 +151,7 @@
             | CommitteeSessionStatus::DataEntryInProgress
             | CommitteeSessionStatus::DataEntryPaused
             | CommitteeSessionStatus::DataEntryFinished => {
-<<<<<<< HEAD
-                let polling_stations =
-                    polling_station::repository::list(conn, committee_session.id).await?;
-=======
                 let polling_stations = polling_station::list(conn, committee_session.id).await?;
->>>>>>> 314a2731
                 if polling_stations.is_empty() {
                     return Ok(CommitteeSessionStatus::Created);
                 } else if committee_session.is_next_session() {
@@ -179,12 +174,7 @@
     ) -> Result<Self, CommitteeSessionError> {
         match self {
             CommitteeSessionStatus::Created => {
-<<<<<<< HEAD
-                let polling_stations =
-                    polling_station::repository::list(conn, committee_session.id).await?;
-=======
                 let polling_stations = polling_station::list(conn, committee_session.id).await?;
->>>>>>> 314a2731
                 if polling_stations.is_empty() {
                     Err(CommitteeSessionError::InvalidStatusTransition)
                 } else if committee_session.is_next_session() {
