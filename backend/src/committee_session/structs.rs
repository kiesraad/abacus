use axum::{
    Json,
    response::{IntoResponse, Response},
};
use serde::{Deserialize, Serialize};
use sqlx::{FromRow, Type};
use utoipa::ToSchema;

use super::status::CommitteeSessionStatus;
use crate::audit_log::CommitteeSessionDetails;

/// Committee session
#[derive(Debug, Serialize, Deserialize, Clone, PartialEq, Eq, ToSchema, Type, FromRow)]
pub struct CommitteeSession {
    pub id: u32,
    pub number: u32,
    pub election_id: u32,
    pub location: String,
    pub start_date: String,
    pub start_time: String,
    pub status: CommitteeSessionStatus,
    pub number_of_voters: u32,
}

impl From<CommitteeSession> for CommitteeSessionDetails {
    fn from(value: CommitteeSession) -> Self {
        Self {
            session_id: value.id,
            session_number: value.number,
            session_election_id: value.election_id,
            session_location: value.location,
            session_start_date: value.start_date,
            session_start_time: value.start_time,
            session_status: value.status.to_string(),
            session_number_of_voters: value.number_of_voters,
        }
    }
}

impl IntoResponse for CommitteeSession {
    fn into_response(self) -> Response {
        Json(self).into_response()
    }
}

/// Committee session create request
#[derive(Debug, Serialize, Deserialize, Clone, PartialEq, Eq, ToSchema, Type, FromRow)]
pub struct CommitteeSessionCreateRequest {
    pub number: u32,
    pub election_id: u32,
}

/// Committee session update request
#[derive(Debug, Serialize, Deserialize, Clone, PartialEq, Eq, ToSchema, Type, FromRow)]
pub struct CommitteeSessionUpdateRequest {
    pub location: String,
    pub start_date: String,
    pub start_time: String,
}

<<<<<<< HEAD
/// Committee session status change request
#[derive(Debug, Serialize, Deserialize, Clone, PartialEq, Eq, ToSchema, Type, FromRow)]
pub struct CommitteeSessionStatusChangeRequest {
    pub status: CommitteeSessionStatus,
=======
/// Committee session number of voters change request
#[derive(Debug, Serialize, Deserialize, Clone, PartialEq, Eq, ToSchema, Type, FromRow)]
pub struct CommitteeSessionNumberOfVotersChangeRequest {
    pub number_of_voters: u32,
}

/// Committee session status
#[derive(
    Serialize,
    Deserialize,
    VariantNames,
    Clone,
    Copy,
    Debug,
    PartialEq,
    Eq,
    Hash,
    ToSchema,
    Type,
    strum::Display,
)]
#[serde(rename_all = "snake_case")]
#[strum(serialize_all = "snake_case")]
#[sqlx(rename_all = "snake_case")]
pub enum CommitteeSessionStatus {
    Created,
    DataEntryNotStarted,
    DataEntryInProgress,
    DataEntryPaused,
    DataEntryFinished,
}

#[cfg(test)]
pub(crate) mod tests {
    use crate::committee_session::{
        CommitteeSession, CommitteeSessionCreateRequest, CommitteeSessionStatus,
        repository::CommitteeSessions,
    };
    use sqlx::SqlitePool;

    /// Create a test committee session.
    pub fn committee_session_fixture(election_id: u32) -> CommitteeSession {
        CommitteeSession {
            id: 1,
            number: 1,
            election_id,
            location: "Test location".to_string(),
            start_date: "22-10-2025".to_string(),
            start_time: "09:15".to_string(),
            status: CommitteeSessionStatus::DataEntryFinished,
            number_of_voters: 100,
        }
    }

    pub async fn create_committee_session(
        pool: SqlitePool,
        number: u32,
        election_id: u32,
    ) -> CommitteeSession {
        CommitteeSessions::new(pool.clone())
            .create(CommitteeSessionCreateRequest {
                number,
                election_id,
            })
            .await
            .unwrap()
    }
>>>>>>> 654c832e
}<|MERGE_RESOLUTION|>--- conflicted
+++ resolved
@@ -58,78 +58,14 @@
     pub start_time: String,
 }
 
-<<<<<<< HEAD
-/// Committee session status change request
-#[derive(Debug, Serialize, Deserialize, Clone, PartialEq, Eq, ToSchema, Type, FromRow)]
-pub struct CommitteeSessionStatusChangeRequest {
-    pub status: CommitteeSessionStatus,
-=======
 /// Committee session number of voters change request
 #[derive(Debug, Serialize, Deserialize, Clone, PartialEq, Eq, ToSchema, Type, FromRow)]
 pub struct CommitteeSessionNumberOfVotersChangeRequest {
     pub number_of_voters: u32,
 }
 
-/// Committee session status
-#[derive(
-    Serialize,
-    Deserialize,
-    VariantNames,
-    Clone,
-    Copy,
-    Debug,
-    PartialEq,
-    Eq,
-    Hash,
-    ToSchema,
-    Type,
-    strum::Display,
-)]
-#[serde(rename_all = "snake_case")]
-#[strum(serialize_all = "snake_case")]
-#[sqlx(rename_all = "snake_case")]
-pub enum CommitteeSessionStatus {
-    Created,
-    DataEntryNotStarted,
-    DataEntryInProgress,
-    DataEntryPaused,
-    DataEntryFinished,
-}
-
-#[cfg(test)]
-pub(crate) mod tests {
-    use crate::committee_session::{
-        CommitteeSession, CommitteeSessionCreateRequest, CommitteeSessionStatus,
-        repository::CommitteeSessions,
-    };
-    use sqlx::SqlitePool;
-
-    /// Create a test committee session.
-    pub fn committee_session_fixture(election_id: u32) -> CommitteeSession {
-        CommitteeSession {
-            id: 1,
-            number: 1,
-            election_id,
-            location: "Test location".to_string(),
-            start_date: "22-10-2025".to_string(),
-            start_time: "09:15".to_string(),
-            status: CommitteeSessionStatus::DataEntryFinished,
-            number_of_voters: 100,
-        }
-    }
-
-    pub async fn create_committee_session(
-        pool: SqlitePool,
-        number: u32,
-        election_id: u32,
-    ) -> CommitteeSession {
-        CommitteeSessions::new(pool.clone())
-            .create(CommitteeSessionCreateRequest {
-                number,
-                election_id,
-            })
-            .await
-            .unwrap()
-    }
->>>>>>> 654c832e
+/// Committee session status change request
+#[derive(Debug, Serialize, Deserialize, Clone, PartialEq, Eq, ToSchema, Type, FromRow)]
+pub struct CommitteeSessionStatusChangeRequest {
+    pub status: CommitteeSessionStatus,
 }