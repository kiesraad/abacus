--- conflicted
+++ resolved
@@ -421,18 +421,12 @@
     }
 
     async fn claim(pool: SqlitePool, entry_number: EntryNumber) -> Response {
-<<<<<<< HEAD
         let user = match entry_number {
             EntryNumber::FirstEntry => User::test_user(Role::Typist, 1),
             EntryNumber::SecondEntry => User::test_user(Role::Typist, 2),
         };
         polling_station_data_entry_claim(
-            Typist(user),
-=======
-        let user = User::test_user(Role::Typist);
-        polling_station_data_entry_claim(
             Typist(user.clone()),
->>>>>>> 8aac921e
             State(PollingStationDataEntries::new(pool.clone())),
             State(PollingStations::new(pool.clone())),
             State(Elections::new(pool.clone())),
@@ -448,18 +442,12 @@
         request_body: DataEntry,
         entry_number: EntryNumber,
     ) -> Response {
-<<<<<<< HEAD
         let user = match entry_number {
             EntryNumber::FirstEntry => User::test_user(Role::Typist, 1),
             EntryNumber::SecondEntry => User::test_user(Role::Typist, 2),
         };
         polling_station_data_entry_save(
-            Typist(user),
-=======
-        let user = User::test_user(Role::Typist);
-        polling_station_data_entry_save(
             Typist(user.clone()),
->>>>>>> 8aac921e
             Path((1, entry_number)),
             State(PollingStationDataEntries::new(pool.clone())),
             State(PollingStations::new(pool.clone())),
@@ -472,18 +460,12 @@
     }
 
     async fn delete(pool: SqlitePool, entry_number: EntryNumber) -> Response {
-<<<<<<< HEAD
         let user = match entry_number {
             EntryNumber::FirstEntry => User::test_user(Role::Typist, 1),
             EntryNumber::SecondEntry => User::test_user(Role::Typist, 2),
         };
         polling_station_data_entry_delete(
-            Typist(user),
-=======
-        let user = User::test_user(Role::Typist);
-        polling_station_data_entry_delete(
             Typist(user.clone()),
->>>>>>> 8aac921e
             State(PollingStationDataEntries::new(pool.clone())),
             AuditService::new(AuditLog(pool), user, None),
             Path((1, entry_number)),
@@ -493,18 +475,12 @@
     }
 
     async fn finalise(pool: SqlitePool, entry_number: EntryNumber) -> Response {
-<<<<<<< HEAD
         let user = match entry_number {
             EntryNumber::FirstEntry => User::test_user(Role::Typist, 1),
             EntryNumber::SecondEntry => User::test_user(Role::Typist, 2),
         };
         polling_station_data_entry_finalise(
-            Typist(user),
-=======
-        let user = User::test_user(Role::Typist);
-        polling_station_data_entry_finalise(
             Typist(user.clone()),
->>>>>>> 8aac921e
             State(PollingStationDataEntries::new(pool.clone())),
             State(Elections::new(pool.clone())),
             State(PollingStations::new(pool.clone())),
@@ -721,14 +697,10 @@
 
     #[test(sqlx::test(fixtures(path = "../../fixtures", scripts("election_2"))))]
     async fn test_polling_station_data_entry_delete_nonexistent(pool: SqlitePool) {
-        let user = User::test_user(Role::Typist);
+        let user = User::test_user(Role::Typist, 1);
         // check that deleting a non-existing data entry returns 404
         let response = polling_station_data_entry_delete(
-<<<<<<< HEAD
             Typist(User::test_user(Role::Typist, 1)),
-=======
-            Typist(user.clone()),
->>>>>>> 8aac921e
             State(PollingStationDataEntries::new(pool.clone())),
             AuditService::new(AuditLog(pool), user, None),
             Path((1, EntryNumber::FirstEntry)),
