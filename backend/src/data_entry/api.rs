--- conflicted
+++ resolved
@@ -24,16 +24,8 @@
     APIError, AppState,
     audit_log::{AuditEvent, AuditService},
     authentication::{Coordinator, Typist, User},
-<<<<<<< HEAD
-    committee_session::{
-        CommitteeSession, CommitteeSessionError, repository::CommitteeSessions,
-        status::CommitteeSessionStatus,
-    },
-    election::{ElectionWithPoliticalGroups, repository::Elections},
-=======
-    committee_session::CommitteeSession,
+    committee_session::{CommitteeSession, CommitteeSessionError, status::CommitteeSessionStatus},
     election::ElectionWithPoliticalGroups,
->>>>>>> c4c6cd32
     error::{ErrorReference, ErrorResponse},
     polling_station::PollingStation,
 };
@@ -1106,8 +1098,9 @@
         assert_eq!(result.reference, ErrorReference::CommitteeSessionPaused);
 
         // Check that the row was not updated
-        let polling_station_data_entries = PollingStationDataEntries::new(pool.clone());
-        let data_entry = polling_station_data_entries.get_row(1, 2).await.unwrap();
+        let data_entry = crate::data_entry::repository::get_row(&pool, 1, 2)
+            .await
+            .unwrap();
         let data: DataEntryStatus = data_entry.state.0;
         let DataEntryStatus::FirstEntryInProgress(state) = data else {
             panic!("Expected entry to be in FirstEntryInProgress state");
@@ -1143,8 +1136,9 @@
         );
 
         // Check that the row was not updated
-        let polling_station_data_entries = PollingStationDataEntries::new(pool.clone());
-        let data_entry = polling_station_data_entries.get_row(1, 2).await.unwrap();
+        let data_entry = crate::data_entry::repository::get_row(&pool, 1, 2)
+            .await
+            .unwrap();
         let data: DataEntryStatus = data_entry.state.0;
         let DataEntryStatus::FirstEntryInProgress(state) = data else {
             panic!("Expected entry to be in FirstEntryInProgress state");
