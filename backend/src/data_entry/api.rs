use axum::{
    Json,
    extract::{FromRequest, Path, State},
    http::StatusCode,
    response::{IntoResponse, Response},
};
use chrono::{DateTime, Utc};
use serde::{Deserialize, Serialize};
use sqlx::{Error, SqlitePool};
use utoipa::ToSchema;
use utoipa_axum::{router::OpenApiRouter, routes};

use super::{
    DataEntryStatusResponse, DataError, PollingStationDataEntry, PollingStationResults,
    ValidationResults,
    entry_number::EntryNumber,
    repository::PollingStationDataEntries,
    status::{
        ClientState, CurrentDataEntry, DataEntryStatus, DataEntryStatusName,
        DataEntryTransitionError, EntriesDifferent, FirstEntryHasErrors,
    },
    validate_data_entry_status,
};
use crate::{
    APIError, AppState,
    audit_log::{AuditEvent, AuditService},
    authentication::{Coordinator, Typist, User},
    committee_session::{
        CommitteeSession, repository::CommitteeSessions, status::CommitteeSessionStatus,
    },
    election::{ElectionWithPoliticalGroups, repository::Elections},
    error::{ErrorReference, ErrorResponse},
    polling_station::{PollingStation, repository::PollingStations},
};

impl From<DataError> for APIError {
    fn from(err: DataError) -> Self {
        APIError::InvalidData(err)
    }
}

impl From<DataEntryTransitionError> for APIError {
    fn from(err: DataEntryTransitionError) -> Self {
        APIError::DataEntry(err)
    }
}

/// Response structure for getting data entry of polling station results
#[derive(Serialize, Deserialize, ToSchema, Debug)]
pub struct ClaimDataEntryResponse {
    pub data: PollingStationResults,
    #[schema(value_type = Object)]
    pub client_state: Option<serde_json::Value>,
    pub validation_results: ValidationResults,
}

pub fn router() -> OpenApiRouter<AppState> {
    OpenApiRouter::default()
        .routes(routes!(polling_station_data_entry_claim))
        .routes(routes!(polling_station_data_entry_save))
        .routes(routes!(polling_station_data_entry_delete))
        .routes(routes!(polling_station_data_entry_finalise))
        .routes(routes!(polling_station_data_entry_get_errors))
        .routes(routes!(polling_station_data_entry_resolve_errors))
        .routes(routes!(polling_station_data_entry_get_differences))
        .routes(routes!(polling_station_data_entry_resolve_differences))
        .routes(routes!(election_status))
}

async fn get_polling_station_election_and_committee_session_id(
    polling_station_id: u32,
    pool: SqlitePool,
) -> Result<
    (
        PollingStation,
        ElectionWithPoliticalGroups,
        CommitteeSession,
    ),
    Error,
> {
    let polling_stations = PollingStations::new(pool.clone());
    let polling_station = polling_stations.get(polling_station_id).await?;
    let elections = Elections::new(pool.clone());
    let election = elections.get(polling_station.election_id).await?;
    let committee_sessions = CommitteeSessions::new(pool.clone());
    let committee_session = committee_sessions
        .get_election_committee_session(election.id)
        .await?;
    Ok((polling_station, election, committee_session))
}

#[derive(Debug, Serialize, Deserialize, ToSchema, FromRequest)]
#[from_request(via(axum::Json), rejection(APIError))]
#[serde(rename_all = "snake_case")]
pub enum ResolveDifferencesAction {
    KeepFirstEntry,
    KeepSecondEntry,
    DiscardBothEntries,
}

impl ResolveDifferencesAction {
    pub fn audit_event(&self, data_entry: PollingStationDataEntry) -> AuditEvent {
        match self {
            ResolveDifferencesAction::KeepFirstEntry => {
                AuditEvent::DataEntryKeptFirst(data_entry.into())
            }
            ResolveDifferencesAction::KeepSecondEntry => {
                AuditEvent::DataEntryKeptSecond(data_entry.into())
            }
            ResolveDifferencesAction::DiscardBothEntries => {
                AuditEvent::DataEntryDiscardedBoth(data_entry.into())
            }
        }
    }
}

/// Claim a data entry for a polling station, returning any existing progress
#[utoipa::path(
    post,
    path = "/api/polling_stations/{polling_station_id}/data_entries/{entry_number}/claim",
    responses(
        (status = 200, description = "Data entry claimed successfully", body = ClaimDataEntryResponse),
        (status = 401, description = "Unauthorized", body = ErrorResponse),
<<<<<<< HEAD
        (status = 412, description = "Data entry is not available", body = ErrorResponse),
=======
        (status = 403, description = "Forbidden", body = ErrorResponse),
>>>>>>> c32a33ac
        (status = 409, description = "Request cannot be completed", body = ErrorResponse),
        (status = 500, description = "Internal server error", body = ErrorResponse),
    ),
    params(
        ("polling_station_id" = u32, description = "Polling station database id"),
        ("entry_number" = u8, description = "Data entry number (first or second data entry)"),
    ),
)]
async fn polling_station_data_entry_claim(
    user: Typist,
    State(pool): State<SqlitePool>,
    Path((polling_station_id, entry_number)): Path<(u32, EntryNumber)>,
    audit_service: AuditService,
) -> Result<Json<ClaimDataEntryResponse>, APIError> {
    let (polling_station, election, committee_session) =
        get_polling_station_election_and_committee_session_id(polling_station_id, pool.clone())
            .await?;
    let polling_station_data_entries = PollingStationDataEntries::new(pool.clone());
    let state = polling_station_data_entries
        .get_or_default(polling_station_id, committee_session.id)
        .await?;

    if committee_session.status != CommitteeSessionStatus::DataEntryInProgress {
        return Err(APIError::DataEntry(
            DataEntryTransitionError::CommitteeSessionNotInProgress,
        ));
    }

    let new_data_entry = CurrentDataEntry {
        progress: None,
        user_id: user.0.id(),
        entry: PollingStationResults {
            voters_counts: Default::default(),
            votes_counts: Default::default(),
            differences_counts: Default::default(),
            political_group_votes: PollingStationResults::default_political_group_votes(
                &election.political_groups,
            ),
        },
        client_state: None,
    };

    // Transition to the new state
    let new_state = match entry_number {
        EntryNumber::FirstEntry => state.claim_first_entry(new_data_entry.clone())?,
        EntryNumber::SecondEntry => state.claim_second_entry(new_data_entry.clone())?,
    };

    // Validate the state
    let data = new_state
        .get_data()
        .expect("data should be present because data entry is in progress");
    let validation_results = validate_data_entry_status(&new_state, &polling_station, &election)?;

    // Save the new data entry state
    polling_station_data_entries
        .upsert(polling_station_id, committee_session.id, &new_state)
        .await?;

    let data_entry = polling_station_data_entries
        .get_row(polling_station_id, committee_session.id)
        .await?;

    audit_service
        .log(&AuditEvent::DataEntryClaimed(data_entry.into()), None)
        .await?;

    let client_state = new_state.get_client_state().map(|v| v.to_owned());
    Ok(Json(ClaimDataEntryResponse {
        data: data.clone(),
        client_state,
        validation_results,
    }))
}

/// Request structure for saving data entry of polling station results
#[derive(Serialize, Deserialize, ToSchema, Clone, Debug, FromRequest)]
#[from_request(via(axum::Json), rejection(APIError))]
pub struct DataEntry {
    /// Data entry progress between 0 and 100
    #[schema(maximum = 100)]
    pub progress: u8,
    /// Data entry for a polling station
    pub data: PollingStationResults,
    #[schema(value_type = Object)]
    /// Client state for the data entry (arbitrary JSON)
    pub client_state: ClientState,
}

/// Response structure for saving data entry of polling station results
#[derive(Serialize, Deserialize, ToSchema, Debug)]
pub struct SaveDataEntryResponse {
    pub validation_results: ValidationResults,
}

impl IntoResponse for SaveDataEntryResponse {
    fn into_response(self) -> Response {
        Json(self).into_response()
    }
}

/// Save a data entry for a polling station
#[utoipa::path(
    post,
    path = "/api/polling_stations/{polling_station_id}/data_entries/{entry_number}",
    request_body = DataEntry,
    responses(
        (status = 200, description = "Data entry saved successfully", body = SaveDataEntryResponse),
        (status = 401, description = "Unauthorized", body = ErrorResponse),
        (status = 403, description = "Forbidden", body = ErrorResponse),
        (status = 404, description = "Not found", body = ErrorResponse),
        (status = 409, description = "Request cannot be completed", body = ErrorResponse),
        (status = 412, description = "Data entry is not available", body = ErrorResponse),
        (status = 422, description = "JSON error or invalid data (Unprocessable Content)", body = ErrorResponse),
        (status = 500, description = "Internal server error", body = ErrorResponse),
    ),
    params(
        ("polling_station_id" = u32, description = "Polling station database id"),
        ("entry_number" = u8, description = "Data entry number (first or second data entry)"),
    ),
)]
async fn polling_station_data_entry_save(
    user: Typist,
    State(pool): State<SqlitePool>,
    Path((polling_station_id, entry_number)): Path<(u32, EntryNumber)>,
    audit_service: AuditService,
    data_entry_request: DataEntry,
) -> Result<SaveDataEntryResponse, APIError> {
    let (polling_station, election, committee_session) =
        get_polling_station_election_and_committee_session_id(polling_station_id, pool.clone())
            .await?;
    let polling_station_data_entries = PollingStationDataEntries::new(pool.clone());
    let state = polling_station_data_entries
        .get_or_default(polling_station_id, committee_session.id)
        .await?;

    if committee_session.status != CommitteeSessionStatus::DataEntryInProgress {
        return Err(APIError::DataEntry(
            DataEntryTransitionError::CommitteeSessionNotInProgress,
        ));
    }

    let current_data_entry = CurrentDataEntry {
        progress: Some(data_entry_request.progress),
        user_id: user.0.id(),
        entry: data_entry_request.data,
        client_state: Some(data_entry_request.client_state),
    };

    // Transition to the new state
    let new_state = match entry_number {
        EntryNumber::FirstEntry => state.update_first_entry(current_data_entry)?,
        EntryNumber::SecondEntry => state.update_second_entry(current_data_entry)?,
    };

    // Validate the state
    let validation_results = validate_data_entry_status(&new_state, &polling_station, &election)?;

    // Save the new data entry state
    polling_station_data_entries
        .upsert(polling_station_id, committee_session.id, &new_state)
        .await?;

    let data_entry = polling_station_data_entries
        .get_row(polling_station_id, committee_session.id)
        .await?;

    audit_service
        .log(&AuditEvent::DataEntrySaved(data_entry.into()), None)
        .await?;

    Ok(SaveDataEntryResponse { validation_results })
}

/// Delete an in-progress (not finalised) data entry for a polling station
#[utoipa::path(
    delete,
    path = "/api/polling_stations/{polling_station_id}/data_entries/{entry_number}",
    responses(
        (status = 204, description = "Data entry deleted successfully"),
        (status = 401, description = "Unauthorized", body = ErrorResponse),
        (status = 403, description = "Forbidden", body = ErrorResponse),
        (status = 404, description = "Not found", body = ErrorResponse),
        (status = 409, description = "Request cannot be completed", body = ErrorResponse),
        (status = 412, description = "Data entry is not available", body = ErrorResponse),
        (status = 500, description = "Internal server error", body = ErrorResponse),
    ),
    params(
        ("polling_station_id" = u32, description = "Polling station database id"),
        ("entry_number" = u8, description = "Data entry number (first or second data entry)"),
    ),
)]
async fn polling_station_data_entry_delete(
    user: Typist,
    State(pool): State<SqlitePool>,
    Path((polling_station_id, entry_number)): Path<(u32, EntryNumber)>,
    audit_service: AuditService,
) -> Result<StatusCode, APIError> {
    let user_id = user.0.id();
    let (_, _, committee_session) =
        get_polling_station_election_and_committee_session_id(polling_station_id, pool.clone())
            .await?;
    let polling_station_data_entries = PollingStationDataEntries::new(pool.clone());
    let state = polling_station_data_entries
        .get_or_default(polling_station_id, committee_session.id)
        .await?;

    if committee_session.status != CommitteeSessionStatus::DataEntryInProgress {
        return Err(APIError::DataEntry(
            DataEntryTransitionError::CommitteeSessionNotInProgress,
        ));
    }

    let new_state = match entry_number {
        EntryNumber::FirstEntry => state.delete_first_entry(user_id)?,
        EntryNumber::SecondEntry => state.delete_second_entry(user_id)?,
    };
    polling_station_data_entries
        .upsert(polling_station_id, committee_session.id, &new_state)
        .await?;

    let data_entry = polling_station_data_entries
        .get_row(polling_station_id, committee_session.id)
        .await?;

    audit_service
        .log(&AuditEvent::DataEntryDeleted(data_entry.into()), None)
        .await?;

    Ok(StatusCode::NO_CONTENT)
}

/// Finalise the data entry for a polling station
#[utoipa::path(
    post,
    path = "/api/polling_stations/{polling_station_id}/data_entries/{entry_number}/finalise",
    responses(
        (status = 200, description = "Data entry finalised successfully", body = DataEntryStatusResponse),
        (status = 401, description = "Unauthorized", body = ErrorResponse),
        (status = 403, description = "Forbidden", body = ErrorResponse),
        (status = 404, description = "Not found", body = ErrorResponse),
        (status = 409, description = "Request cannot be completed", body = ErrorResponse),
        (status = 412, description = "Data entry is not available", body = ErrorResponse),
        (status = 422, description = "JSON error or invalid data (Unprocessable Content)", body = ErrorResponse),
        (status = 500, description = "Internal server error", body = ErrorResponse),
    ),
    params(
        ("polling_station_id" = u32, description = "Polling station database id"),
        ("entry_number" = u8, description = "Data entry number (first or second data entry)"),
    ),
)]
async fn polling_station_data_entry_finalise(
    user: Typist,
    State(pool): State<SqlitePool>,
    Path((polling_station_id, entry_number)): Path<(u32, EntryNumber)>,
    audit_service: AuditService,
) -> Result<Json<DataEntryStatusResponse>, APIError> {
    let user_id = user.0.id();
    let (polling_station, election, committee_session) =
        get_polling_station_election_and_committee_session_id(polling_station_id, pool.clone())
            .await?;
    let polling_station_data_entries = PollingStationDataEntries::new(pool.clone());
    let state = polling_station_data_entries
        .get_or_default(polling_station_id, committee_session.id)
        .await?;

    if committee_session.status != CommitteeSessionStatus::DataEntryInProgress {
        return Err(APIError::DataEntry(
            DataEntryTransitionError::CommitteeSessionNotInProgress,
        ));
    }

    match entry_number {
        EntryNumber::FirstEntry => {
            let new_state = state.finalise_first_entry(&polling_station, &election, user_id)?;
            polling_station_data_entries
                .upsert(polling_station_id, committee_session.id, &new_state)
                .await?;
        }
        EntryNumber::SecondEntry => {
            let (new_state, data) =
                state.finalise_second_entry(&polling_station, &election, user_id)?;

            match (&new_state, data) {
                (DataEntryStatus::Definitive(_), Some(data)) => {
                    // Save the data to the database
                    polling_station_data_entries
                        .make_definitive(
                            polling_station_id,
                            committee_session.id,
                            &new_state,
                            &data,
                        )
                        .await?;
                }
                (DataEntryStatus::Definitive(_), None) => {
                    unreachable!("Data entry is in definitive state but no data is present");
                }
                (new_state, _) => {
                    polling_station_data_entries
                        .upsert(polling_station_id, committee_session.id, new_state)
                        .await?;
                }
            }
        }
    }

    let data_entry = polling_station_data_entries
        .get_row(polling_station_id, committee_session.id)
        .await?;

    audit_service
        .log(
            &AuditEvent::DataEntryFinalised(data_entry.clone().into()),
            None,
        )
        .await?;

    Ok(Json(data_entry.into()))
}

#[derive(Debug, Serialize, Deserialize, ToSchema, FromRequest)]
#[from_request(via(axum::Json), rejection(APIError))]
#[serde(rename_all = "snake_case")]
pub enum ResolveErrorsAction {
    DiscardFirstEntry,
    ResumeFirstEntry,
}

impl ResolveErrorsAction {
    pub fn audit_event(&self, data_entry: PollingStationDataEntry) -> AuditEvent {
        match self {
            ResolveErrorsAction::DiscardFirstEntry => {
                AuditEvent::DataEntryDiscardedFirst(data_entry.into())
            }
            ResolveErrorsAction::ResumeFirstEntry => {
                AuditEvent::DataEntryResumedFirst(data_entry.into())
            }
        }
    }
}

#[derive(Serialize, Deserialize, ToSchema, Debug)]
pub struct DataEntryGetErrorsResponse {
    pub first_entry_user_id: u32,
    pub finalised_first_entry: PollingStationResults,
    #[schema(value_type = String)]
    pub first_entry_finished_at: DateTime<Utc>,
    pub validation_results: ValidationResults,
}

/// Get accepted data entry errors to be resolved
#[utoipa::path(
    get,
    path = "/api/polling_stations/{polling_station_id}/data_entries/resolve_errors",
    responses(
        (status = 200, description = "Data entry with errors and warnings to be resolved", body = DataEntryGetErrorsResponse),
        (status = 401, description = "Unauthorized", body = ErrorResponse),
        (status = 403, description = "Forbidden", body = ErrorResponse),
        (status = 404, description = "No data entry with accepted errors found", body = ErrorResponse),
        (status = 412, description = "Data entry is not available", body = ErrorResponse),
        (status = 500, description = "Internal server error", body = ErrorResponse),
    ),
    params(
        ("polling_station_id" = u32, description = "Polling station database id"),
    ),
)]
async fn polling_station_data_entry_get_errors(
    _user: Coordinator,
    State(pool): State<SqlitePool>,
    Path(polling_station_id): Path<u32>,
) -> Result<Json<DataEntryGetErrorsResponse>, APIError> {
    let (polling_station, election, committee_session) =
        get_polling_station_election_and_committee_session_id(polling_station_id, pool.clone())
            .await?;
    let polling_station_data_entries = PollingStationDataEntries::new(pool.clone());
    let state = polling_station_data_entries
        .get(polling_station_id, committee_session.id)
        .await?;

    if committee_session.status != CommitteeSessionStatus::DataEntryInProgress
        && committee_session.status != CommitteeSessionStatus::DataEntryPaused
    {
        return Err(APIError::DataEntry(
            DataEntryTransitionError::CommitteeSessionNotInProgress,
        ));
    }

    match state.clone() {
        DataEntryStatus::FirstEntryHasErrors(FirstEntryHasErrors {
            first_entry_user_id,
            finalised_first_entry,
            first_entry_finished_at,
        }) => {
            let validation_results =
                validate_data_entry_status(&state, &polling_station, &election)?;

            Ok(Json(DataEntryGetErrorsResponse {
                first_entry_user_id,
                finalised_first_entry,
                first_entry_finished_at,
                validation_results,
            }))
        }
        _ => Err(APIError::NotFound(
            "No data entry with accepted errors found".to_string(),
            ErrorReference::EntryNotFound,
        )),
    }
}

/// Resolve accepted data entry errors by providing a `ResolveErrorsAction`
#[utoipa::path(
    post,
    path = "/api/polling_stations/{polling_station_id}/data_entries/resolve_errors",
    request_body = ResolveErrorsAction,
    responses(
        (status = 200, description = "Errors resolved successfully", body = DataEntryStatusResponse),
        (status = 401, description = "Unauthorized", body = ErrorResponse),
        (status = 403, description = "Forbidden", body = ErrorResponse),
        (status = 404, description = "Not found", body = ErrorResponse),
        (status = 409, description = "Request cannot be completed", body = ErrorResponse),
        (status = 412, description = "Data entry is not available", body = ErrorResponse),
        (status = 422, description = "JSON error or invalid data (Unprocessable Content)", body = ErrorResponse),
        (status = 500, description = "Internal server error", body = ErrorResponse),
    ),
    params(
        ("polling_station_id" = u32, description = "Polling station database id"),
    ),
)]
async fn polling_station_data_entry_resolve_errors(
    _user: Coordinator,
    State(pool): State<SqlitePool>,
    Path(polling_station_id): Path<u32>,
    audit_service: AuditService,
    action: ResolveErrorsAction,
) -> Result<Json<DataEntryStatusResponse>, APIError> {
    let (_, _, committee_session) =
        get_polling_station_election_and_committee_session_id(polling_station_id, pool.clone())
            .await?;
    let polling_station_data_entries = PollingStationDataEntries::new(pool.clone());
    let state = polling_station_data_entries
        .get_or_default(polling_station_id, committee_session.id)
        .await?;

    if committee_session.status != CommitteeSessionStatus::DataEntryInProgress
        && committee_session.status != CommitteeSessionStatus::DataEntryPaused
    {
        return Err(APIError::DataEntry(
            DataEntryTransitionError::CommitteeSessionNotInProgress,
        ));
    }

    let new_state = match action {
        ResolveErrorsAction::DiscardFirstEntry => state.discard_first_entry()?,
        ResolveErrorsAction::ResumeFirstEntry => state.resume_first_entry()?,
    };

    let data_entry = polling_station_data_entries
        .upsert(polling_station_id, committee_session.id, &new_state)
        .await?;

    audit_service
        .log(&action.audit_event(data_entry.clone()), None)
        .await?;

    Ok(Json(data_entry.into()))
}

#[derive(Serialize, Deserialize, ToSchema, Debug)]
pub struct DataEntryGetDifferencesResponse {
    pub first_entry_user_id: u32,
    pub first_entry: PollingStationResults,
    pub second_entry_user_id: u32,
    pub second_entry: PollingStationResults,
}

/// Get data entry differences to be resolved
#[utoipa::path(
    get,
    path = "/api/polling_stations/{polling_station_id}/data_entries/resolve_differences",
    responses(
        (status = 200, description = "Data entry differences to be resolved", body = DataEntryGetDifferencesResponse),
        (status = 401, description = "Unauthorized", body = ErrorResponse),
        (status = 403, description = "Forbidden", body = ErrorResponse),
        (status = 404, description = "No data entry with differences found", body = ErrorResponse),
        (status = 412, description = "Data entry is not available", body = ErrorResponse),
        (status = 500, description = "Internal server error", body = ErrorResponse),
    ),
    params(
        ("polling_station_id" = u32, description = "Polling station database id"),
    ),
)]
async fn polling_station_data_entry_get_differences(
    _user: Coordinator,
    State(pool): State<SqlitePool>,
    Path(polling_station_id): Path<u32>,
) -> Result<Json<DataEntryGetDifferencesResponse>, APIError> {
    let (_, _, committee_session) =
        get_polling_station_election_and_committee_session_id(polling_station_id, pool.clone())
            .await?;
    let polling_station_data_entries = PollingStationDataEntries::new(pool.clone());
    let state = polling_station_data_entries
        .get(polling_station_id, committee_session.id)
        .await?;

    if committee_session.status != CommitteeSessionStatus::DataEntryInProgress
        && committee_session.status != CommitteeSessionStatus::DataEntryPaused
    {
        return Err(APIError::DataEntry(
            DataEntryTransitionError::CommitteeSessionNotInProgress,
        ));
    }

    match state {
        DataEntryStatus::EntriesDifferent(EntriesDifferent {
            first_entry_user_id,
            first_entry,
            second_entry_user_id,
            second_entry,
            ..
        }) => Ok(Json(DataEntryGetDifferencesResponse {
            first_entry_user_id,
            first_entry,
            second_entry_user_id,
            second_entry,
        })),
        _ => Err(APIError::NotFound(
            "No data entry with differences found".to_string(),
            ErrorReference::EntryNotFound,
        )),
    }
}

/// Resolve data entry differences by providing a `ResolveDifferencesAction`
#[utoipa::path(
    post,
    path = "/api/polling_stations/{polling_station_id}/data_entries/resolve_differences",
    request_body = ResolveDifferencesAction,
    responses(
        (status = 200, description = "Differences resolved successfully", body = DataEntryStatusResponse),
        (status = 401, description = "Unauthorized", body = ErrorResponse),
        (status = 403, description = "Forbidden", body = ErrorResponse),
        (status = 404, description = "Not found", body = ErrorResponse),
        (status = 409, description = "Request cannot be completed", body = ErrorResponse),
        (status = 412, description = "Data entry is not available", body = ErrorResponse),
        (status = 422, description = "JSON error or invalid data (Unprocessable Content)", body = ErrorResponse),
        (status = 500, description = "Internal server error", body = ErrorResponse),
    ),
    params(
        ("polling_station_id" = u32, description = "Polling station database id"),
    ),
)]
async fn polling_station_data_entry_resolve_differences(
    _user: Coordinator,
    State(pool): State<SqlitePool>,
    Path(polling_station_id): Path<u32>,
    audit_service: AuditService,
    action: ResolveDifferencesAction,
) -> Result<Json<DataEntryStatusResponse>, APIError> {
    let (polling_station, election, committee_session) =
        get_polling_station_election_and_committee_session_id(polling_station_id, pool.clone())
            .await?;
    let polling_station_data_entries = PollingStationDataEntries::new(pool.clone());
    let state = polling_station_data_entries
        .get_or_default(polling_station_id, committee_session.id)
        .await?;

    if committee_session.status != CommitteeSessionStatus::DataEntryInProgress
        && committee_session.status != CommitteeSessionStatus::DataEntryPaused
    {
        return Err(APIError::DataEntry(
            DataEntryTransitionError::CommitteeSessionNotInProgress,
        ));
    }

    let new_state = match action {
        ResolveDifferencesAction::KeepFirstEntry => state.keep_first_entry()?,
        ResolveDifferencesAction::KeepSecondEntry => {
            state.keep_second_entry(&polling_station, &election)?
        }
        ResolveDifferencesAction::DiscardBothEntries => state.delete_entries()?,
    };

    let data_entry = polling_station_data_entries
        .upsert(polling_station_id, committee_session.id, &new_state)
        .await?;

    audit_service
        .log(&action.audit_event(data_entry.clone()), None)
        .await?;

    Ok(Json(data_entry.into()))
}

/// Election polling stations data entry statuses response
#[derive(Serialize, Deserialize, ToSchema, Debug)]
pub struct ElectionStatusResponse {
    pub statuses: Vec<ElectionStatusResponseEntry>,
}

/// Election polling stations data entry statuses response
#[derive(Serialize, Deserialize, ToSchema, Debug)]
pub struct ElectionStatusResponseEntry {
    /// Polling station id
    pub polling_station_id: u32,
    /// Data entry status
    pub status: DataEntryStatusName,
    /// First entry user id
    #[serde(skip_serializing_if = "Option::is_none")]
    #[schema(value_type = u8)]
    pub first_entry_user_id: Option<u32>,
    /// Second entry user id
    #[serde(skip_serializing_if = "Option::is_none")]
    #[schema(value_type = u8)]
    pub second_entry_user_id: Option<u32>,
    /// First entry progress as a percentage (0 to 100)
    #[serde(skip_serializing_if = "Option::is_none")]
    #[schema(value_type = u8)]
    pub first_entry_progress: Option<u8>,
    /// Second entry progress as a percentage (0 to 100)
    #[serde(skip_serializing_if = "Option::is_none")]
    #[schema(value_type = u8)]
    pub second_entry_progress: Option<u8>,
    /// Time when the data entry was finalised
    #[schema(value_type = String)]
    #[serde(skip_serializing_if = "Option::is_none")]
    pub finished_at: Option<DateTime<Utc>>,
}

/// Get election polling stations data entry statuses
#[utoipa::path(
    get,
    path = "/api/elections/{election_id}/status",
    responses(
        (status = 200, description = "Election", body = ElectionStatusResponse),
        (status = 401, description = "Unauthorized", body = ErrorResponse),
        (status = 404, description = "Not found", body = ErrorResponse),
        (status = 500, description = "Internal server error", body = ErrorResponse),
    ),
    params(
        ("election_id" = u32, description = "Election database id"),
    ),
)]
async fn election_status(
    _user: User,
    State(polling_station_data_entries): State<PollingStationDataEntries>,
    Path(election_id): Path<u32>,
) -> Result<Json<ElectionStatusResponse>, APIError> {
    let statuses = polling_station_data_entries.statuses(election_id).await?;
    Ok(Json(ElectionStatusResponse { statuses }))
}

#[cfg(test)]
pub mod tests {
    use super::*;
    use crate::{
        audit_log::AuditLog,
        authentication::Role,
        committee_session::tests::{change_status_committee_session, create_committee_session},
        data_entry::{DifferencesCounts, PoliticalGroupVotes, VotersCounts, VotesCounts},
    };
    use axum::http::StatusCode;
    use http_body_util::BodyExt;
    use sqlx::{SqlitePool, query, query_as};
    use test_log::test;

    pub fn example_data_entry() -> DataEntry {
        DataEntry {
            progress: 100,
            data: PollingStationResults {
                voters_counts: VotersCounts {
                    poll_card_count: 99,
                    proxy_certificate_count: 1,
                    total_admitted_voters_count: 100,
                },
                votes_counts: VotesCounts {
                    votes_candidates_count: 96,
                    blank_votes_count: 2,
                    invalid_votes_count: 2,
                    total_votes_cast_count: 100,
                },
                differences_counts: DifferencesCounts::zero(),
                political_group_votes: vec![
                    PoliticalGroupVotes::from_test_data_auto(1, &[36, 20]),
                    PoliticalGroupVotes::from_test_data_auto(2, &[30, 10]),
                ],
            },
            client_state: ClientState(None),
        }
    }

    async fn get_data_entry_status(
        pool: SqlitePool,
        polling_station_id: u32,
        committee_session_id: u32,
    ) -> DataEntryStatus {
        PollingStationDataEntries::new(pool.clone())
            .get(polling_station_id, committee_session_id)
            .await
            .unwrap()
    }

    async fn claim(
        pool: SqlitePool,
        polling_station_id: u32,
        entry_number: EntryNumber,
    ) -> Response {
        let user = match entry_number {
            EntryNumber::FirstEntry => User::test_user(Role::Typist, 1),
            EntryNumber::SecondEntry => User::test_user(Role::Typist, 2),
        };
        polling_station_data_entry_claim(
            Typist(user.clone()),
            State(pool.clone()),
            Path((polling_station_id, entry_number)),
            AuditService::new(AuditLog(pool.clone()), Some(user), None),
        )
        .await
        .into_response()
    }

    async fn save(
        pool: SqlitePool,
        request_body: DataEntry,
        polling_station_id: u32,
        entry_number: EntryNumber,
    ) -> Response {
        let user = match entry_number {
            EntryNumber::FirstEntry => User::test_user(Role::Typist, 1),
            EntryNumber::SecondEntry => User::test_user(Role::Typist, 2),
        };
        polling_station_data_entry_save(
            Typist(user.clone()),
            State(pool.clone()),
            Path((polling_station_id, entry_number)),
            AuditService::new(AuditLog(pool.clone()), Some(user), None),
            request_body.clone(),
        )
        .await
        .into_response()
    }

    async fn delete(
        pool: SqlitePool,
        polling_station_id: u32,
        entry_number: EntryNumber,
    ) -> Response {
        let user = match entry_number {
            EntryNumber::FirstEntry => User::test_user(Role::Typist, 1),
            EntryNumber::SecondEntry => User::test_user(Role::Typist, 2),
        };
        polling_station_data_entry_delete(
            Typist(user.clone()),
            State(pool.clone()),
            Path((polling_station_id, entry_number)),
            AuditService::new(AuditLog(pool.clone()), Some(user), None),
        )
        .await
        .into_response()
    }

    async fn finalise(
        pool: SqlitePool,
        polling_station_id: u32,
        entry_number: EntryNumber,
    ) -> Response {
        let user = match entry_number {
            EntryNumber::FirstEntry => User::test_user(Role::Typist, 1),
            EntryNumber::SecondEntry => User::test_user(Role::Typist, 2),
        };
        polling_station_data_entry_finalise(
            Typist(user.clone()),
            State(pool.clone()),
            Path((polling_station_id, entry_number)),
            AuditService::new(AuditLog(pool.clone()), Some(user), None),
        )
        .await
        .into_response()
    }

    async fn resolve_differences(
        pool: SqlitePool,
        polling_station_id: u32,
        action: ResolveDifferencesAction,
    ) -> Response {
        let user = User::test_user(Role::Coordinator, 1);
        polling_station_data_entry_resolve_differences(
            Coordinator(user.clone()),
            State(pool.clone()),
            Path(polling_station_id),
            AuditService::new(AuditLog(pool.clone()), Some(user), None),
            action,
        )
        .await
        .into_response()
    }

    async fn finalise_different_entries(pool: SqlitePool) {
        // Save and finalise the first data entry
        let request_body = example_data_entry();
        let response = claim(pool.clone(), 1, EntryNumber::FirstEntry).await;
        assert_eq!(response.status(), StatusCode::OK);
        let response = save(
            pool.clone(),
            request_body.clone(),
            1,
            EntryNumber::FirstEntry,
        )
        .await;
        assert_eq!(response.status(), StatusCode::OK);
        let response = finalise(pool.clone(), 1, EntryNumber::FirstEntry).await;
        assert_eq!(response.status(), StatusCode::OK);

        // Save and finalise a different second data entry
        let mut request_body = example_data_entry();
        request_body.data.voters_counts.poll_card_count = 100;
        request_body.data.voters_counts.proxy_certificate_count = 0;
        let response = claim(pool.clone(), 1, EntryNumber::SecondEntry).await;
        assert_eq!(response.status(), StatusCode::OK);
        let response = save(
            pool.clone(),
            request_body.clone(),
            1,
            EntryNumber::SecondEntry,
        )
        .await;
        assert_eq!(response.status(), StatusCode::OK);
        let response = finalise(pool.clone(), 1, EntryNumber::SecondEntry).await;
        assert_eq!(response.status(), StatusCode::OK);
    }

    #[test(sqlx::test(fixtures(path = "../../fixtures", scripts("election_2"))))]
    async fn test_claim_data_entry_committee_session_status_not_data_entry_in_progress(
        pool: SqlitePool,
    ) {
        change_status_committee_session(pool.clone(), 2, CommitteeSessionStatus::DataEntryPaused)
            .await;

        let response = claim(pool.clone(), 1, EntryNumber::FirstEntry).await;
        assert_eq!(response.status(), StatusCode::PRECONDITION_FAILED);

        // Check that no row was created
        let row_count = query!("SELECT COUNT(*) AS count FROM polling_station_data_entries")
            .fetch_one(&pool)
            .await
            .unwrap();
        assert_eq!(row_count.count, 0);
    }

    #[test(sqlx::test(fixtures(path = "../../fixtures", scripts("election_2"))))]
    async fn test_create_data_entry(pool: SqlitePool) {
        let request_body = example_data_entry();

        let response = claim(pool.clone(), 1, EntryNumber::FirstEntry).await;
        assert_eq!(response.status(), StatusCode::OK);
        let response = save(
            pool.clone(),
            request_body.clone(),
            1,
            EntryNumber::FirstEntry,
        )
        .await;
        assert_eq!(response.status(), StatusCode::OK);

        // Check if a row was created
        let row_count = query!("SELECT COUNT(*) AS count FROM polling_station_data_entries")
            .fetch_one(&pool)
            .await
            .unwrap();
        assert_eq!(row_count.count, 1);
    }

    #[test(sqlx::test(fixtures(path = "../../fixtures", scripts("election_2"))))]
    async fn test_create_data_entry_committee_session_status_not_data_entry_in_progress(
        pool: SqlitePool,
    ) {
        let request_body = example_data_entry();

        let response = claim(pool.clone(), 1, EntryNumber::FirstEntry).await;
        assert_eq!(response.status(), StatusCode::OK);

        change_status_committee_session(pool.clone(), 2, CommitteeSessionStatus::DataEntryPaused)
            .await;

        let response = save(
            pool.clone(),
            request_body.clone(),
            1,
            EntryNumber::FirstEntry,
        )
        .await;
        assert_eq!(response.status(), StatusCode::PRECONDITION_FAILED);

        // Check that the row was not updated
        let polling_station_data_entries = PollingStationDataEntries::new(pool.clone());
        let data_entry = polling_station_data_entries.get_row(1, 2).await.unwrap();
        let data: DataEntryStatus = data_entry.state.0;
        let DataEntryStatus::FirstEntryInProgress(state) = data else {
            panic!("Expected entry to be in FirstEntryInProgress state");
        };
        assert_ne!(state.first_entry, request_body.data);
    }

    #[test(sqlx::test(fixtures(path = "../../fixtures", scripts("election_2"))))]
    async fn test_create_data_entry_uniqueness(pool: SqlitePool) {
        let response = claim(pool.clone(), 1, EntryNumber::FirstEntry).await;
        assert_eq!(response.status(), StatusCode::OK);

        // Check if a row was created
        let row_count = query!("SELECT COUNT(*) AS count FROM polling_station_data_entries")
            .fetch_one(&pool)
            .await
            .unwrap();
        assert_eq!(row_count.count, 1);

        // Create a new committee session and set status to DataEntryInProgress
        let committee_session: CommitteeSession =
            create_committee_session(pool.clone(), 2, 2).await;
        change_status_committee_session(
            pool.clone(),
            committee_session.id,
            CommitteeSessionStatus::DataEntryInProgress,
        )
        .await;

        // Claim the same polling station again
        let response = claim(pool.clone(), 1, EntryNumber::FirstEntry).await;
        assert_eq!(response.status(), StatusCode::OK);

        // Check that a new row was created
        let row_count = query!("SELECT COUNT(*) AS count FROM polling_station_data_entries")
            .fetch_one(&pool)
            .await
            .unwrap();
        assert_eq!(row_count.count, 2);

        // Check that the new data entry is linked to the new committee session
        let data = query_as!(
            PollingStationDataEntry,
            r#"
            SELECT
                polling_station_id AS "polling_station_id: u32",
                committee_session_id AS "committee_session_id: u32",
                state AS "state: _",
                updated_at AS "updated_at: _"
            FROM polling_station_data_entries
            "#
        )
        .fetch_all(&pool)
        .await
        .expect("No data found");
        assert_eq!(data[0].committee_session_id, 2);
        assert_eq!(data[1].committee_session_id, committee_session.id);
    }

    #[test(sqlx::test(fixtures(path = "../../fixtures", scripts("election_2"))))]
    async fn test_update_data_entry(pool: SqlitePool) {
        let request_body = example_data_entry();

        let response = claim(pool.clone(), 1, EntryNumber::FirstEntry).await;
        assert_eq!(response.status(), StatusCode::OK);
        let response = save(
            pool.clone(),
            request_body.clone(),
            1,
            EntryNumber::FirstEntry,
        )
        .await;
        assert_eq!(response.status(), StatusCode::OK);

        // Check if there is still only one row
        let row_count = query!("SELECT COUNT(*) AS count FROM polling_station_data_entries")
            .fetch_one(&pool)
            .await
            .unwrap();
        assert_eq!(row_count.count, 1);

        // Check if the data was updated
        let row = query!(
            "SELECT state AS 'state: sqlx::types::Json<DataEntryStatus>' FROM polling_station_data_entries"
        )
        .fetch_one(&pool)
        .await
        .expect("No data found");
        let data: DataEntryStatus = row.state.0;
        let DataEntryStatus::FirstEntryInProgress(state) = data else {
            panic!("Expected entry to be in FirstEntryInProgress state");
        };
        assert_eq!(
            state.first_entry.voters_counts.poll_card_count,
            request_body.data.voters_counts.poll_card_count
        );
    }

    #[test(sqlx::test(fixtures(path = "../../fixtures", scripts("election_2"))))]
    async fn test_finalise_data_entry(pool: SqlitePool) {
        let request_body = example_data_entry();

        let response = claim(pool.clone(), 1, EntryNumber::FirstEntry).await;
        assert_eq!(response.status(), StatusCode::OK);
        let response = save(
            pool.clone(),
            request_body.clone(),
            1,
            EntryNumber::FirstEntry,
        )
        .await;
        assert_eq!(response.status(), StatusCode::OK);
        let response = finalise(pool.clone(), 1, EntryNumber::FirstEntry).await;
        assert_eq!(response.status(), StatusCode::OK);
    }

    #[test(sqlx::test(fixtures(path = "../../fixtures", scripts("election_2"))))]
    async fn test_finalise_data_entry_committee_session_status_not_data_entry_in_progress(
        pool: SqlitePool,
    ) {
        let request_body = example_data_entry();

        let response = claim(pool.clone(), 1, EntryNumber::FirstEntry).await;
        assert_eq!(response.status(), StatusCode::OK);
        let response = save(
            pool.clone(),
            request_body.clone(),
            1,
            EntryNumber::FirstEntry,
        )
        .await;
        assert_eq!(response.status(), StatusCode::OK);

        change_status_committee_session(pool.clone(), 2, CommitteeSessionStatus::DataEntryPaused)
            .await;

        let response = finalise(pool.clone(), 1, EntryNumber::FirstEntry).await;
        assert_eq!(response.status(), StatusCode::PRECONDITION_FAILED);
    }

    #[test(sqlx::test(fixtures(path = "../../fixtures", scripts("election_2"))))]
    async fn test_first_entry_finalise_with_errors(pool: SqlitePool) {
        let mut request_body = example_data_entry();
        request_body.data.voters_counts.poll_card_count = 100; // incorrect value

        let response = claim(pool.clone(), 1, EntryNumber::FirstEntry).await;
        assert_eq!(response.status(), StatusCode::OK);
        let response = save(
            pool.clone(),
            request_body.clone(),
            1,
            EntryNumber::FirstEntry,
        )
        .await;
        assert_eq!(response.status(), StatusCode::OK);

        // Check that finalise with errors results in FirstEntryHasErrors
        let response = finalise(pool.clone(), 1, EntryNumber::FirstEntry).await;
        assert_eq!(response.status(), StatusCode::OK);

        let body = response.into_body().collect().await.unwrap().to_bytes();
        let DataEntryStatusResponse { status } = serde_json::from_slice(&body).unwrap();

        assert_eq!(status, DataEntryStatusName::FirstEntryHasErrors);

        // Check that it has been logged in the audit log
        let audit_log_row =
          query!(r#"SELECT event_name, json(event) as "event: serde_json::Value" FROM audit_log ORDER BY id DESC LIMIT 1"#)
            .fetch_one(&pool)
            .await
            .expect("should have audit log row");
        assert_eq!(audit_log_row.event_name, "DataEntryFinalised");

        let event: serde_json::Value = serde_json::to_value(&audit_log_row.event).unwrap();
        assert_eq!(event["dataEntryStatus"], "first_entry_has_errors");
    }

    #[test(sqlx::test(fixtures(path = "../../fixtures", scripts("election_2"))))]
    async fn test_save_second_data_entry(pool: SqlitePool) {
        let request_body = example_data_entry();

        // Save the first data entry and finalise it
        let response = claim(pool.clone(), 1, EntryNumber::FirstEntry).await;
        assert_eq!(response.status(), StatusCode::OK);
        let response = save(
            pool.clone(),
            request_body.clone(),
            1,
            EntryNumber::FirstEntry,
        )
        .await;
        assert_eq!(response.status(), StatusCode::OK);
        let response = finalise(pool.clone(), 1, EntryNumber::FirstEntry).await;
        assert_eq!(response.status(), StatusCode::OK);

        // Save a second data entry
        let response = claim(pool.clone(), 1, EntryNumber::SecondEntry).await;
        assert_eq!(response.status(), StatusCode::OK);
        let response = save(
            pool.clone(),
            request_body.clone(),
            1,
            EntryNumber::SecondEntry,
        )
        .await;
        assert_eq!(response.status(), StatusCode::OK);

        // Check if entry is now in SecondEntryInProgress state
        let row = query!("SELECT state AS 'state: sqlx::types::Json<DataEntryStatus>' FROM polling_station_data_entries")
            .fetch_one(&pool)
            .await
            .expect("One row should exist");
        let status: DataEntryStatus = row.state.0;
        assert!(matches!(status, DataEntryStatus::SecondEntryInProgress(_)));

        // Check that nothing is added to polling_station_results yet
        let row_count = query!("SELECT COUNT(*) AS count FROM polling_station_results")
            .fetch_one(&pool)
            .await
            .unwrap();
        assert_eq!(row_count.count, 0);
    }

    #[test(sqlx::test(fixtures(path = "../../fixtures", scripts("election_2"))))]
    async fn test_finalise_second_data_entry(pool: SqlitePool) {
        let request_body = example_data_entry();

        // Save and finalise the first data entry
        let response = claim(pool.clone(), 1, EntryNumber::FirstEntry).await;
        assert_eq!(response.status(), StatusCode::OK);
        let response = save(
            pool.clone(),
            request_body.clone(),
            1,
            EntryNumber::FirstEntry,
        )
        .await;
        assert_eq!(response.status(), StatusCode::OK);
        let response = finalise(pool.clone(), 1, EntryNumber::FirstEntry).await;
        assert_eq!(response.status(), StatusCode::OK);

        // Save and finalise the second data entry
        let response = claim(pool.clone(), 1, EntryNumber::SecondEntry).await;
        assert_eq!(response.status(), StatusCode::OK);
        let response = save(
            pool.clone(),
            request_body.clone(),
            1,
            EntryNumber::SecondEntry,
        )
        .await;
        assert_eq!(response.status(), StatusCode::OK);
        let response = finalise(pool.clone(), 1, EntryNumber::SecondEntry).await;
        assert_eq!(response.status(), StatusCode::OK);

        // Check that polling_station_results contains the finalised result and that the data entries are deleted
        let row_count = query!("SELECT COUNT(*) AS count FROM polling_station_results")
            .fetch_one(&pool)
            .await
            .unwrap();
        assert_eq!(row_count.count, 1);

        // Check that the status is 'Definitive'
        let status = get_data_entry_status(pool.clone(), 1, 2).await;
        assert!(matches!(status, DataEntryStatus::Definitive(_)));

        // Check that we can't save a new data entry after finalising
        let response = save(
            pool.clone(),
            request_body.clone(),
            1,
            EntryNumber::FirstEntry,
        )
        .await;
        assert_eq!(response.status(), StatusCode::CONFLICT);
        let response = save(
            pool.clone(),
            request_body.clone(),
            1,
            EntryNumber::SecondEntry,
        )
        .await;
        assert_eq!(response.status(), StatusCode::CONFLICT);
    }

    // test creating first and different second data entry
    #[test(sqlx::test(fixtures(path = "../../fixtures", scripts("election_2"))))]
    async fn test_first_second_data_entry_different(pool: SqlitePool) {
        finalise_different_entries(pool.clone()).await;

        // Check if entry is now in EntriesDifferent state
        let row = query!("SELECT state AS 'state: sqlx::types::Json<DataEntryStatus>' FROM polling_station_data_entries")
            .fetch_one(&pool)
            .await
            .expect("One row should exist");
        let status: DataEntryStatus = row.state.0;
        assert!(matches!(status, DataEntryStatus::EntriesDifferent(_)));

        // Check that no result has been created
        let row_count = query!("SELECT COUNT(*) AS count FROM polling_station_results")
            .fetch_one(&pool)
            .await
            .unwrap();
        assert_eq!(row_count.count, 0);
    }

    #[test(sqlx::test(fixtures(path = "../../fixtures", scripts("election_2"))))]
    async fn test_polling_station_data_entry_delete(pool: SqlitePool) {
        // create data entry
        let request_body = example_data_entry();
        let response = claim(pool.clone(), 1, EntryNumber::FirstEntry).await;
        assert_eq!(response.status(), StatusCode::OK);
        let response = save(
            pool.clone(),
            request_body.clone(),
            1,
            EntryNumber::FirstEntry,
        )
        .await;
        assert_eq!(response.status(), StatusCode::OK);

        // delete data entry
        let response = delete(pool.clone(), 1, EntryNumber::FirstEntry).await;
        assert_eq!(response.status(), StatusCode::NO_CONTENT);

        let status = get_data_entry_status(pool.clone(), 1, 2).await;
        assert_eq!(status, DataEntryStatus::FirstEntryNotStarted);
    }

    #[test(sqlx::test(fixtures(path = "../../fixtures", scripts("election_2"))))]
    async fn test_polling_station_data_entry_delete_committee_session_status_not_data_entry_in_progress(
        pool: SqlitePool,
    ) {
        // create data entry
        let request_body = example_data_entry();
        let response = claim(pool.clone(), 1, EntryNumber::FirstEntry).await;
        assert_eq!(response.status(), StatusCode::OK);
        let response = save(
            pool.clone(),
            request_body.clone(),
            1,
            EntryNumber::FirstEntry,
        )
        .await;
        assert_eq!(response.status(), StatusCode::OK);

        change_status_committee_session(pool.clone(), 2, CommitteeSessionStatus::DataEntryPaused)
            .await;

        // delete data entry
        let response = delete(pool.clone(), 1, EntryNumber::FirstEntry).await;
        assert_eq!(response.status(), StatusCode::PRECONDITION_FAILED);

        // Check if entry is still in FirstEntryInProgress state
        let row = query!("SELECT state AS 'state: sqlx::types::Json<DataEntryStatus>' FROM polling_station_data_entries")
          .fetch_one(&pool)
          .await
          .expect("One row should exist");
        let status: DataEntryStatus = row.state.0;
        assert!(matches!(status, DataEntryStatus::FirstEntryInProgress(_)));
    }

    #[test(sqlx::test(fixtures(path = "../../fixtures", scripts("election_2"))))]
    async fn test_polling_station_data_entry_delete_nonexistent(pool: SqlitePool) {
        let user = User::test_user(Role::Typist, 1);
        // check that deleting a non-existing data entry returns 404
        let response = polling_station_data_entry_delete(
            Typist(User::test_user(Role::Typist, 1)),
            State(pool.clone()),
            Path((1, EntryNumber::FirstEntry)),
            AuditService::new(AuditLog(pool.clone()), Some(user), None),
        )
        .await
        .into_response();

        assert_eq!(response.status(), StatusCode::CONFLICT);
    }

    #[test(sqlx::test(fixtures(path = "../../fixtures", scripts("election_2"))))]
    async fn test_data_entry_delete_finalised_not_possible(pool: SqlitePool) {
        for entry_number in 1..=2 {
            let entry_number = EntryNumber::try_from(entry_number).unwrap();
            // create and finalise the first data entry
            let request_body = example_data_entry();
            let response = claim(pool.clone(), 1, entry_number).await;
            assert_eq!(response.status(), StatusCode::OK);
            let response = save(pool.clone(), request_body.clone(), 1, entry_number).await;
            assert_eq!(response.status(), StatusCode::OK);
            let response = finalise(pool.clone(), 1, entry_number).await;
            assert_eq!(response.status(), StatusCode::OK);

            // check that deleting finalised or non-existent data entry returns 404
            for _entry_number in 1..=2 {
                let response = delete(pool.clone(), 1, entry_number).await;
                assert_eq!(response.status(), StatusCode::CONFLICT);
            }

            // after the first data entry, check if it is still in the database
            // (after the second data entry, the results are finalised so we do not expect rows)
            if entry_number == EntryNumber::FirstEntry {
                let row_count =
                    query!("SELECT COUNT(*) AS count FROM polling_station_data_entries")
                        .fetch_one(&pool)
                        .await
                        .unwrap();
                assert_eq!(row_count.count, 1);
            }
        }
    }

    #[test(sqlx::test(fixtures(path = "../../fixtures", scripts("election_2"))))]
    async fn test_data_entry_resolve_differences_keep_first(pool: SqlitePool) {
        finalise_different_entries(pool.clone()).await;
        let response =
            resolve_differences(pool.clone(), 1, ResolveDifferencesAction::KeepFirstEntry).await;
        assert_eq!(response.status(), StatusCode::OK);

        let row = query!("SELECT state AS 'state: sqlx::types::Json<DataEntryStatus>' FROM polling_station_data_entries")
            .fetch_one(&pool)
            .await
            .expect("One row should exist");
        let status: DataEntryStatus = row.state.0;
        if let DataEntryStatus::SecondEntryNotStarted(entry) = status {
            assert_eq!(
                entry.finalised_first_entry.voters_counts.poll_card_count,
                99
            )
        } else {
            panic!("invalid state")
        }
    }

    #[test(sqlx::test(fixtures(path = "../../fixtures", scripts("election_2"))))]
    async fn test_data_entry_resolve_differences_keep_second(pool: SqlitePool) {
        finalise_different_entries(pool.clone()).await;

        change_status_committee_session(pool.clone(), 2, CommitteeSessionStatus::DataEntryPaused)
            .await;

        let response =
            resolve_differences(pool.clone(), 1, ResolveDifferencesAction::KeepSecondEntry).await;
        assert_eq!(response.status(), StatusCode::OK);

        let row = query!("SELECT state AS 'state: sqlx::types::Json<DataEntryStatus>' FROM polling_station_data_entries")
            .fetch_one(&pool)
            .await
            .expect("One row should exist");
        let status: DataEntryStatus = row.state.0;
        if let DataEntryStatus::SecondEntryNotStarted(entry) = status {
            assert_eq!(
                entry.finalised_first_entry.voters_counts.poll_card_count,
                100
            )
        } else {
            panic!("invalid state: {status:?}")
        }
    }

    #[test(sqlx::test(fixtures(path = "../../fixtures", scripts("election_2"))))]
    async fn test_data_entry_resolve_differences_discard_both(pool: SqlitePool) {
        finalise_different_entries(pool.clone()).await;
        let response = resolve_differences(
            pool.clone(),
            1,
            ResolveDifferencesAction::DiscardBothEntries,
        )
        .await;
        assert_eq!(response.status(), StatusCode::OK);

        let row = query!("SELECT state AS 'state: sqlx::types::Json<DataEntryStatus>' FROM polling_station_data_entries")
            .fetch_one(&pool)
            .await
            .expect("One row should exist");
        let status: DataEntryStatus = row.state.0;
        assert!(matches!(status, DataEntryStatus::FirstEntryNotStarted));
    }

    #[test(sqlx::test(fixtures(path = "../../fixtures", scripts("election_2"))))]
    async fn test_data_entry_resolve_differences_committee_session_status_not_ok(pool: SqlitePool) {
        finalise_different_entries(pool.clone()).await;

        change_status_committee_session(pool.clone(), 2, CommitteeSessionStatus::DataEntryFinished)
            .await;

        let response = resolve_differences(
            pool.clone(),
            1,
            ResolveDifferencesAction::DiscardBothEntries,
        )
        .await;
        assert_eq!(response.status(), StatusCode::PRECONDITION_FAILED);

        let row = query!("SELECT state AS 'state: sqlx::types::Json<DataEntryStatus>' FROM polling_station_data_entries")
          .fetch_one(&pool)
          .await
          .expect("One row should exist");
        let status: DataEntryStatus = row.state.0;
        assert!(matches!(status, DataEntryStatus::EntriesDifferent(_)));
    }
}<|MERGE_RESOLUTION|>--- conflicted
+++ resolved
@@ -121,11 +121,8 @@
     responses(
         (status = 200, description = "Data entry claimed successfully", body = ClaimDataEntryResponse),
         (status = 401, description = "Unauthorized", body = ErrorResponse),
-<<<<<<< HEAD
+        (status = 403, description = "Forbidden", body = ErrorResponse),
         (status = 412, description = "Data entry is not available", body = ErrorResponse),
-=======
-        (status = 403, description = "Forbidden", body = ErrorResponse),
->>>>>>> c32a33ac
         (status = 409, description = "Request cannot be completed", body = ErrorResponse),
         (status = 500, description = "Internal server error", body = ErrorResponse),
     ),
