use axum::{
    Json,
    extract::{FromRequest, Path, State},
    http::StatusCode,
    response::{IntoResponse, Response},
};
use chrono::{DateTime, Utc};
use serde::{Deserialize, Serialize};
use sqlx::{Error, SqliteConnection, SqlitePool};
use utoipa::ToSchema;
use utoipa_axum::{router::OpenApiRouter, routes};

use super::{
    DataEntryStatusResponse, DataError, PollingStationDataEntry, ValidationResults,
    entry_number::EntryNumber,
    status::{
        ClientState, CurrentDataEntry, DataEntryStatus, DataEntryStatusName,
        DataEntryTransitionError, EntriesDifferent, FirstEntryHasErrors,
    },
    validate_data_entry_status,
};
use crate::{
    APIError, AppState, SqlitePoolExt,
    audit_log::{AuditEvent, AuditService},
    authentication::{Coordinator, Typist, User},
    committee_session::{CommitteeSession, CommitteeSessionError, status::CommitteeSessionStatus},
<<<<<<< HEAD
    data_entry::{PollingStationResults, repository::most_recent_results_for_polling_station},
    election::ElectionWithPoliticalGroups,
=======
    data_entry::{
        CSONextSessionResults, CommonPollingStationResults, PollingStationResults, VotesCounts,
        repository::most_recent_results_for_polling_station,
    },
    election::{ElectionWithPoliticalGroups, PoliticalGroup},
>>>>>>> 72f413c9
    error::{ErrorReference, ErrorResponse},
    polling_station::PollingStation,
};

impl From<DataError> for APIError {
    fn from(err: DataError) -> Self {
        APIError::InvalidData(err)
    }
}

impl From<DataEntryTransitionError> for APIError {
    fn from(err: DataEntryTransitionError) -> Self {
        match err {
            DataEntryTransitionError::FirstEntryAlreadyClaimed
            | DataEntryTransitionError::SecondEntryAlreadyClaimed => {
                APIError::Conflict(err.to_string(), ErrorReference::DataEntryAlreadyClaimed)
            }
            DataEntryTransitionError::FirstEntryAlreadyFinalised
            | DataEntryTransitionError::SecondEntryAlreadyFinalised => {
                APIError::Conflict(err.to_string(), ErrorReference::DataEntryAlreadyFinalised)
            }
            _ => APIError::Conflict(err.to_string(), ErrorReference::InvalidStateTransition),
        }
    }
}

/// Response structure for getting data entry of polling station results
#[derive(Serialize, Deserialize, ToSchema, Debug)]
#[serde(deny_unknown_fields)]
pub struct ClaimDataEntryResponse {
    pub data: PollingStationResults,
    #[schema(value_type = Object)]
    pub client_state: Option<serde_json::Value>,
    pub validation_results: ValidationResults,
    #[serde(skip_serializing_if = "Option::is_none", default)]
    #[schema(nullable = false)]
    pub previous_results: Option<CommonPollingStationResults>,
}

pub fn router() -> OpenApiRouter<AppState> {
    OpenApiRouter::default()
        .routes(routes!(polling_station_data_entry_claim))
        .routes(routes!(polling_station_data_entry_save))
        .routes(routes!(polling_station_data_entry_delete))
        .routes(routes!(polling_station_data_entry_finalise))
        .routes(routes!(polling_station_data_entry_get_errors))
        .routes(routes!(polling_station_data_entry_resolve_errors))
        .routes(routes!(polling_station_data_entry_get_differences))
        .routes(routes!(polling_station_data_entry_resolve_differences))
        .routes(routes!(election_status))
}

async fn get_polling_station_election_and_committee_session_id(
    polling_station_id: u32,
    conn: &mut SqliteConnection,
) -> Result<
    (
        PollingStation,
        ElectionWithPoliticalGroups,
        CommitteeSession,
    ),
    Error,
> {
    let polling_station = crate::polling_station::repository::get(conn, polling_station_id).await?;
    let committee_session =
        crate::committee_session::repository::get(conn, polling_station.committee_session_id)
            .await?;
    let election = crate::election::repository::get(conn, committee_session.election_id).await?;
    Ok((polling_station, election, committee_session))
}

fn validate_committee_session_for_typist(
    committee_session: &CommitteeSession,
) -> Result<(), APIError> {
    if committee_session.status == CommitteeSessionStatus::DataEntryPaused {
        return Err(APIError::CommitteeSession(
            CommitteeSessionError::CommitteeSessionPaused,
        ));
    } else if committee_session.status != CommitteeSessionStatus::DataEntryInProgress {
        return Err(APIError::CommitteeSession(
            CommitteeSessionError::InvalidCommitteeSessionStatus,
        ));
    }
    Ok(())
}

fn initial_current_data_entry(
    user_id: u32,
    political_groups: &[PoliticalGroup],
    committee_session: &CommitteeSession,
    previous_results: Option<&PollingStationResults>,
) -> CurrentDataEntry {
    let entry = if committee_session.is_next_session() {
        if let Some(prev) = previous_results {
            let mut copy = CSONextSessionResults {
                voters_counts: prev.voters_counts().clone(),
                votes_counts: prev.votes_counts().clone(),
                differences_counts: prev.differences_counts().clone(),
                political_group_votes: prev.political_group_votes().to_vec(),
            };

            // clear checkboxes in differences because they always need to be re-entered
            copy.differences_counts
                .compare_votes_cast_admitted_voters
                .admitted_voters_equal_votes_cast = false;
            copy.differences_counts
                .compare_votes_cast_admitted_voters
                .votes_cast_greater_than_admitted_voters = false;
            copy.differences_counts
                .compare_votes_cast_admitted_voters
                .votes_cast_smaller_than_admitted_voters = false;
            copy.differences_counts
                .difference_completely_accounted_for
                .yes = false;
            copy.differences_counts
                .difference_completely_accounted_for
                .no = false;

            PollingStationResults::CSONextSession(copy)
        } else {
            PollingStationResults::CSONextSession(CSONextSessionResults {
                voters_counts: Default::default(),
                votes_counts: VotesCounts {
                    political_group_total_votes:
                        PollingStationResults::default_political_group_total_votes(political_groups),
                    ..Default::default()
                },
                differences_counts: Default::default(),
                political_group_votes: PollingStationResults::default_political_group_votes(
                    political_groups,
                ),
            })
        }
    } else {
        PollingStationResults::CSOFirstSession(CSOFirstSessionResults {
            extra_investigation: Default::default(),
            counting_differences_polling_station: Default::default(),
            voters_counts: Default::default(),
            votes_counts: VotesCounts {
                political_group_total_votes:
                    PollingStationResults::default_political_group_total_votes(political_groups),
                ..Default::default()
            },
            differences_counts: Default::default(),
            political_group_votes: PollingStationResults::default_political_group_votes(
                political_groups,
            ),
        })
    };

    CurrentDataEntry {
        progress: None,
        user_id,
        entry,
        client_state: None,
    }
}

fn validate_committee_session_for_coordinator(
    committee_session: &CommitteeSession,
) -> Result<(), APIError> {
    if committee_session.status != CommitteeSessionStatus::DataEntryInProgress
        && committee_session.status != CommitteeSessionStatus::DataEntryPaused
    {
        return Err(APIError::CommitteeSession(
            CommitteeSessionError::InvalidCommitteeSessionStatus,
        ));
    }
    Ok(())
}

#[derive(Debug, Serialize, Deserialize, ToSchema, FromRequest)]
#[from_request(via(axum::Json), rejection(APIError))]
#[serde(deny_unknown_fields, rename_all = "snake_case")]
pub enum ResolveDifferencesAction {
    KeepFirstEntry,
    KeepSecondEntry,
    DiscardBothEntries,
}

impl ResolveDifferencesAction {
    pub fn audit_event(&self, data_entry: PollingStationDataEntry) -> AuditEvent {
        match self {
            ResolveDifferencesAction::KeepFirstEntry => {
                AuditEvent::DataEntryKeptFirst(data_entry.into())
            }
            ResolveDifferencesAction::KeepSecondEntry => {
                AuditEvent::DataEntryKeptSecond(data_entry.into())
            }
            ResolveDifferencesAction::DiscardBothEntries => {
                AuditEvent::DataEntryDiscardedBoth(data_entry.into())
            }
        }
    }
}

/// Claim a data entry for a polling station, returning any existing progress
#[utoipa::path(
    post,
    path = "/api/polling_stations/{polling_station_id}/data_entries/{entry_number}/claim",
    responses(
        (status = 200, description = "Data entry claimed successfully", body = ClaimDataEntryResponse),
        (status = 401, description = "Unauthorized", body = ErrorResponse),
        (status = 403, description = "Forbidden", body = ErrorResponse),
        (status = 409, description = "Request cannot be completed", body = ErrorResponse),
        (status = 500, description = "Internal server error", body = ErrorResponse),
    ),
    params(
        ("polling_station_id" = u32, description = "Polling station database id"),
        ("entry_number" = u8, description = "Data entry number (first or second data entry)"),
    ),
)]
async fn polling_station_data_entry_claim(
    user: Typist,
    State(pool): State<SqlitePool>,
    Path((polling_station_id, entry_number)): Path<(u32, EntryNumber)>,
    audit_service: AuditService,
) -> Result<Json<ClaimDataEntryResponse>, APIError> {
    let mut tx = pool.begin_immediate().await?;

    let (polling_station, election, committee_session) =
        get_polling_station_election_and_committee_session_id(polling_station_id, &mut tx).await?;
    let state = crate::data_entry::repository::get_or_default(
        &mut tx,
        polling_station_id,
        committee_session.id,
    )
    .await?;

    validate_committee_session_for_typist(&committee_session)?;

<<<<<<< HEAD
    let new_data_entry = CurrentDataEntry {
        progress: None,
        user_id: user.0.id(),
        entry: PollingStationResults::empty_cso_first_session(&election.political_groups),
        client_state: None,
=======
    let previous_results = if let Some(id) = polling_station.id_prev_session {
        most_recent_results_for_polling_station(&mut tx, id).await?
    } else {
        None
>>>>>>> 72f413c9
    };

    let new_data_entry = initial_current_data_entry(
        user.0.id(),
        &election.political_groups,
        &committee_session,
        previous_results.as_ref(),
    );

    // Transition to the new state
    let new_state = match entry_number {
        EntryNumber::FirstEntry => state.claim_first_entry(new_data_entry.clone())?,
        EntryNumber::SecondEntry => state.claim_second_entry(new_data_entry.clone())?,
    };

    // Validate the state
    let data = new_state
        .get_data()
        .expect("data should be present because data entry is in progress");
    let validation_results = validate_data_entry_status(&new_state, &polling_station, &election)?;

    // Save the new data entry state
    crate::data_entry::repository::upsert(
        &mut tx,
        polling_station_id,
        committee_session.id,
        &new_state,
    )
    .await?;

    let data_entry =
        crate::data_entry::repository::get_row(&mut tx, polling_station_id, committee_session.id)
            .await?;

    audit_service
        .log(
            &mut tx,
            &AuditEvent::DataEntryClaimed(data_entry.into()),
            None,
        )
        .await?;

    let client_state = new_state.get_client_state().map(|v| v.to_owned());

    tx.commit().await?;

    Ok(Json(ClaimDataEntryResponse {
        data: data.clone(),
        client_state,
        validation_results,
        previous_results: previous_results.map(|r| r.as_common()),
    }))
}

/// Request structure for saving data entry of polling station results
#[derive(Serialize, Deserialize, ToSchema, Clone, Debug, FromRequest)]
#[from_request(via(axum::Json), rejection(APIError))]
#[serde(deny_unknown_fields)]
pub struct DataEntry {
    /// Data entry progress between 0 and 100
    #[schema(maximum = 100)]
    pub progress: u8,
    /// Data entry for a polling station
    pub data: PollingStationResults,
    #[schema(value_type = Object)]
    /// Client state for the data entry (arbitrary JSON)
    pub client_state: ClientState,
}

/// Response structure for saving data entry of polling station results
#[derive(Serialize, Deserialize, ToSchema, Debug)]
#[serde(deny_unknown_fields)]
pub struct SaveDataEntryResponse {
    pub validation_results: ValidationResults,
}

impl IntoResponse for SaveDataEntryResponse {
    fn into_response(self) -> Response {
        Json(self).into_response()
    }
}

/// Save a data entry for a polling station
#[utoipa::path(
    post,
    path = "/api/polling_stations/{polling_station_id}/data_entries/{entry_number}",
    request_body = DataEntry,
    responses(
        (status = 200, description = "Data entry saved successfully", body = SaveDataEntryResponse),
        (status = 401, description = "Unauthorized", body = ErrorResponse),
        (status = 403, description = "Forbidden", body = ErrorResponse),
        (status = 404, description = "Not found", body = ErrorResponse),
        (status = 409, description = "Request cannot be completed", body = ErrorResponse),
        (status = 422, description = "JSON error or invalid data (Unprocessable Content)", body = ErrorResponse),
        (status = 500, description = "Internal server error", body = ErrorResponse),
    ),
    params(
        ("polling_station_id" = u32, description = "Polling station database id"),
        ("entry_number" = u8, description = "Data entry number (first or second data entry)"),
    ),
)]
async fn polling_station_data_entry_save(
    user: Typist,
    State(pool): State<SqlitePool>,
    Path((polling_station_id, entry_number)): Path<(u32, EntryNumber)>,
    audit_service: AuditService,
    data_entry_request: DataEntry,
) -> Result<SaveDataEntryResponse, APIError> {
    let mut tx = pool.begin_immediate().await?;

    let (polling_station, election, committee_session) =
        get_polling_station_election_and_committee_session_id(polling_station_id, &mut tx).await?;
    let state = crate::data_entry::repository::get_or_default(
        &mut tx,
        polling_station_id,
        committee_session.id,
    )
    .await?;

    validate_committee_session_for_typist(&committee_session)?;

    let current_data_entry = CurrentDataEntry {
        progress: Some(data_entry_request.progress),
        user_id: user.0.id(),
        entry: data_entry_request.data,
        client_state: Some(data_entry_request.client_state),
    };

    // Transition to the new state
    let new_state = match entry_number {
        EntryNumber::FirstEntry => state.update_first_entry(current_data_entry)?,
        EntryNumber::SecondEntry => state.update_second_entry(current_data_entry)?,
    };

    // Validate the state
    let validation_results = validate_data_entry_status(&new_state, &polling_station, &election)?;

    // Save the new data entry state
    crate::data_entry::repository::upsert(
        &mut tx,
        polling_station_id,
        committee_session.id,
        &new_state,
    )
    .await?;

    let data_entry =
        crate::data_entry::repository::get_row(&mut tx, polling_station_id, committee_session.id)
            .await?;

    audit_service
        .log(
            &mut tx,
            &AuditEvent::DataEntrySaved(data_entry.into()),
            None,
        )
        .await?;

    tx.commit().await?;

    Ok(SaveDataEntryResponse { validation_results })
}

/// Delete an in-progress (not finalised) data entry for a polling station
#[utoipa::path(
    delete,
    path = "/api/polling_stations/{polling_station_id}/data_entries/{entry_number}",
    responses(
        (status = 204, description = "Data entry deleted successfully"),
        (status = 401, description = "Unauthorized", body = ErrorResponse),
        (status = 403, description = "Forbidden", body = ErrorResponse),
        (status = 404, description = "Not found", body = ErrorResponse),
        (status = 409, description = "Request cannot be completed", body = ErrorResponse),
        (status = 500, description = "Internal server error", body = ErrorResponse),
    ),
    params(
        ("polling_station_id" = u32, description = "Polling station database id"),
        ("entry_number" = u8, description = "Data entry number (first or second data entry)"),
    ),
)]
async fn polling_station_data_entry_delete(
    user: Typist,
    State(pool): State<SqlitePool>,
    Path((polling_station_id, entry_number)): Path<(u32, EntryNumber)>,
    audit_service: AuditService,
) -> Result<StatusCode, APIError> {
    let mut tx = pool.begin_immediate().await?;

    let user_id = user.0.id();
    let (_, _, committee_session) =
        get_polling_station_election_and_committee_session_id(polling_station_id, &mut tx).await?;
    let state = crate::data_entry::repository::get_or_default(
        &mut tx,
        polling_station_id,
        committee_session.id,
    )
    .await?;

    validate_committee_session_for_typist(&committee_session)?;

    let new_state = match entry_number {
        EntryNumber::FirstEntry => state.delete_first_entry(user_id)?,
        EntryNumber::SecondEntry => state.delete_second_entry(user_id)?,
    };
    crate::data_entry::repository::upsert(
        &mut tx,
        polling_station_id,
        committee_session.id,
        &new_state,
    )
    .await?;

    let data_entry =
        crate::data_entry::repository::get_row(&mut tx, polling_station_id, committee_session.id)
            .await?;

    audit_service
        .log(
            &mut tx,
            &AuditEvent::DataEntryDeleted(data_entry.into()),
            None,
        )
        .await?;

    tx.commit().await?;

    Ok(StatusCode::NO_CONTENT)
}

/// Finalise the data entry for a polling station
#[utoipa::path(
    post,
    path = "/api/polling_stations/{polling_station_id}/data_entries/{entry_number}/finalise",
    responses(
        (status = 200, description = "Data entry finalised successfully", body = DataEntryStatusResponse),
        (status = 401, description = "Unauthorized", body = ErrorResponse),
        (status = 403, description = "Forbidden", body = ErrorResponse),
        (status = 404, description = "Not found", body = ErrorResponse),
        (status = 409, description = "Request cannot be completed", body = ErrorResponse),
        (status = 422, description = "JSON error or invalid data (Unprocessable Content)", body = ErrorResponse),
        (status = 500, description = "Internal server error", body = ErrorResponse),
    ),
    params(
        ("polling_station_id" = u32, description = "Polling station database id"),
        ("entry_number" = u8, description = "Data entry number (first or second data entry)"),
    ),
)]
async fn polling_station_data_entry_finalise(
    user: Typist,
    State(pool): State<SqlitePool>,
    Path((polling_station_id, entry_number)): Path<(u32, EntryNumber)>,
    audit_service: AuditService,
) -> Result<Json<DataEntryStatusResponse>, APIError> {
    let mut tx = pool.begin_immediate().await?;

    let user_id = user.0.id();
    let (polling_station, election, committee_session) =
        get_polling_station_election_and_committee_session_id(polling_station_id, &mut tx).await?;
    let state = crate::data_entry::repository::get_or_default(
        &mut tx,
        polling_station_id,
        committee_session.id,
    )
    .await?;

    validate_committee_session_for_typist(&committee_session)?;

    match entry_number {
        EntryNumber::FirstEntry => {
            let new_state = state.finalise_first_entry(&polling_station, &election, user_id)?;
            crate::data_entry::repository::upsert(
                &mut tx,
                polling_station_id,
                committee_session.id,
                &new_state,
            )
            .await?;
        }
        EntryNumber::SecondEntry => {
            let (new_state, data) =
                state.finalise_second_entry(&polling_station, &election, user_id)?;

            match (&new_state, data) {
                (DataEntryStatus::Definitive(_), Some(data)) => {
                    // Save the data to the database
                    crate::data_entry::repository::make_definitive(
                        &mut tx,
                        polling_station_id,
                        committee_session.id,
                        &new_state,
                        &data,
                    )
                    .await?;
                }
                (DataEntryStatus::Definitive(_), None) => {
                    unreachable!("Data entry is in definitive state but no data is present");
                }
                (new_state, _) => {
                    crate::data_entry::repository::upsert(
                        &mut tx,
                        polling_station_id,
                        committee_session.id,
                        new_state,
                    )
                    .await?;
                }
            }
        }
    }

    let data_entry =
        crate::data_entry::repository::get_row(&mut tx, polling_station_id, committee_session.id)
            .await?;

    audit_service
        .log(
            &mut tx,
            &AuditEvent::DataEntryFinalised(data_entry.clone().into()),
            None,
        )
        .await?;

    tx.commit().await?;

    Ok(Json(data_entry.into()))
}

#[derive(Debug, Serialize, Deserialize, ToSchema, FromRequest)]
#[from_request(via(axum::Json), rejection(APIError))]
#[serde(deny_unknown_fields, rename_all = "snake_case")]
pub enum ResolveErrorsAction {
    DiscardFirstEntry,
    ResumeFirstEntry,
}

impl ResolveErrorsAction {
    pub fn audit_event(&self, data_entry: PollingStationDataEntry) -> AuditEvent {
        match self {
            ResolveErrorsAction::DiscardFirstEntry => {
                AuditEvent::DataEntryDiscardedFirst(data_entry.into())
            }
            ResolveErrorsAction::ResumeFirstEntry => {
                AuditEvent::DataEntryResumedFirst(data_entry.into())
            }
        }
    }
}

#[derive(Serialize, Deserialize, ToSchema, Debug)]
#[serde(deny_unknown_fields)]
pub struct DataEntryGetErrorsResponse {
    pub first_entry_user_id: u32,
    pub finalised_first_entry: PollingStationResults,
    #[schema(value_type = String)]
    pub first_entry_finished_at: DateTime<Utc>,
    pub validation_results: ValidationResults,
}

/// Get accepted data entry errors to be resolved
#[utoipa::path(
    get,
    path = "/api/polling_stations/{polling_station_id}/data_entries/resolve_errors",
    responses(
        (status = 200, description = "Data entry with errors and warnings to be resolved", body = DataEntryGetErrorsResponse),
        (status = 401, description = "Unauthorized", body = ErrorResponse),
        (status = 403, description = "Forbidden", body = ErrorResponse),
        (status = 404, description = "No data entry with accepted errors found", body = ErrorResponse),
        (status = 409, description = "Request cannot be completed", body = ErrorResponse),
        (status = 500, description = "Internal server error", body = ErrorResponse),
    ),
    params(
        ("polling_station_id" = u32, description = "Polling station database id"),
    ),
)]
async fn polling_station_data_entry_get_errors(
    _user: Coordinator,
    State(pool): State<SqlitePool>,
    Path(polling_station_id): Path<u32>,
) -> Result<Json<DataEntryGetErrorsResponse>, APIError> {
    let mut conn = pool.acquire().await?;
    let (polling_station, election, committee_session) =
        get_polling_station_election_and_committee_session_id(polling_station_id, &mut conn)
            .await?;
    let state =
        crate::data_entry::repository::get(&mut conn, polling_station_id, committee_session.id)
            .await?;

    validate_committee_session_for_coordinator(&committee_session)?;

    match state.clone() {
        DataEntryStatus::FirstEntryHasErrors(FirstEntryHasErrors {
            first_entry_user_id,
            finalised_first_entry,
            first_entry_finished_at,
        }) => {
            let validation_results =
                validate_data_entry_status(&state, &polling_station, &election)?;

            Ok(Json(DataEntryGetErrorsResponse {
                first_entry_user_id,
                finalised_first_entry,
                first_entry_finished_at,
                validation_results,
            }))
        }
        _ => Err(APIError::NotFound(
            "No data entry with accepted errors found".to_string(),
            ErrorReference::EntryNotFound,
        )),
    }
}

/// Resolve accepted data entry errors by providing a `ResolveErrorsAction`
#[utoipa::path(
    post,
    path = "/api/polling_stations/{polling_station_id}/data_entries/resolve_errors",
    request_body = ResolveErrorsAction,
    responses(
        (status = 200, description = "Errors resolved successfully", body = DataEntryStatusResponse),
        (status = 401, description = "Unauthorized", body = ErrorResponse),
        (status = 403, description = "Forbidden", body = ErrorResponse),
        (status = 404, description = "Not found", body = ErrorResponse),
        (status = 409, description = "Request cannot be completed", body = ErrorResponse),
        (status = 422, description = "JSON error or invalid data (Unprocessable Content)", body = ErrorResponse),
        (status = 500, description = "Internal server error", body = ErrorResponse),
    ),
    params(
        ("polling_station_id" = u32, description = "Polling station database id"),
    ),
)]
async fn polling_station_data_entry_resolve_errors(
    _user: Coordinator,
    State(pool): State<SqlitePool>,
    Path(polling_station_id): Path<u32>,
    audit_service: AuditService,
    action: ResolveErrorsAction,
) -> Result<Json<DataEntryStatusResponse>, APIError> {
    let mut tx = pool.begin_immediate().await?;

    let (_, _, committee_session) =
        get_polling_station_election_and_committee_session_id(polling_station_id, &mut tx).await?;
    let state = crate::data_entry::repository::get_or_default(
        &mut tx,
        polling_station_id,
        committee_session.id,
    )
    .await?;

    validate_committee_session_for_coordinator(&committee_session)?;

    let new_state = match action {
        ResolveErrorsAction::DiscardFirstEntry => state.discard_first_entry()?,
        ResolveErrorsAction::ResumeFirstEntry => state.resume_first_entry()?,
    };

    let data_entry = crate::data_entry::repository::upsert(
        &mut tx,
        polling_station_id,
        committee_session.id,
        &new_state,
    )
    .await?;

    audit_service
        .log(&mut tx, &action.audit_event(data_entry.clone()), None)
        .await?;

    tx.commit().await?;

    Ok(Json(data_entry.into()))
}

#[derive(Serialize, Deserialize, ToSchema, Debug)]
#[serde(deny_unknown_fields)]
pub struct DataEntryGetDifferencesResponse {
    pub first_entry_user_id: u32,
    pub first_entry: PollingStationResults,
    pub second_entry_user_id: u32,
    pub second_entry: PollingStationResults,
}

/// Get data entry differences to be resolved
#[utoipa::path(
    get,
    path = "/api/polling_stations/{polling_station_id}/data_entries/resolve_differences",
    responses(
        (status = 200, description = "Data entry differences to be resolved", body = DataEntryGetDifferencesResponse),
        (status = 401, description = "Unauthorized", body = ErrorResponse),
        (status = 403, description = "Forbidden", body = ErrorResponse),
        (status = 404, description = "No data entry with differences found", body = ErrorResponse),
        (status = 409, description = "Request cannot be completed", body = ErrorResponse),
        (status = 500, description = "Internal server error", body = ErrorResponse),
    ),
    params(
        ("polling_station_id" = u32, description = "Polling station database id"),
    ),
)]
async fn polling_station_data_entry_get_differences(
    _user: Coordinator,
    State(pool): State<SqlitePool>,
    Path(polling_station_id): Path<u32>,
) -> Result<Json<DataEntryGetDifferencesResponse>, APIError> {
    let mut conn = pool.acquire().await?;
    let (_, _, committee_session) =
        get_polling_station_election_and_committee_session_id(polling_station_id, &mut conn)
            .await?;
    let state =
        crate::data_entry::repository::get(&mut conn, polling_station_id, committee_session.id)
            .await?;

    validate_committee_session_for_coordinator(&committee_session)?;

    match state {
        DataEntryStatus::EntriesDifferent(EntriesDifferent {
            first_entry_user_id,
            first_entry,
            second_entry_user_id,
            second_entry,
            ..
        }) => Ok(Json(DataEntryGetDifferencesResponse {
            first_entry_user_id,
            first_entry,
            second_entry_user_id,
            second_entry,
        })),
        _ => Err(APIError::NotFound(
            "No data entry with differences found".to_string(),
            ErrorReference::EntryNotFound,
        )),
    }
}

/// Resolve data entry differences by providing a `ResolveDifferencesAction`
#[utoipa::path(
    post,
    path = "/api/polling_stations/{polling_station_id}/data_entries/resolve_differences",
    request_body = ResolveDifferencesAction,
    responses(
        (status = 200, description = "Differences resolved successfully", body = DataEntryStatusResponse),
        (status = 401, description = "Unauthorized", body = ErrorResponse),
        (status = 403, description = "Forbidden", body = ErrorResponse),
        (status = 404, description = "Not found", body = ErrorResponse),
        (status = 409, description = "Request cannot be completed", body = ErrorResponse),
        (status = 422, description = "JSON error or invalid data (Unprocessable Content)", body = ErrorResponse),
        (status = 500, description = "Internal server error", body = ErrorResponse),
    ),
    params(
        ("polling_station_id" = u32, description = "Polling station database id"),
    ),
)]
async fn polling_station_data_entry_resolve_differences(
    _user: Coordinator,
    State(pool): State<SqlitePool>,
    Path(polling_station_id): Path<u32>,
    audit_service: AuditService,
    action: ResolveDifferencesAction,
) -> Result<Json<DataEntryStatusResponse>, APIError> {
    let mut tx = pool.begin_immediate().await?;

    let (polling_station, election, committee_session) =
        get_polling_station_election_and_committee_session_id(polling_station_id, &mut tx).await?;
    let state = crate::data_entry::repository::get_or_default(
        &mut tx,
        polling_station_id,
        committee_session.id,
    )
    .await?;

    validate_committee_session_for_coordinator(&committee_session)?;

    let new_state = match action {
        ResolveDifferencesAction::KeepFirstEntry => state.keep_first_entry()?,
        ResolveDifferencesAction::KeepSecondEntry => {
            state.keep_second_entry(&polling_station, &election)?
        }
        ResolveDifferencesAction::DiscardBothEntries => state.delete_entries()?,
    };

    let data_entry = crate::data_entry::repository::upsert(
        &mut tx,
        polling_station_id,
        committee_session.id,
        &new_state,
    )
    .await?;

    audit_service
        .log(&mut tx, &action.audit_event(data_entry.clone()), None)
        .await?;

    tx.commit().await?;

    Ok(Json(data_entry.into()))
}

/// Election polling stations data entry statuses response
#[derive(Serialize, Deserialize, ToSchema, Debug)]
#[serde(deny_unknown_fields)]
pub struct ElectionStatusResponse {
    pub statuses: Vec<ElectionStatusResponseEntry>,
}

/// Election polling stations data entry statuses response
#[derive(Serialize, Deserialize, ToSchema, Debug)]
#[serde(deny_unknown_fields)]
pub struct ElectionStatusResponseEntry {
    /// Polling station id
    pub polling_station_id: u32,
    /// Data entry status
    pub status: DataEntryStatusName,
    /// First entry user id
    #[serde(skip_serializing_if = "Option::is_none")]
    #[schema(value_type = u8)]
    pub first_entry_user_id: Option<u32>,
    /// Second entry user id
    #[serde(skip_serializing_if = "Option::is_none")]
    #[schema(value_type = u8)]
    pub second_entry_user_id: Option<u32>,
    /// First entry progress as a percentage (0 to 100)
    #[serde(skip_serializing_if = "Option::is_none")]
    #[schema(value_type = u8)]
    pub first_entry_progress: Option<u8>,
    /// Second entry progress as a percentage (0 to 100)
    #[serde(skip_serializing_if = "Option::is_none")]
    #[schema(value_type = u8)]
    pub second_entry_progress: Option<u8>,
    /// Time when the data entry was finalised
    #[schema(value_type = String)]
    #[serde(skip_serializing_if = "Option::is_none")]
    pub finished_at: Option<DateTime<Utc>>,
}

/// Get election polling stations data entry statuses
#[utoipa::path(
    get,
    path = "/api/elections/{election_id}/status",
    responses(
        (status = 200, description = "Election", body = ElectionStatusResponse),
        (status = 401, description = "Unauthorized", body = ErrorResponse),
        (status = 404, description = "Not found", body = ErrorResponse),
        (status = 500, description = "Internal server error", body = ErrorResponse),
    ),
    params(
        ("election_id" = u32, description = "Election database id"),
    ),
)]
async fn election_status(
    _user: User,
    State(pool): State<SqlitePool>,
    Path(election_id): Path<u32>,
) -> Result<Json<ElectionStatusResponse>, APIError> {
    let mut conn = pool.acquire().await?;
    let statuses = crate::data_entry::repository::statuses(&mut conn, election_id).await?;
    Ok(Json(ElectionStatusResponse { statuses }))
}

#[cfg(test)]
mod tests {
    use axum::http::StatusCode;
    use http_body_util::BodyExt;
    use sqlx::{SqlitePool, query, query_as};
    use test_log::test;

    use super::*;
    use crate::{
        authentication::Role,
        committee_session::{
            status::CommitteeSessionStatus,
            tests::{change_status_committee_session, create_committee_session},
        },
        data_entry::{
            CSOFirstSessionResults, CountingDifferencesPollingStation,
            DifferenceCountsCompareVotesCastAdmittedVoters, DifferencesCounts, ExtraInvestigation,
            PoliticalGroupCandidateVotes, PoliticalGroupTotalVotes, VotersCounts, VotesCounts,
            YesNo, repository::insert_test_result, structs::tests::ValidDefault,
        },
    };

    fn example_data_entry() -> DataEntry {
        DataEntry {
            progress: 100,
            data: PollingStationResults::CSOFirstSession(CSOFirstSessionResults {
                extra_investigation: ValidDefault::valid_default(),
                counting_differences_polling_station: ValidDefault::valid_default(),
                voters_counts: VotersCounts {
                    poll_card_count: 99,
                    proxy_certificate_count: 1,
                    total_admitted_voters_count: 100,
                },
                votes_counts: VotesCounts {
                    political_group_total_votes: vec![
                        PoliticalGroupTotalVotes {
                            number: 1,
                            total: 56,
                        },
                        PoliticalGroupTotalVotes {
                            number: 2,
                            total: 40,
                        },
                    ],
                    total_votes_candidates_count: 96,
                    blank_votes_count: 2,
                    invalid_votes_count: 2,
                    total_votes_cast_count: 100,
                },
                differences_counts: DifferencesCounts {
                    more_ballots_count: 0,
                    fewer_ballots_count: 0,
                    compare_votes_cast_admitted_voters:
                        DifferenceCountsCompareVotesCastAdmittedVoters {
                            admitted_voters_equal_votes_cast: true,
                            votes_cast_greater_than_admitted_voters: false,
                            votes_cast_smaller_than_admitted_voters: false,
                        },
                    difference_completely_accounted_for: YesNo {
                        yes: true,
                        no: false,
                    },
                },
                political_group_votes: vec![
                    PoliticalGroupCandidateVotes::from_test_data_auto(1, &[36, 20]),
                    PoliticalGroupCandidateVotes::from_test_data_auto(2, &[30, 10]),
                ],
            }),
            client_state: ClientState(None),
        }
    }

    async fn get_data_entry_status(
        pool: SqlitePool,
        polling_station_id: u32,
        committee_session_id: u32,
    ) -> DataEntryStatus {
        let mut conn = pool.acquire().await.unwrap();
        crate::data_entry::repository::get(&mut conn, polling_station_id, committee_session_id)
            .await
            .unwrap()
    }

    async fn claim(
        pool: SqlitePool,
        polling_station_id: u32,
        entry_number: EntryNumber,
    ) -> Response {
        let user = match entry_number {
            EntryNumber::FirstEntry => User::test_user(Role::Typist, 1),
            EntryNumber::SecondEntry => User::test_user(Role::Typist, 2),
        };
        polling_station_data_entry_claim(
            Typist(user.clone()),
            State(pool.clone()),
            Path((polling_station_id, entry_number)),
            AuditService::new(Some(user), None),
        )
        .await
        .into_response()
    }

    async fn save(
        pool: SqlitePool,
        request_body: DataEntry,
        polling_station_id: u32,
        entry_number: EntryNumber,
    ) -> Response {
        let user = match entry_number {
            EntryNumber::FirstEntry => User::test_user(Role::Typist, 1),
            EntryNumber::SecondEntry => User::test_user(Role::Typist, 2),
        };
        polling_station_data_entry_save(
            Typist(user.clone()),
            State(pool.clone()),
            Path((polling_station_id, entry_number)),
            AuditService::new(Some(user), None),
            request_body.clone(),
        )
        .await
        .into_response()
    }

    async fn delete(
        pool: SqlitePool,
        polling_station_id: u32,
        entry_number: EntryNumber,
    ) -> Response {
        let user = match entry_number {
            EntryNumber::FirstEntry => User::test_user(Role::Typist, 1),
            EntryNumber::SecondEntry => User::test_user(Role::Typist, 2),
        };
        polling_station_data_entry_delete(
            Typist(user.clone()),
            State(pool.clone()),
            Path((polling_station_id, entry_number)),
            AuditService::new(Some(user), None),
        )
        .await
        .into_response()
    }

    async fn finalise(
        pool: SqlitePool,
        polling_station_id: u32,
        entry_number: EntryNumber,
    ) -> Response {
        let user = match entry_number {
            EntryNumber::FirstEntry => User::test_user(Role::Typist, 1),
            EntryNumber::SecondEntry => User::test_user(Role::Typist, 2),
        };
        polling_station_data_entry_finalise(
            Typist(user.clone()),
            State(pool.clone()),
            Path((polling_station_id, entry_number)),
            AuditService::new(Some(user), None),
        )
        .await
        .into_response()
    }

    async fn resolve_differences(
        pool: SqlitePool,
        polling_station_id: u32,
        action: ResolveDifferencesAction,
    ) -> Response {
        let user = User::test_user(Role::Coordinator, 1);
        polling_station_data_entry_resolve_differences(
            Coordinator(user.clone()),
            State(pool.clone()),
            Path(polling_station_id),
            AuditService::new(Some(user), None),
            action,
        )
        .await
        .into_response()
    }

    async fn finalise_different_entries(pool: SqlitePool) {
        // Save and finalise the first data entry
        let request_body = example_data_entry();
        let response = claim(pool.clone(), 1, EntryNumber::FirstEntry).await;
        assert_eq!(response.status(), StatusCode::OK);
        let response = save(
            pool.clone(),
            request_body.clone(),
            1,
            EntryNumber::FirstEntry,
        )
        .await;
        assert_eq!(response.status(), StatusCode::OK);
        let response = finalise(pool.clone(), 1, EntryNumber::FirstEntry).await;
        assert_eq!(response.status(), StatusCode::OK);

        // Save and finalise a different second data entry
        let mut request_body = example_data_entry();
        request_body
            .data
            .as_cso_first_session_mut()
            .unwrap()
            .voters_counts
            .poll_card_count = 100;
        request_body
            .data
            .as_cso_first_session_mut()
            .unwrap()
            .voters_counts
            .proxy_certificate_count = 0;
        let response = claim(pool.clone(), 1, EntryNumber::SecondEntry).await;
        assert_eq!(response.status(), StatusCode::OK);
        let response = save(
            pool.clone(),
            request_body.clone(),
            1,
            EntryNumber::SecondEntry,
        )
        .await;
        assert_eq!(response.status(), StatusCode::OK);
        let response = finalise(pool.clone(), 1, EntryNumber::SecondEntry).await;
        assert_eq!(response.status(), StatusCode::OK);
    }

    #[test(sqlx::test(fixtures(path = "../../fixtures", scripts("election_2"))))]
    async fn test_claim_data_entry_committee_session_status_is_data_entry_paused(pool: SqlitePool) {
        change_status_committee_session(pool.clone(), 2, CommitteeSessionStatus::DataEntryPaused)
            .await;

        let response = claim(pool.clone(), 1, EntryNumber::FirstEntry).await;
        assert_eq!(response.status(), StatusCode::CONFLICT);
        let body = response.into_body().collect().await.unwrap().to_bytes();
        let result: ErrorResponse = serde_json::from_slice(&body).unwrap();
        assert_eq!(result.reference, ErrorReference::CommitteeSessionPaused);

        // Check that no row was created
        let row_count = query!("SELECT COUNT(*) AS count FROM polling_station_data_entries")
            .fetch_one(&pool)
            .await
            .unwrap();
        assert_eq!(row_count.count, 0);
    }

    #[test(sqlx::test(fixtures(path = "../../fixtures", scripts("election_2"))))]
    async fn test_claim_data_entry_committee_session_status_not_data_entry_paused_or_in_progress(
        pool: SqlitePool,
    ) {
        change_status_committee_session(pool.clone(), 2, CommitteeSessionStatus::DataEntryFinished)
            .await;

        let response = claim(pool.clone(), 1, EntryNumber::FirstEntry).await;
        assert_eq!(response.status(), StatusCode::CONFLICT);
        let body = response.into_body().collect().await.unwrap().to_bytes();
        let result: ErrorResponse = serde_json::from_slice(&body).unwrap();
        assert_eq!(
            result.reference,
            ErrorReference::InvalidCommitteeSessionStatus
        );

        // Check that no row was created
        let row_count = query!("SELECT COUNT(*) AS count FROM polling_station_data_entries")
            .fetch_one(&pool)
            .await
            .unwrap();
        assert_eq!(row_count.count, 0);
    }

    #[test(sqlx::test(fixtures(path = "../../fixtures", scripts("election_2"))))]
    async fn test_create_data_entry(pool: SqlitePool) {
        let request_body = example_data_entry();

        let response = claim(pool.clone(), 1, EntryNumber::FirstEntry).await;
        assert_eq!(response.status(), StatusCode::OK);
        let response = save(
            pool.clone(),
            request_body.clone(),
            1,
            EntryNumber::FirstEntry,
        )
        .await;
        assert_eq!(response.status(), StatusCode::OK);

        // Check if a row was created
        let row_count = query!("SELECT COUNT(*) AS count FROM polling_station_data_entries")
            .fetch_one(&pool)
            .await
            .unwrap();
        assert_eq!(row_count.count, 1);
    }

    #[test(sqlx::test(fixtures(path = "../../fixtures", scripts("election_2"))))]
    async fn test_create_data_entry_committee_session_status_is_data_entry_paused(
        pool: SqlitePool,
    ) {
        let request_body = example_data_entry();

        let response = claim(pool.clone(), 1, EntryNumber::FirstEntry).await;
        assert_eq!(response.status(), StatusCode::OK);

        change_status_committee_session(pool.clone(), 2, CommitteeSessionStatus::DataEntryPaused)
            .await;

        let response = save(
            pool.clone(),
            request_body.clone(),
            1,
            EntryNumber::FirstEntry,
        )
        .await;
        assert_eq!(response.status(), StatusCode::CONFLICT);
        let body = response.into_body().collect().await.unwrap().to_bytes();
        let result: ErrorResponse = serde_json::from_slice(&body).unwrap();
        assert_eq!(result.reference, ErrorReference::CommitteeSessionPaused);

        // Check that the row was not updated
        let mut conn = pool.acquire().await.unwrap();
        let data_entry = crate::data_entry::repository::get_row(&mut conn, 1, 2)
            .await
            .unwrap();
        let data: DataEntryStatus = data_entry.state.0;
        let DataEntryStatus::FirstEntryInProgress(state) = data else {
            panic!("Expected entry to be in FirstEntryInProgress state");
        };
        assert_ne!(state.first_entry, request_body.data);
    }

    #[test(sqlx::test(fixtures(path = "../../fixtures", scripts("election_2"))))]
    async fn test_create_data_entry_committee_session_status_not_data_entry_paused_or_in_progress(
        pool: SqlitePool,
    ) {
        let request_body = example_data_entry();

        let response = claim(pool.clone(), 1, EntryNumber::FirstEntry).await;
        assert_eq!(response.status(), StatusCode::OK);

        change_status_committee_session(pool.clone(), 2, CommitteeSessionStatus::DataEntryFinished)
            .await;

        let response = save(
            pool.clone(),
            request_body.clone(),
            1,
            EntryNumber::FirstEntry,
        )
        .await;
        assert_eq!(response.status(), StatusCode::CONFLICT);
        let body = response.into_body().collect().await.unwrap().to_bytes();
        let result: ErrorResponse = serde_json::from_slice(&body).unwrap();
        assert_eq!(
            result.reference,
            ErrorReference::InvalidCommitteeSessionStatus
        );

        // Check that the row was not updated
        let mut conn = pool.acquire().await.unwrap();
        let data_entry = crate::data_entry::repository::get_row(&mut conn, 1, 2)
            .await
            .unwrap();
        let data: DataEntryStatus = data_entry.state.0;
        let DataEntryStatus::FirstEntryInProgress(state) = data else {
            panic!("Expected entry to be in FirstEntryInProgress state");
        };
        assert_ne!(state.first_entry, request_body.data);
    }

    #[test(sqlx::test(fixtures(path = "../../fixtures", scripts("election_2"))))]
    async fn test_create_data_entry_uniqueness(pool: SqlitePool) {
        let response = claim(pool.clone(), 1, EntryNumber::FirstEntry).await;
        assert_eq!(response.status(), StatusCode::OK);

        // Check if a row was created
        let row_count = query!("SELECT COUNT(*) AS count FROM polling_station_data_entries")
            .fetch_one(&pool)
            .await
            .unwrap();
        assert_eq!(row_count.count, 1);

        // Create a new committee session and set status to DataEntryInProgress
        let committee_session: CommitteeSession =
            create_committee_session(pool.clone(), 2, 2, 2).await;
        change_status_committee_session(
            pool.clone(),
            committee_session.id,
            CommitteeSessionStatus::DataEntryInProgress,
        )
        .await;

        // Claim the same polling station again
        let response = claim(pool.clone(), 1, EntryNumber::FirstEntry).await;
        assert_eq!(response.status(), StatusCode::NOT_FOUND);

        let mut conn = pool.acquire().await.unwrap();
        let new_ps = crate::polling_station::repository::get_by_previous_id(&mut conn, 1)
            .await
            .unwrap();

        // Claim the same polling station again
        let response = claim(pool.clone(), new_ps.id, EntryNumber::FirstEntry).await;
        assert_eq!(response.status(), StatusCode::OK);

        // Check that a new row was created
        let row_count = query!("SELECT COUNT(*) AS count FROM polling_station_data_entries")
            .fetch_one(&pool)
            .await
            .unwrap();
        assert_eq!(row_count.count, 2);

        // Check that the new data entry is linked to the new committee session
        let data = query_as!(
            PollingStationDataEntry,
            r#"
            SELECT
                polling_station_id AS "polling_station_id: u32",
                committee_session_id AS "committee_session_id: u32",
                state AS "state: _",
                updated_at AS "updated_at: _"
            FROM polling_station_data_entries
            "#
        )
        .fetch_all(&pool)
        .await
        .expect("No data found");
        assert_eq!(data[0].committee_session_id, 2);
        assert_eq!(data[1].committee_session_id, committee_session.id);
    }

    #[test(sqlx::test(fixtures(path = "../../fixtures", scripts("election_2"))))]
    async fn test_update_data_entry(pool: SqlitePool) {
        let request_body = example_data_entry();

        let response = claim(pool.clone(), 1, EntryNumber::FirstEntry).await;
        assert_eq!(response.status(), StatusCode::OK);
        let response = save(
            pool.clone(),
            request_body.clone(),
            1,
            EntryNumber::FirstEntry,
        )
        .await;
        assert_eq!(response.status(), StatusCode::OK);

        // Check if there is still only one row
        let row_count = query!("SELECT COUNT(*) AS count FROM polling_station_data_entries")
            .fetch_one(&pool)
            .await
            .unwrap();
        assert_eq!(row_count.count, 1);

        // Check if the data was updated
        let row = query!(
            "SELECT state AS 'state: sqlx::types::Json<DataEntryStatus>' FROM polling_station_data_entries"
        )
        .fetch_one(&pool)
        .await
        .expect("No data found");
        let data: DataEntryStatus = row.state.0;
        let DataEntryStatus::FirstEntryInProgress(state) = data else {
            panic!("Expected entry to be in FirstEntryInProgress state");
        };
        assert_eq!(
            state
                .first_entry
                .as_cso_first_session()
                .map(|r| r.voters_counts.poll_card_count)
                .unwrap(),
            request_body
                .data
                .as_cso_first_session()
                .map(|r| r.voters_counts.poll_card_count)
                .unwrap()
        );
    }

    #[test(sqlx::test(fixtures(path = "../../fixtures", scripts("election_2"))))]
    async fn test_finalise_data_entry(pool: SqlitePool) {
        let request_body = example_data_entry();

        let response = claim(pool.clone(), 1, EntryNumber::FirstEntry).await;
        assert_eq!(response.status(), StatusCode::OK);
        let response = save(
            pool.clone(),
            request_body.clone(),
            1,
            EntryNumber::FirstEntry,
        )
        .await;
        assert_eq!(response.status(), StatusCode::OK);
        let response = finalise(pool.clone(), 1, EntryNumber::FirstEntry).await;
        assert_eq!(response.status(), StatusCode::OK);
    }

    #[test(sqlx::test(fixtures(path = "../../fixtures", scripts("election_2"))))]
    async fn test_finalise_data_entry_committee_session_status_is_data_entry_paused(
        pool: SqlitePool,
    ) {
        let request_body = example_data_entry();

        let response = claim(pool.clone(), 1, EntryNumber::FirstEntry).await;
        assert_eq!(response.status(), StatusCode::OK);
        let response = save(
            pool.clone(),
            request_body.clone(),
            1,
            EntryNumber::FirstEntry,
        )
        .await;
        assert_eq!(response.status(), StatusCode::OK);

        change_status_committee_session(pool.clone(), 2, CommitteeSessionStatus::DataEntryPaused)
            .await;

        let response = finalise(pool.clone(), 1, EntryNumber::FirstEntry).await;
        assert_eq!(response.status(), StatusCode::CONFLICT);
        let body = response.into_body().collect().await.unwrap().to_bytes();
        let result: ErrorResponse = serde_json::from_slice(&body).unwrap();
        assert_eq!(result.reference, ErrorReference::CommitteeSessionPaused);
    }

    #[test(sqlx::test(fixtures(path = "../../fixtures", scripts("election_2"))))]
    async fn test_finalise_data_entry_committee_session_status_not_data_entry_paused_or_in_progress(
        pool: SqlitePool,
    ) {
        let request_body = example_data_entry();

        let response = claim(pool.clone(), 1, EntryNumber::FirstEntry).await;
        assert_eq!(response.status(), StatusCode::OK);
        let response = save(
            pool.clone(),
            request_body.clone(),
            1,
            EntryNumber::FirstEntry,
        )
        .await;
        assert_eq!(response.status(), StatusCode::OK);

        change_status_committee_session(pool.clone(), 2, CommitteeSessionStatus::DataEntryFinished)
            .await;

        let response = finalise(pool.clone(), 1, EntryNumber::FirstEntry).await;
        assert_eq!(response.status(), StatusCode::CONFLICT);
        let body = response.into_body().collect().await.unwrap().to_bytes();
        let result: ErrorResponse = serde_json::from_slice(&body).unwrap();
        assert_eq!(
            result.reference,
            ErrorReference::InvalidCommitteeSessionStatus
        );
    }

    #[test(sqlx::test(fixtures(path = "../../fixtures", scripts("election_2"))))]
    async fn test_first_entry_finalise_with_errors(pool: SqlitePool) {
        let mut request_body = example_data_entry();
        request_body
            .data
            .as_cso_first_session_mut()
            .unwrap()
            .voters_counts
            .poll_card_count = 100; // incorrect value

        let response = claim(pool.clone(), 1, EntryNumber::FirstEntry).await;
        assert_eq!(response.status(), StatusCode::OK);
        let response = save(
            pool.clone(),
            request_body.clone(),
            1,
            EntryNumber::FirstEntry,
        )
        .await;
        assert_eq!(response.status(), StatusCode::OK);

        // Check that finalise with errors results in FirstEntryHasErrors
        let response = finalise(pool.clone(), 1, EntryNumber::FirstEntry).await;
        assert_eq!(response.status(), StatusCode::OK);

        let body = response.into_body().collect().await.unwrap().to_bytes();
        let DataEntryStatusResponse { status } = serde_json::from_slice(&body).unwrap();

        assert_eq!(status, DataEntryStatusName::FirstEntryHasErrors);

        // Check that it has been logged in the audit log
        let audit_log_row =
          query!(r#"SELECT event_name, json(event) as "event: serde_json::Value" FROM audit_log ORDER BY id DESC LIMIT 1"#)
            .fetch_one(&pool)
            .await
            .expect("should have audit log row");
        assert_eq!(audit_log_row.event_name, "DataEntryFinalised");

        let event: serde_json::Value = serde_json::to_value(&audit_log_row.event).unwrap();
        assert_eq!(event["data_entry_status"], "first_entry_has_errors");
    }

    #[test(sqlx::test(fixtures(path = "../../fixtures", scripts("election_2"))))]
    async fn test_save_second_data_entry(pool: SqlitePool) {
        let request_body = example_data_entry();

        // Save the first data entry and finalise it
        let response = claim(pool.clone(), 1, EntryNumber::FirstEntry).await;
        assert_eq!(response.status(), StatusCode::OK);
        let response = save(
            pool.clone(),
            request_body.clone(),
            1,
            EntryNumber::FirstEntry,
        )
        .await;
        assert_eq!(response.status(), StatusCode::OK);
        let response = finalise(pool.clone(), 1, EntryNumber::FirstEntry).await;
        assert_eq!(response.status(), StatusCode::OK);

        // Save a second data entry
        let response = claim(pool.clone(), 1, EntryNumber::SecondEntry).await;
        assert_eq!(response.status(), StatusCode::OK);
        let response = save(
            pool.clone(),
            request_body.clone(),
            1,
            EntryNumber::SecondEntry,
        )
        .await;
        assert_eq!(response.status(), StatusCode::OK);

        // Check if entry is now in SecondEntryInProgress state
        let row = query!("SELECT state AS 'state: sqlx::types::Json<DataEntryStatus>' FROM polling_station_data_entries")
            .fetch_one(&pool)
            .await
            .expect("One row should exist");
        let status: DataEntryStatus = row.state.0;
        assert!(matches!(status, DataEntryStatus::SecondEntryInProgress(_)));

        // Check that nothing is added to polling_station_results yet
        let row_count = query!("SELECT COUNT(*) AS count FROM polling_station_results")
            .fetch_one(&pool)
            .await
            .unwrap();
        assert_eq!(row_count.count, 0);
    }

    #[test(sqlx::test(fixtures(path = "../../fixtures", scripts("election_2"))))]
    async fn test_finalise_second_data_entry(pool: SqlitePool) {
        let request_body = example_data_entry();

        // Save and finalise the first data entry
        let response = claim(pool.clone(), 1, EntryNumber::FirstEntry).await;
        assert_eq!(response.status(), StatusCode::OK);
        let response = save(
            pool.clone(),
            request_body.clone(),
            1,
            EntryNumber::FirstEntry,
        )
        .await;
        assert_eq!(response.status(), StatusCode::OK);
        let response = finalise(pool.clone(), 1, EntryNumber::FirstEntry).await;
        assert_eq!(response.status(), StatusCode::OK);

        // Save and finalise the second data entry
        let response = claim(pool.clone(), 1, EntryNumber::SecondEntry).await;
        assert_eq!(response.status(), StatusCode::OK);
        let response = save(
            pool.clone(),
            request_body.clone(),
            1,
            EntryNumber::SecondEntry,
        )
        .await;
        assert_eq!(response.status(), StatusCode::OK);
        let response = finalise(pool.clone(), 1, EntryNumber::SecondEntry).await;
        assert_eq!(response.status(), StatusCode::OK);

        // Check that polling_station_results contains the finalised result and that the data entries are deleted
        let row_count = query!("SELECT COUNT(*) AS count FROM polling_station_results")
            .fetch_one(&pool)
            .await
            .unwrap();
        assert_eq!(row_count.count, 1);

        // Check that the status is 'Definitive'
        let status = get_data_entry_status(pool.clone(), 1, 2).await;
        assert!(matches!(status, DataEntryStatus::Definitive(_)));

        // Check that we can't save a new data entry after finalising
        let response = save(
            pool.clone(),
            request_body.clone(),
            1,
            EntryNumber::FirstEntry,
        )
        .await;
        assert_eq!(response.status(), StatusCode::CONFLICT);
        let response = save(
            pool.clone(),
            request_body.clone(),
            1,
            EntryNumber::SecondEntry,
        )
        .await;
        assert_eq!(response.status(), StatusCode::CONFLICT);
    }

    // test creating first and different second data entry
    #[test(sqlx::test(fixtures(path = "../../fixtures", scripts("election_2"))))]
    async fn test_first_second_data_entry_different(pool: SqlitePool) {
        finalise_different_entries(pool.clone()).await;

        // Check if entry is now in EntriesDifferent state
        let row = query!("SELECT state AS 'state: sqlx::types::Json<DataEntryStatus>' FROM polling_station_data_entries")
            .fetch_one(&pool)
            .await
            .expect("One row should exist");
        let status: DataEntryStatus = row.state.0;
        assert!(matches!(status, DataEntryStatus::EntriesDifferent(_)));

        // Check that no result has been created
        let row_count = query!("SELECT COUNT(*) AS count FROM polling_station_results")
            .fetch_one(&pool)
            .await
            .unwrap();
        assert_eq!(row_count.count, 0);
    }

    #[test(sqlx::test(fixtures(path = "../../fixtures", scripts("election_2"))))]
    async fn test_polling_station_data_entry_delete(pool: SqlitePool) {
        // create data entry
        let request_body = example_data_entry();
        let response = claim(pool.clone(), 1, EntryNumber::FirstEntry).await;
        assert_eq!(response.status(), StatusCode::OK);
        let response = save(
            pool.clone(),
            request_body.clone(),
            1,
            EntryNumber::FirstEntry,
        )
        .await;
        assert_eq!(response.status(), StatusCode::OK);

        // delete data entry
        let response = delete(pool.clone(), 1, EntryNumber::FirstEntry).await;
        assert_eq!(response.status(), StatusCode::NO_CONTENT);

        let status = get_data_entry_status(pool.clone(), 1, 2).await;
        assert_eq!(status, DataEntryStatus::FirstEntryNotStarted);
    }

    #[test(sqlx::test(fixtures(path = "../../fixtures", scripts("election_2"))))]
    async fn test_polling_station_data_entry_delete_committee_session_status_is_data_entry_paused(
        pool: SqlitePool,
    ) {
        // create data entry
        let request_body = example_data_entry();
        let response = claim(pool.clone(), 1, EntryNumber::FirstEntry).await;
        assert_eq!(response.status(), StatusCode::OK);
        let response = save(
            pool.clone(),
            request_body.clone(),
            1,
            EntryNumber::FirstEntry,
        )
        .await;
        assert_eq!(response.status(), StatusCode::OK);

        change_status_committee_session(pool.clone(), 2, CommitteeSessionStatus::DataEntryPaused)
            .await;

        // delete data entry
        let response = delete(pool.clone(), 1, EntryNumber::FirstEntry).await;
        assert_eq!(response.status(), StatusCode::CONFLICT);
        let body = response.into_body().collect().await.unwrap().to_bytes();
        let result: ErrorResponse = serde_json::from_slice(&body).unwrap();
        assert_eq!(result.reference, ErrorReference::CommitteeSessionPaused);

        // Check if entry is still in FirstEntryInProgress state
        let row = query!("SELECT state AS 'state: sqlx::types::Json<DataEntryStatus>' FROM polling_station_data_entries")
            .fetch_one(&pool)
            .await
            .expect("One row should exist");
        let status: DataEntryStatus = row.state.0;
        assert!(matches!(status, DataEntryStatus::FirstEntryInProgress(_)));
    }

    #[test(sqlx::test(fixtures(path = "../../fixtures", scripts("election_2"))))]
    async fn test_polling_station_data_entry_delete_committee_session_status_not_data_entry_paused_or_in_progress(
        pool: SqlitePool,
    ) {
        // create data entry
        let request_body = example_data_entry();
        let response = claim(pool.clone(), 1, EntryNumber::FirstEntry).await;
        assert_eq!(response.status(), StatusCode::OK);
        let response = save(
            pool.clone(),
            request_body.clone(),
            1,
            EntryNumber::FirstEntry,
        )
        .await;
        assert_eq!(response.status(), StatusCode::OK);

        change_status_committee_session(pool.clone(), 2, CommitteeSessionStatus::DataEntryFinished)
            .await;

        // delete data entry
        let response = delete(pool.clone(), 1, EntryNumber::FirstEntry).await;
        assert_eq!(response.status(), StatusCode::CONFLICT);
        let body = response.into_body().collect().await.unwrap().to_bytes();
        let result: ErrorResponse = serde_json::from_slice(&body).unwrap();
        assert_eq!(
            result.reference,
            ErrorReference::InvalidCommitteeSessionStatus
        );

        // Check if entry is still in FirstEntryInProgress state
        let row = query!("SELECT state AS 'state: sqlx::types::Json<DataEntryStatus>' FROM polling_station_data_entries")
            .fetch_one(&pool)
            .await
            .expect("One row should exist");
        let status: DataEntryStatus = row.state.0;
        assert!(matches!(status, DataEntryStatus::FirstEntryInProgress(_)));
    }

    #[test(sqlx::test(fixtures(path = "../../fixtures", scripts("election_2"))))]
    async fn test_polling_station_data_entry_delete_nonexistent(pool: SqlitePool) {
        let user = User::test_user(Role::Typist, 1);
        // check that deleting a non-existing data entry returns 404
        let response = polling_station_data_entry_delete(
            Typist(User::test_user(Role::Typist, 1)),
            State(pool.clone()),
            Path((1, EntryNumber::FirstEntry)),
            AuditService::new(Some(user), None),
        )
        .await
        .into_response();

        assert_eq!(response.status(), StatusCode::CONFLICT);
    }

    #[test(sqlx::test(fixtures(path = "../../fixtures", scripts("election_2"))))]
    async fn test_data_entry_delete_finalised_not_possible(pool: SqlitePool) {
        for entry_number in 1..=2 {
            let entry_number = EntryNumber::try_from(entry_number).unwrap();
            // create and finalise the first data entry
            let request_body = example_data_entry();
            let response = claim(pool.clone(), 1, entry_number).await;
            assert_eq!(response.status(), StatusCode::OK);
            let response = save(pool.clone(), request_body.clone(), 1, entry_number).await;
            assert_eq!(response.status(), StatusCode::OK);
            let response = finalise(pool.clone(), 1, entry_number).await;
            assert_eq!(response.status(), StatusCode::OK);

            // check that deleting finalised or non-existent data entry returns 404
            for _entry_number in 1..=2 {
                let response = delete(pool.clone(), 1, entry_number).await;
                assert_eq!(response.status(), StatusCode::CONFLICT);
            }

            // after the first data entry, check if it is still in the database
            // (after the second data entry, the results are finalised so we do not expect rows)
            if entry_number == EntryNumber::FirstEntry {
                let row_count =
                    query!("SELECT COUNT(*) AS count FROM polling_station_data_entries")
                        .fetch_one(&pool)
                        .await
                        .unwrap();
                assert_eq!(row_count.count, 1);
            }
        }
    }

    #[test(sqlx::test(fixtures(path = "../../fixtures", scripts("election_2"))))]
    async fn test_data_entry_resolve_differences_keep_first(pool: SqlitePool) {
        finalise_different_entries(pool.clone()).await;
        let response =
            resolve_differences(pool.clone(), 1, ResolveDifferencesAction::KeepFirstEntry).await;
        assert_eq!(response.status(), StatusCode::OK);

        let row = query!("SELECT state AS 'state: sqlx::types::Json<DataEntryStatus>' FROM polling_station_data_entries")
            .fetch_one(&pool)
            .await
            .expect("One row should exist");
        let status: DataEntryStatus = row.state.0;
        if let DataEntryStatus::SecondEntryNotStarted(entry) = status {
            assert_eq!(
                entry
                    .finalised_first_entry
                    .as_cso_first_session()
                    .unwrap()
                    .voters_counts
                    .poll_card_count,
                99
            )
        } else {
            panic!("invalid state")
        }
    }

    #[test(sqlx::test(fixtures(path = "../../fixtures", scripts("election_2"))))]
    async fn test_data_entry_resolve_differences_keep_second(pool: SqlitePool) {
        finalise_different_entries(pool.clone()).await;

        change_status_committee_session(pool.clone(), 2, CommitteeSessionStatus::DataEntryPaused)
            .await;

        let response =
            resolve_differences(pool.clone(), 1, ResolveDifferencesAction::KeepSecondEntry).await;
        assert_eq!(response.status(), StatusCode::OK);

        let row = query!("SELECT state AS 'state: sqlx::types::Json<DataEntryStatus>' FROM polling_station_data_entries")
            .fetch_one(&pool)
            .await
            .expect("One row should exist");
        let status: DataEntryStatus = row.state.0;
        if let DataEntryStatus::SecondEntryNotStarted(entry) = status {
            assert_eq!(
                entry
                    .finalised_first_entry
                    .as_cso_first_session()
                    .unwrap()
                    .voters_counts
                    .poll_card_count,
                100
            )
        } else {
            panic!("invalid state: {status:?}")
        }
    }

    #[test(sqlx::test(fixtures(path = "../../fixtures", scripts("election_2"))))]
    async fn test_data_entry_resolve_differences_discard_both(pool: SqlitePool) {
        finalise_different_entries(pool.clone()).await;
        let response = resolve_differences(
            pool.clone(),
            1,
            ResolveDifferencesAction::DiscardBothEntries,
        )
        .await;
        assert_eq!(response.status(), StatusCode::OK);

        let row = query!("SELECT state AS 'state: sqlx::types::Json<DataEntryStatus>' FROM polling_station_data_entries")
            .fetch_one(&pool)
            .await
            .expect("One row should exist");
        let status: DataEntryStatus = row.state.0;
        assert!(matches!(status, DataEntryStatus::FirstEntryNotStarted));
    }

    #[test(sqlx::test(fixtures(path = "../../fixtures", scripts("election_2"))))]
    async fn test_data_entry_resolve_differences_committee_session_status_not_ok(pool: SqlitePool) {
        finalise_different_entries(pool.clone()).await;

        change_status_committee_session(pool.clone(), 2, CommitteeSessionStatus::DataEntryFinished)
            .await;

        let response = resolve_differences(
            pool.clone(),
            1,
            ResolveDifferencesAction::DiscardBothEntries,
        )
        .await;
        assert_eq!(response.status(), StatusCode::CONFLICT);
        let body = response.into_body().collect().await.unwrap().to_bytes();
        let result: ErrorResponse = serde_json::from_slice(&body).unwrap();
        assert_eq!(
            result.reference,
            ErrorReference::InvalidCommitteeSessionStatus
        );

        let row = query!("SELECT state AS 'state: sqlx::types::Json<DataEntryStatus>' FROM polling_station_data_entries")
            .fetch_one(&pool)
            .await
            .expect("One row should exist");
        let status: DataEntryStatus = row.state.0;
        assert!(matches!(status, DataEntryStatus::EntriesDifferent(_)));
    }

    async fn add_results(
        pool: &SqlitePool,
        polling_station_id: u32,
        committee_session_id: u32,
        political_groups: &[PoliticalGroup],
        is_first_session: bool,
    ) {
        let mut results = if is_first_session {
            PollingStationResults::CSOFirstSession(CSOFirstSessionResults {
                extra_investigation: ExtraInvestigation::default(),
                counting_differences_polling_station: CountingDifferencesPollingStation::default(),
                voters_counts: VotersCounts::default(),
                votes_counts: VotesCounts {
                    political_group_total_votes:
                        PollingStationResults::default_political_group_total_votes(political_groups),
                    ..VotesCounts::default()
                },
                differences_counts: DifferencesCounts::default(),
                political_group_votes: PollingStationResults::default_political_group_votes(
                    political_groups,
                ),
            })
        } else {
            PollingStationResults::CSONextSession(CSONextSessionResults {
                voters_counts: VotersCounts::default(),
                votes_counts: VotesCounts {
                    political_group_total_votes:
                        PollingStationResults::default_political_group_total_votes(political_groups),
                    ..VotesCounts::default()
                },
                differences_counts: DifferencesCounts::default(),
                political_group_votes: PollingStationResults::default_political_group_votes(
                    political_groups,
                ),
            })
        };
        results.voters_counts_mut().poll_card_count = polling_station_id;

        let mut conn = pool.acquire().await.unwrap();
        insert_test_result(
            &mut conn,
            polling_station_id,
            committee_session_id,
            &results,
        )
        .await
        .unwrap()
    }

    async fn claim_previous_results(
        pool: SqlitePool,
        polling_station_id: u32,
    ) -> Option<CommonPollingStationResults> {
        let response = claim(pool.clone(), polling_station_id, EntryNumber::FirstEntry).await;
        assert_eq!(response.status(), StatusCode::OK);
        let body = response.into_body().collect().await.unwrap().to_bytes();
        let result: ClaimDataEntryResponse = serde_json::from_slice(&body).unwrap();
        result.previous_results
    }

    /// No previous results, should return none
    #[test(sqlx::test(fixtures(path = "../../fixtures", scripts("election_7_four_sessions"))))]
    async fn test_previous_results_none(pool: SqlitePool) {
        assert!(claim_previous_results(pool.clone(), 741).await.is_none());
    }

    /// Only a result from committee session 1, should return 1
    #[test(sqlx::test(fixtures(path = "../../fixtures", scripts("election_7_four_sessions"))))]
    async fn test_previous_results_from_first_session(pool: SqlitePool) {
        let election = crate::election::repository::get(&mut pool.acquire().await.unwrap(), 7)
            .await
            .unwrap();
        add_results(&pool, 711, 701, &election.political_groups, true).await;
        let previous_results = claim_previous_results(pool.clone(), 741).await.unwrap();
        assert_eq!(previous_results.voters_counts.poll_card_count, 711);
    }

    /// Results from committee session 1 and 3, with a gap in between, should return 3
    #[test(sqlx::test(fixtures(path = "../../fixtures", scripts("election_7_four_sessions"))))]
    async fn test_previous_results_with_session_gap(pool: SqlitePool) {
        let election = crate::election::repository::get(&mut pool.acquire().await.unwrap(), 7)
            .await
            .unwrap();
        add_results(&pool, 711, 701, &election.political_groups, true).await;
        add_results(&pool, 731, 703, &election.political_groups, false).await;
        let previous_results = claim_previous_results(pool.clone(), 741).await.unwrap();
        assert_eq!(previous_results.voters_counts.poll_card_count, 731);
    }

    /// Results with only one in committee session 2, should return 2
    #[test(sqlx::test(fixtures(path = "../../fixtures", scripts("election_7_four_sessions"))))]
    async fn test_previous_results_from_second_session(pool: SqlitePool) {
        let election = crate::election::repository::get(&mut pool.acquire().await.unwrap(), 7)
            .await
            .unwrap();
        add_results(&pool, 722, 702, &election.political_groups, false).await;
        let previous_results = claim_previous_results(pool.clone(), 742).await.unwrap();
        assert_eq!(previous_results.voters_counts.poll_card_count, 722);
    }

    /// Two subsequent results from committee sessions 2 and 3, should return 3rd
    #[test(sqlx::test(fixtures(path = "../../fixtures", scripts("election_7_four_sessions"))))]
    async fn test_previous_results_from_last_two_sessions(pool: SqlitePool) {
        let election = crate::election::repository::get(&mut pool.acquire().await.unwrap(), 7)
            .await
            .unwrap();
        add_results(&pool, 732, 703, &election.political_groups, false).await;
        let previous_results = claim_previous_results(pool.clone(), 742).await.unwrap();
        assert_eq!(previous_results.voters_counts.poll_card_count, 732);
    }
}<|MERGE_RESOLUTION|>--- conflicted
+++ resolved
@@ -11,8 +11,10 @@
 use utoipa_axum::{router::OpenApiRouter, routes};
 
 use super::{
-    DataEntryStatusResponse, DataError, PollingStationDataEntry, ValidationResults,
+    CSONextSessionResults, CommonPollingStationResults, DataEntryStatusResponse, DataError,
+    PollingStationDataEntry, PollingStationResults, ValidationResults,
     entry_number::EntryNumber,
+    repository::most_recent_results_for_polling_station,
     status::{
         ClientState, CurrentDataEntry, DataEntryStatus, DataEntryStatusName,
         DataEntryTransitionError, EntriesDifferent, FirstEntryHasErrors,
@@ -24,16 +26,7 @@
     audit_log::{AuditEvent, AuditService},
     authentication::{Coordinator, Typist, User},
     committee_session::{CommitteeSession, CommitteeSessionError, status::CommitteeSessionStatus},
-<<<<<<< HEAD
-    data_entry::{PollingStationResults, repository::most_recent_results_for_polling_station},
-    election::ElectionWithPoliticalGroups,
-=======
-    data_entry::{
-        CSONextSessionResults, CommonPollingStationResults, PollingStationResults, VotesCounts,
-        repository::most_recent_results_for_polling_station,
-    },
     election::{ElectionWithPoliticalGroups, PoliticalGroup},
->>>>>>> 72f413c9
     error::{ErrorReference, ErrorResponse},
     polling_station::PollingStation,
 };
@@ -154,34 +147,10 @@
 
             PollingStationResults::CSONextSession(copy)
         } else {
-            PollingStationResults::CSONextSession(CSONextSessionResults {
-                voters_counts: Default::default(),
-                votes_counts: VotesCounts {
-                    political_group_total_votes:
-                        PollingStationResults::default_political_group_total_votes(political_groups),
-                    ..Default::default()
-                },
-                differences_counts: Default::default(),
-                political_group_votes: PollingStationResults::default_political_group_votes(
-                    political_groups,
-                ),
-            })
+            PollingStationResults::empty_cso_next_session(political_groups)
         }
     } else {
-        PollingStationResults::CSOFirstSession(CSOFirstSessionResults {
-            extra_investigation: Default::default(),
-            counting_differences_polling_station: Default::default(),
-            voters_counts: Default::default(),
-            votes_counts: VotesCounts {
-                political_group_total_votes:
-                    PollingStationResults::default_political_group_total_votes(political_groups),
-                ..Default::default()
-            },
-            differences_counts: Default::default(),
-            political_group_votes: PollingStationResults::default_political_group_votes(
-                political_groups,
-            ),
-        })
+        PollingStationResults::empty_cso_first_session(political_groups)
     };
 
     CurrentDataEntry {
@@ -265,18 +234,10 @@
 
     validate_committee_session_for_typist(&committee_session)?;
 
-<<<<<<< HEAD
-    let new_data_entry = CurrentDataEntry {
-        progress: None,
-        user_id: user.0.id(),
-        entry: PollingStationResults::empty_cso_first_session(&election.political_groups),
-        client_state: None,
-=======
     let previous_results = if let Some(id) = polling_station.id_prev_session {
         most_recent_results_for_polling_station(&mut tx, id).await?
     } else {
         None
->>>>>>> 72f413c9
     };
 
     let new_data_entry = initial_current_data_entry(
