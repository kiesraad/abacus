//! Data entry
//!
//! Contains API endpoints, structures, state machine for status tracking,
//! validation logic, and database repository for polling station data entry.

mod api;
pub mod entry_number;
pub mod repository;
pub mod status;
pub mod structs;
mod validation;

<<<<<<< HEAD
/// Response structure for getting data entry of polling station results
#[derive(Serialize, Deserialize, ToSchema, Debug)]
pub struct GetDataEntryResponse {
    pub progress: u8,
    pub data: PollingStationResults,
    #[schema(value_type = Object)]
    pub client_state: Option<serde_json::Value>,
    pub validation_results: ValidationResults,
    #[schema(value_type = String)]
    pub updated_at: DateTime<Utc>,
}

/// Get an in-progress (not finalised) data entry for a polling station
#[utoipa::path(
    get,
    path = "/api/polling_stations/{polling_station_id}/data_entries/{entry_number}",
    responses(
        (status = 200, description = "Data entry retrieved successfully", body = GetDataEntryResponse),
        (status = 401, description = "Unauthorized", body = ErrorResponse),
        (status = 404, description = "Not found", body = ErrorResponse),
        (status = 500, description = "Internal server error", body = ErrorResponse),
    ),
    params(
        ("polling_station_id" = u32, description = "Polling station database id"),
        ("entry_number" = u8, description = "Data entry number (first or second data entry)"),
    ),
)]
pub async fn polling_station_data_entry_get(
    _user: Typist,
    State(polling_station_data_entries): State<PollingStationDataEntries>,
    State(polling_stations): State<PollingStations>,
    State(elections): State<Elections>,
    Path((id, _entry_number)): Path<(u32, EntryNumber)>, // TODO: remove this when implementing #762
) -> Result<Json<GetDataEntryResponse>, APIError> {
    let polling_station = polling_stations.get(id).await?;
    let election = elections.get(polling_station.election_id).await?;
    let ps_entry = polling_station_data_entries.get_row(id).await?;

    let Some(data) = ps_entry.state.get_data() else {
        return Err(APIError::NotFound(
            "entry has no data".to_string(),
            ErrorReference::EntryNotFound,
        ));
    };

    let client_state = ps_entry.state.get_client_state().map(|v| v.to_owned());

    let validation_results = validate_polling_station_results(data, &polling_station, &election)?;

    Ok(Json(GetDataEntryResponse {
        progress: ps_entry.state.get_progress(),
        data: data.clone(),
        client_state,
        validation_results,
        updated_at: ps_entry.updated_at,
    }))
}

/// Request structure for saving data entry of polling station results
#[derive(Serialize, Deserialize, ToSchema, Clone, Debug, FromRequest)]
#[from_request(via(axum::Json), rejection(APIError))]
pub struct DataEntry {
    /// Data entry progress between 0 and 100
    #[schema(maximum = 100)]
    pub progress: u8,
    /// Data entry for a polling station
    pub data: PollingStationResults,
    #[schema(value_type = Object)]
    /// Client state for the data entry (arbitrary JSON)
    pub client_state: ClientState,
}

/// Response structure for saving data entry of polling station results
#[derive(Serialize, Deserialize, ToSchema, Debug)]
pub struct SaveDataEntryResponse {
    pub validation_results: ValidationResults,
}

impl IntoResponse for SaveDataEntryResponse {
    fn into_response(self) -> Response {
        Json(self).into_response()
    }
}

/// Save or update a data entry for a polling station
#[utoipa::path(
    post,
    path = "/api/polling_stations/{polling_station_id}/data_entries/{entry_number}",
    request_body = DataEntry,
    responses(
        (status = 200, description = "Data entry saved successfully", body = SaveDataEntryResponse),
        (status = 401, description = "Unauthorized", body = ErrorResponse),
        (status = 404, description = "Not found", body = ErrorResponse),
        (status = 409, description = "Request cannot be completed", body = ErrorResponse),
        (status = 422, description = "JSON error or invalid data (Unprocessable Content)", body = ErrorResponse),
        (status = 500, description = "Internal server error", body = ErrorResponse),
    ),
    params(
        ("polling_station_id" = u32, description = "Polling station database id"),
        ("entry_number" = u8, description = "Data entry number (first or second data entry)"),
    ),
)]
pub async fn polling_station_data_entry_save(
    _user: Typist,
    Path((id, entry_number)): Path<(u32, EntryNumber)>,
    State(polling_station_data_entries): State<PollingStationDataEntries>,
    State(polling_stations_repo): State<PollingStations>,
    State(elections): State<Elections>,
    data_entry_request: DataEntry,
) -> Result<SaveDataEntryResponse, APIError> {
    // TODO: #657 execute all checks in this function in a single SQL transaction

    let polling_station = polling_stations_repo.get(id).await?;
    let election = elections.get(polling_station.election_id).await?;
    let state = polling_station_data_entries.get_or_default(id).await?;
    let DataEntry {
        progress,
        data,
        client_state,
    } = data_entry_request;

    // transition to the new state
    let new_state = match entry_number {
        EntryNumber::FirstEntry => {
            if let DataEntryStatus::FirstEntryNotStarted = state {
                state.claim_first_entry(progress, data, client_state)?
            } else {
                state.update_first_entry(progress, data, client_state)?
            }
        }
        EntryNumber::SecondEntry => {
            if let DataEntryStatus::SecondEntryNotStarted(_) = state {
                state.claim_second_entry(progress, data, client_state)?
            } else {
                state.update_second_entry(progress, data, client_state)?
            }
        }
    };

    // validate the results
    let validation_results = validate_polling_station_results(
        new_state.get_data().expect("data should never be None"),
        &polling_station,
        &election,
    )?;

    // Save the data entry or update it if it already exists
    polling_station_data_entries.upsert(id, &new_state).await?;

    Ok(SaveDataEntryResponse { validation_results })
}

/// Delete an in-progress (not finalised) data entry for a polling station
#[utoipa::path(
    delete,
    path = "/api/polling_stations/{polling_station_id}/data_entries/{entry_number}",
    responses(
        (status = 204, description = "Data entry deleted successfully"),
        (status = 401, description = "Unauthorized", body = ErrorResponse),
        (status = 404, description = "Not found", body = ErrorResponse),
        (status = 409, description = "Request cannot be completed", body = ErrorResponse),
        (status = 500, description = "Internal server error", body = ErrorResponse),
    ),
    params(
        ("polling_station_id" = u32, description = "Polling station database id"),
        ("entry_number" = u8, description = "Data entry number (first or second data entry)"),
    ),
)]
pub async fn polling_station_data_entry_delete(
    _user: Typist,
    State(polling_station_data_entries): State<PollingStationDataEntries>,
    Path((id, entry_number)): Path<(u32, EntryNumber)>,
) -> Result<StatusCode, APIError> {
    let state = polling_station_data_entries.get_or_default(id).await?;
    let new_state = match entry_number {
        EntryNumber::FirstEntry => state.delete_first_entry()?,
        EntryNumber::SecondEntry => state.delete_second_entry()?,
    };
    polling_station_data_entries.upsert(id, &new_state).await?;

    Ok(StatusCode::NO_CONTENT)
}

/// Finalise the data entry for a polling station
#[utoipa::path(
    post,
    path = "/api/polling_stations/{polling_station_id}/data_entries/{entry_number}/finalise",
    responses(
        (status = 200, description = "Data entry finalised successfully"),
        (status = 401, description = "Unauthorized", body = ErrorResponse),
        (status = 404, description = "Not found", body = ErrorResponse),
        (status = 409, description = "Request cannot be completed", body = ErrorResponse),
        (status = 422, description = "JSON error or invalid data (Unprocessable Content)", body = ErrorResponse),
        (status = 500, description = "Internal server error", body = ErrorResponse),
    ),
    params(
        ("polling_station_id" = u32, description = "Polling station database id"),
        ("entry_number" = u8, description = "Data entry number (first or second data entry)"),
    ),
)]
pub async fn polling_station_data_entry_finalise(
    _user: Typist,
    State(polling_station_data_entries): State<PollingStationDataEntries>,
    State(elections_repo): State<Elections>,
    State(polling_stations_repo): State<PollingStations>,
    Path((id, entry_number)): Path<(u32, EntryNumber)>,
) -> Result<(), APIError> {
    let state = polling_station_data_entries.get_or_default(id).await?;

    let polling_station = polling_stations_repo.get(id).await?;
    let election = elections_repo.get(polling_station.election_id).await?;

    match entry_number {
        EntryNumber::FirstEntry => {
            let new_state = state.finalise_first_entry(&polling_station, &election)?;
            polling_station_data_entries.upsert(id, &new_state).await?;
        }
        EntryNumber::SecondEntry => {
            let (new_state, data) = state.finalise_second_entry(&polling_station, &election)?;

            match (&new_state, data) {
                (DataEntryStatus::Definitive(_), Some(data)) => {
                    // Save the data to the database
                    polling_station_data_entries
                        .make_definitive(id, &new_state, &data)
                        .await?;
                }
                (DataEntryStatus::Definitive(_), None) => {
                    unreachable!("Data entry is in definitive state but no data is present");
                }
                (new_state, _) => {
                    polling_station_data_entries.upsert(id, new_state).await?;
                }
            }
        }
    }

    Ok(())
}

/// Election polling stations data entry statuses response
#[derive(Serialize, Deserialize, ToSchema, Debug)]
pub struct ElectionStatusResponse {
    pub statuses: Vec<ElectionStatusResponseEntry>,
}

/// Election polling stations data entry statuses response
#[derive(Serialize, Deserialize, ToSchema, Debug)]
pub struct ElectionStatusResponseEntry {
    pub polling_station_id: u32,
    pub status: DataEntryStatusName,
    #[serde(skip_serializing_if = "Option::is_none")]
    #[schema(value_type = u8)]
    pub first_data_entry_progress: Option<u8>,
    #[serde(skip_serializing_if = "Option::is_none")]
    #[schema(value_type = u8)]
    pub second_data_entry_progress: Option<u8>,
    #[schema(value_type = String)]
    #[serde(skip_serializing_if = "Option::is_none")]
    pub finished_at: Option<DateTime<Utc>>,
}

/// Get election polling stations data entry statuses
#[utoipa::path(
    get,
    path = "/api/elections/{election_id}/status",
    responses(
        (status = 200, description = "Election", body = ElectionStatusResponse),
        (status = 401, description = "Unauthorized", body = ErrorResponse),
        (status = 404, description = "Not found", body = ErrorResponse),
        (status = 500, description = "Internal server error", body = ErrorResponse),
    ),
    params(
        ("election_id" = u32, description = "Election database id"),
    ),
)]
pub async fn election_status(
    _user: User,
    State(data_entry_repo): State<PollingStationDataEntries>,
    Path(id): Path<u32>,
) -> Result<Json<ElectionStatusResponse>, APIError> {
    let statuses = data_entry_repo.statuses(id).await?;
    Ok(Json(ElectionStatusResponse { statuses }))
}

#[cfg(test)]
pub mod tests {
    use axum::http::StatusCode;
    use sqlx::{SqlitePool, query};
    use test_log::test;

    use crate::authentication::{Role, User};

    use super::*;

    pub fn example_data_entry() -> DataEntry {
        DataEntry {
            progress: 100,
            data: PollingStationResults {
                recounted: Some(false),
                voters_counts: VotersCounts {
                    poll_card_count: 98,
                    proxy_certificate_count: 1,
                    voter_card_count: 1,
                    total_admitted_voters_count: 100,
                },
                votes_counts: VotesCounts {
                    votes_candidates_count: 96,
                    blank_votes_count: 2,
                    invalid_votes_count: 2,
                    total_votes_cast_count: 100,
                },
                voters_recounts: None,
                differences_counts: DifferencesCounts {
                    more_ballots_count: 0,
                    fewer_ballots_count: 0,
                    unreturned_ballots_count: 0,
                    too_few_ballots_handed_out_count: 0,
                    too_many_ballots_handed_out_count: 0,
                    other_explanation_count: 0,
                    no_explanation_count: 0,
                },
                political_group_votes: vec![
                    PoliticalGroupVotes {
                        number: 1,
                        total: 56,
                        candidate_votes: vec![
                            CandidateVotes {
                                number: 1,
                                votes: 36,
                            },
                            CandidateVotes {
                                number: 2,
                                votes: 20,
                            },
                        ],
                    },
                    PoliticalGroupVotes {
                        number: 2,
                        total: 40,
                        candidate_votes: vec![
                            CandidateVotes {
                                number: 1,
                                votes: 30,
                            },
                            CandidateVotes {
                                number: 2,
                                votes: 10,
                            },
                        ],
                    },
                ],
            },
            client_state: ClientState(None),
        }
    }

    async fn get_data_entry_status(pool: SqlitePool, polling_station_id: u32) -> DataEntryStatus {
        PollingStationDataEntries::new(pool.clone())
            .get(polling_station_id)
            .await
            .unwrap()
    }

    async fn save(
        pool: SqlitePool,
        request_body: DataEntry,
        entry_number: EntryNumber,
    ) -> Response {
        polling_station_data_entry_save(
            Typist(User::test_user(Role::Typist)),
            Path((1, entry_number)),
            State(PollingStationDataEntries::new(pool.clone())),
            State(PollingStations::new(pool.clone())),
            State(Elections::new(pool.clone())),
            request_body.clone(),
        )
        .await
        .into_response()
    }

    async fn delete(pool: SqlitePool, entry_number: EntryNumber) -> Response {
        polling_station_data_entry_delete(
            Typist(User::test_user(Role::Typist)),
            State(PollingStationDataEntries::new(pool.clone())),
            Path((1, entry_number)),
        )
        .await
        .into_response()
    }

    async fn finalise(pool: SqlitePool, entry_number: EntryNumber) -> Response {
        polling_station_data_entry_finalise(
            Typist(User::test_user(Role::Typist)),
            State(PollingStationDataEntries::new(pool.clone())),
            State(Elections::new(pool.clone())),
            State(PollingStations::new(pool.clone())),
            Path((1, entry_number)),
        )
        .await
        .into_response()
    }

    #[test(sqlx::test(fixtures(path = "../../fixtures", scripts("election_2"))))]
    async fn test_create_data_entry(pool: SqlitePool) {
        let mut request_body = example_data_entry();
        request_body.data.voters_counts.poll_card_count = 100; // incorrect value

        let response = save(pool.clone(), request_body.clone(), EntryNumber::FirstEntry).await;
        assert_eq!(response.status(), StatusCode::OK);

        // Check if a row was created
        let row_count = query!("SELECT COUNT(*) AS count FROM polling_station_data_entries")
            .fetch_one(&pool)
            .await
            .unwrap();
        assert_eq!(row_count.count, 1);
    }

    #[test(sqlx::test(fixtures(path = "../../fixtures", scripts("election_2"))))]
    async fn test_cannot_finalise_with_errors(pool: SqlitePool) {
        let mut request_body = example_data_entry();
        request_body.data.voters_counts.poll_card_count = 100; // incorrect value

        // Check that we cannot finalise with errors
        let response = save(pool.clone(), request_body.clone(), EntryNumber::FirstEntry).await;
        assert_eq!(response.status(), StatusCode::OK);
        let response = finalise(pool.clone(), EntryNumber::FirstEntry).await;
        assert_eq!(response.status(), StatusCode::CONFLICT);
    }

    #[test(sqlx::test(fixtures(path = "../../fixtures", scripts("election_2"))))]
    async fn test_update_data_entry(pool: SqlitePool) {
        let request_body = example_data_entry();
        let response = save(pool.clone(), request_body.clone(), EntryNumber::FirstEntry).await;
        assert_eq!(response.status(), StatusCode::OK);

        // Check if there is still only one row
        let row_count = query!("SELECT COUNT(*) AS count FROM polling_station_data_entries")
            .fetch_one(&pool)
            .await
            .unwrap();
        assert_eq!(row_count.count, 1);

        // Check if the data was updated
        let data = query!("SELECT state FROM polling_station_data_entries")
            .fetch_one(&pool)
            .await
            .expect("No data found");
        let data: DataEntryStatus = serde_json::from_slice(&data.state).unwrap();
        let DataEntryStatus::FirstEntryInProgress(state) = data else {
            panic!("Expected entry to be in FirstEntryInProgress state");
        };
        assert_eq!(
            state.first_entry.voters_counts.poll_card_count,
            request_body.data.voters_counts.poll_card_count
        );
    }

    #[test(sqlx::test(fixtures(path = "../../fixtures", scripts("election_2"))))]
    async fn test_finalise_data_entry(pool: SqlitePool) {
        let request_body = example_data_entry();

        let response = save(pool.clone(), request_body.clone(), EntryNumber::FirstEntry).await;
        assert_eq!(response.status(), StatusCode::OK);
        let response = finalise(pool.clone(), EntryNumber::FirstEntry).await;
        assert_eq!(response.status(), StatusCode::OK);
    }

    #[test(sqlx::test(fixtures(path = "../../fixtures", scripts("election_2"))))]
    async fn test_save_second_data_entry(pool: SqlitePool) {
        let request_body = example_data_entry();

        // Save a first data entry and finalise it
        let response = save(pool.clone(), request_body.clone(), EntryNumber::FirstEntry).await;
        assert_eq!(response.status(), StatusCode::OK);
        let response = finalise(pool.clone(), EntryNumber::FirstEntry).await;
        assert_eq!(response.status(), StatusCode::OK);

        // Save a second data entry
        let response = save(pool.clone(), request_body.clone(), EntryNumber::SecondEntry).await;
        assert_eq!(response.status(), StatusCode::OK);

        // Check if entry is now in SecondEntryInProgress state
        let data = query!("SELECT state FROM polling_station_data_entries")
            .fetch_one(&pool)
            .await
            .expect("One row should exist");
        let status: DataEntryStatus = serde_json::from_slice(&data.state).unwrap();
        assert!(matches!(status, DataEntryStatus::SecondEntryInProgress(_)));

        // Check that nothing is added to polling_station_results yet
        let row_count = query!("SELECT COUNT(*) AS count FROM polling_station_results")
            .fetch_one(&pool)
            .await
            .unwrap();
        assert_eq!(row_count.count, 0);
    }

    #[test(sqlx::test(fixtures(path = "../../fixtures", scripts("election_2"))))]
    async fn test_finalise_second_data_entry(pool: SqlitePool) {
        let request_body = example_data_entry();

        // Save and finalise the first data entry
        let response = save(pool.clone(), request_body.clone(), EntryNumber::FirstEntry).await;
        assert_eq!(response.status(), StatusCode::OK);
        let response = finalise(pool.clone(), EntryNumber::FirstEntry).await;
        assert_eq!(response.status(), StatusCode::OK);

        // Save and finalise the second data entry
        let response = save(pool.clone(), request_body.clone(), EntryNumber::SecondEntry).await;
        assert_eq!(response.status(), StatusCode::OK);
        let response = finalise(pool.clone(), EntryNumber::SecondEntry).await;
        assert_eq!(response.status(), StatusCode::OK);

        // Check that polling_station_results contains the finalised result and that the data entries are deleted
        let row_count = query!("SELECT COUNT(*) AS count FROM polling_station_results")
            .fetch_one(&pool)
            .await
            .unwrap();
        assert_eq!(row_count.count, 1);

        // Check that the status is 'Definitive'
        let status = get_data_entry_status(pool.clone(), 1).await;
        assert!(matches!(status, DataEntryStatus::Definitive(_)));

        // Check that we can't save a new data entry after finalising
        let response = save(pool.clone(), request_body.clone(), EntryNumber::FirstEntry).await;
        assert_eq!(response.status(), StatusCode::CONFLICT);
        let response = save(pool.clone(), request_body.clone(), EntryNumber::SecondEntry).await;
        assert_eq!(response.status(), StatusCode::CONFLICT);
    }

    // test creating first and different second data entry
    #[test(sqlx::test(fixtures(path = "../../fixtures", scripts("election_2"))))]
    async fn test_first_second_data_entry_different(pool: SqlitePool) {
        // Save and finalise the first data entry
        let request_body = example_data_entry();
        let response = save(pool.clone(), request_body.clone(), EntryNumber::FirstEntry).await;
        assert_eq!(response.status(), StatusCode::OK);
        let response = finalise(pool.clone(), EntryNumber::FirstEntry).await;
        assert_eq!(response.status(), StatusCode::OK);

        // Save and finalise a different second data entry
        let mut request_body = example_data_entry();
        request_body.data.voters_counts.poll_card_count = 99;
        request_body.data.voters_counts.proxy_certificate_count = 0;
        let response = save(pool.clone(), request_body.clone(), EntryNumber::SecondEntry).await;
        assert_eq!(response.status(), StatusCode::OK);
        let response = finalise(pool.clone(), EntryNumber::SecondEntry).await;
        assert_eq!(response.status(), StatusCode::OK);

        // Check if entry is now in EntriesDifferent state
        let data = query!("SELECT state FROM polling_station_data_entries")
            .fetch_one(&pool)
            .await
            .expect("One row should exist");
        let status: DataEntryStatus = serde_json::from_slice(&data.state).unwrap();
        assert!(matches!(status, DataEntryStatus::EntriesDifferent(_)));

        // Check that no result has been created
        let row_count = query!("SELECT COUNT(*) AS count FROM polling_station_results")
            .fetch_one(&pool)
            .await
            .unwrap();
        assert_eq!(row_count.count, 0);
    }

    #[test(sqlx::test(fixtures(path = "../../fixtures", scripts("election_2"))))]
    async fn test_polling_station_data_entry_delete(pool: SqlitePool) {
        // create data entry
        let request_body = example_data_entry();
        let response = save(pool.clone(), request_body.clone(), EntryNumber::FirstEntry).await;
        assert_eq!(response.status(), StatusCode::OK);

        // delete data entry
        let response = delete(pool.clone(), EntryNumber::FirstEntry).await;
        assert_eq!(response.status(), StatusCode::NO_CONTENT);

        let status = get_data_entry_status(pool.clone(), 1).await;
        assert_eq!(status, DataEntryStatus::FirstEntryNotStarted);
    }

    #[test(sqlx::test(fixtures(path = "../../fixtures", scripts("election_2"))))]
    async fn test_polling_station_data_entry_delete_nonexistent(pool: SqlitePool) {
        // check that deleting a non-existing data entry returns 404
        let response = polling_station_data_entry_delete(
            Typist(User::test_user(Role::Typist)),
            State(PollingStationDataEntries::new(pool.clone())),
            Path((1, EntryNumber::FirstEntry)),
        )
        .await
        .into_response();

        assert_eq!(response.status(), StatusCode::CONFLICT);
    }

    #[test(sqlx::test(fixtures(path = "../../fixtures", scripts("election_2"))))]
    async fn test_data_entry_delete_finalised_not_possible(pool: SqlitePool) {
        for entry_number in 1..=2 {
            let entry_number = EntryNumber::try_from(entry_number).unwrap();
            // create and finalise data entry
            let request_body = example_data_entry();
            let response = save(pool.clone(), request_body.clone(), entry_number).await;
            assert_eq!(response.status(), StatusCode::OK);
            let response = finalise(pool.clone(), entry_number).await;
            assert_eq!(response.status(), StatusCode::OK);

            // check that deleting finalised or non-existent data entry returns 404
            for _entry_number in 1..=2 {
                let response = delete(pool.clone(), entry_number).await;
                assert_eq!(response.status(), StatusCode::CONFLICT);
            }

            // after the first data entry, check if it is still in the database
            // (after the second data entry, the results are finalised so we do not expect rows)
            if entry_number == EntryNumber::FirstEntry {
                let row_count =
                    query!("SELECT COUNT(*) AS count FROM polling_station_data_entries")
                        .fetch_one(&pool)
                        .await
                        .unwrap();
                assert_eq!(row_count.count, 1);
            }
        }
    }
}
=======
pub use self::{api::*, structs::*, validation::*};
>>>>>>> afd54339
<|MERGE_RESOLUTION|>--- conflicted
+++ resolved
@@ -10,634 +10,4 @@
 pub mod structs;
 mod validation;
 
-<<<<<<< HEAD
-/// Response structure for getting data entry of polling station results
-#[derive(Serialize, Deserialize, ToSchema, Debug)]
-pub struct GetDataEntryResponse {
-    pub progress: u8,
-    pub data: PollingStationResults,
-    #[schema(value_type = Object)]
-    pub client_state: Option<serde_json::Value>,
-    pub validation_results: ValidationResults,
-    #[schema(value_type = String)]
-    pub updated_at: DateTime<Utc>,
-}
-
-/// Get an in-progress (not finalised) data entry for a polling station
-#[utoipa::path(
-    get,
-    path = "/api/polling_stations/{polling_station_id}/data_entries/{entry_number}",
-    responses(
-        (status = 200, description = "Data entry retrieved successfully", body = GetDataEntryResponse),
-        (status = 401, description = "Unauthorized", body = ErrorResponse),
-        (status = 404, description = "Not found", body = ErrorResponse),
-        (status = 500, description = "Internal server error", body = ErrorResponse),
-    ),
-    params(
-        ("polling_station_id" = u32, description = "Polling station database id"),
-        ("entry_number" = u8, description = "Data entry number (first or second data entry)"),
-    ),
-)]
-pub async fn polling_station_data_entry_get(
-    _user: Typist,
-    State(polling_station_data_entries): State<PollingStationDataEntries>,
-    State(polling_stations): State<PollingStations>,
-    State(elections): State<Elections>,
-    Path((id, _entry_number)): Path<(u32, EntryNumber)>, // TODO: remove this when implementing #762
-) -> Result<Json<GetDataEntryResponse>, APIError> {
-    let polling_station = polling_stations.get(id).await?;
-    let election = elections.get(polling_station.election_id).await?;
-    let ps_entry = polling_station_data_entries.get_row(id).await?;
-
-    let Some(data) = ps_entry.state.get_data() else {
-        return Err(APIError::NotFound(
-            "entry has no data".to_string(),
-            ErrorReference::EntryNotFound,
-        ));
-    };
-
-    let client_state = ps_entry.state.get_client_state().map(|v| v.to_owned());
-
-    let validation_results = validate_polling_station_results(data, &polling_station, &election)?;
-
-    Ok(Json(GetDataEntryResponse {
-        progress: ps_entry.state.get_progress(),
-        data: data.clone(),
-        client_state,
-        validation_results,
-        updated_at: ps_entry.updated_at,
-    }))
-}
-
-/// Request structure for saving data entry of polling station results
-#[derive(Serialize, Deserialize, ToSchema, Clone, Debug, FromRequest)]
-#[from_request(via(axum::Json), rejection(APIError))]
-pub struct DataEntry {
-    /// Data entry progress between 0 and 100
-    #[schema(maximum = 100)]
-    pub progress: u8,
-    /// Data entry for a polling station
-    pub data: PollingStationResults,
-    #[schema(value_type = Object)]
-    /// Client state for the data entry (arbitrary JSON)
-    pub client_state: ClientState,
-}
-
-/// Response structure for saving data entry of polling station results
-#[derive(Serialize, Deserialize, ToSchema, Debug)]
-pub struct SaveDataEntryResponse {
-    pub validation_results: ValidationResults,
-}
-
-impl IntoResponse for SaveDataEntryResponse {
-    fn into_response(self) -> Response {
-        Json(self).into_response()
-    }
-}
-
-/// Save or update a data entry for a polling station
-#[utoipa::path(
-    post,
-    path = "/api/polling_stations/{polling_station_id}/data_entries/{entry_number}",
-    request_body = DataEntry,
-    responses(
-        (status = 200, description = "Data entry saved successfully", body = SaveDataEntryResponse),
-        (status = 401, description = "Unauthorized", body = ErrorResponse),
-        (status = 404, description = "Not found", body = ErrorResponse),
-        (status = 409, description = "Request cannot be completed", body = ErrorResponse),
-        (status = 422, description = "JSON error or invalid data (Unprocessable Content)", body = ErrorResponse),
-        (status = 500, description = "Internal server error", body = ErrorResponse),
-    ),
-    params(
-        ("polling_station_id" = u32, description = "Polling station database id"),
-        ("entry_number" = u8, description = "Data entry number (first or second data entry)"),
-    ),
-)]
-pub async fn polling_station_data_entry_save(
-    _user: Typist,
-    Path((id, entry_number)): Path<(u32, EntryNumber)>,
-    State(polling_station_data_entries): State<PollingStationDataEntries>,
-    State(polling_stations_repo): State<PollingStations>,
-    State(elections): State<Elections>,
-    data_entry_request: DataEntry,
-) -> Result<SaveDataEntryResponse, APIError> {
-    // TODO: #657 execute all checks in this function in a single SQL transaction
-
-    let polling_station = polling_stations_repo.get(id).await?;
-    let election = elections.get(polling_station.election_id).await?;
-    let state = polling_station_data_entries.get_or_default(id).await?;
-    let DataEntry {
-        progress,
-        data,
-        client_state,
-    } = data_entry_request;
-
-    // transition to the new state
-    let new_state = match entry_number {
-        EntryNumber::FirstEntry => {
-            if let DataEntryStatus::FirstEntryNotStarted = state {
-                state.claim_first_entry(progress, data, client_state)?
-            } else {
-                state.update_first_entry(progress, data, client_state)?
-            }
-        }
-        EntryNumber::SecondEntry => {
-            if let DataEntryStatus::SecondEntryNotStarted(_) = state {
-                state.claim_second_entry(progress, data, client_state)?
-            } else {
-                state.update_second_entry(progress, data, client_state)?
-            }
-        }
-    };
-
-    // validate the results
-    let validation_results = validate_polling_station_results(
-        new_state.get_data().expect("data should never be None"),
-        &polling_station,
-        &election,
-    )?;
-
-    // Save the data entry or update it if it already exists
-    polling_station_data_entries.upsert(id, &new_state).await?;
-
-    Ok(SaveDataEntryResponse { validation_results })
-}
-
-/// Delete an in-progress (not finalised) data entry for a polling station
-#[utoipa::path(
-    delete,
-    path = "/api/polling_stations/{polling_station_id}/data_entries/{entry_number}",
-    responses(
-        (status = 204, description = "Data entry deleted successfully"),
-        (status = 401, description = "Unauthorized", body = ErrorResponse),
-        (status = 404, description = "Not found", body = ErrorResponse),
-        (status = 409, description = "Request cannot be completed", body = ErrorResponse),
-        (status = 500, description = "Internal server error", body = ErrorResponse),
-    ),
-    params(
-        ("polling_station_id" = u32, description = "Polling station database id"),
-        ("entry_number" = u8, description = "Data entry number (first or second data entry)"),
-    ),
-)]
-pub async fn polling_station_data_entry_delete(
-    _user: Typist,
-    State(polling_station_data_entries): State<PollingStationDataEntries>,
-    Path((id, entry_number)): Path<(u32, EntryNumber)>,
-) -> Result<StatusCode, APIError> {
-    let state = polling_station_data_entries.get_or_default(id).await?;
-    let new_state = match entry_number {
-        EntryNumber::FirstEntry => state.delete_first_entry()?,
-        EntryNumber::SecondEntry => state.delete_second_entry()?,
-    };
-    polling_station_data_entries.upsert(id, &new_state).await?;
-
-    Ok(StatusCode::NO_CONTENT)
-}
-
-/// Finalise the data entry for a polling station
-#[utoipa::path(
-    post,
-    path = "/api/polling_stations/{polling_station_id}/data_entries/{entry_number}/finalise",
-    responses(
-        (status = 200, description = "Data entry finalised successfully"),
-        (status = 401, description = "Unauthorized", body = ErrorResponse),
-        (status = 404, description = "Not found", body = ErrorResponse),
-        (status = 409, description = "Request cannot be completed", body = ErrorResponse),
-        (status = 422, description = "JSON error or invalid data (Unprocessable Content)", body = ErrorResponse),
-        (status = 500, description = "Internal server error", body = ErrorResponse),
-    ),
-    params(
-        ("polling_station_id" = u32, description = "Polling station database id"),
-        ("entry_number" = u8, description = "Data entry number (first or second data entry)"),
-    ),
-)]
-pub async fn polling_station_data_entry_finalise(
-    _user: Typist,
-    State(polling_station_data_entries): State<PollingStationDataEntries>,
-    State(elections_repo): State<Elections>,
-    State(polling_stations_repo): State<PollingStations>,
-    Path((id, entry_number)): Path<(u32, EntryNumber)>,
-) -> Result<(), APIError> {
-    let state = polling_station_data_entries.get_or_default(id).await?;
-
-    let polling_station = polling_stations_repo.get(id).await?;
-    let election = elections_repo.get(polling_station.election_id).await?;
-
-    match entry_number {
-        EntryNumber::FirstEntry => {
-            let new_state = state.finalise_first_entry(&polling_station, &election)?;
-            polling_station_data_entries.upsert(id, &new_state).await?;
-        }
-        EntryNumber::SecondEntry => {
-            let (new_state, data) = state.finalise_second_entry(&polling_station, &election)?;
-
-            match (&new_state, data) {
-                (DataEntryStatus::Definitive(_), Some(data)) => {
-                    // Save the data to the database
-                    polling_station_data_entries
-                        .make_definitive(id, &new_state, &data)
-                        .await?;
-                }
-                (DataEntryStatus::Definitive(_), None) => {
-                    unreachable!("Data entry is in definitive state but no data is present");
-                }
-                (new_state, _) => {
-                    polling_station_data_entries.upsert(id, new_state).await?;
-                }
-            }
-        }
-    }
-
-    Ok(())
-}
-
-/// Election polling stations data entry statuses response
-#[derive(Serialize, Deserialize, ToSchema, Debug)]
-pub struct ElectionStatusResponse {
-    pub statuses: Vec<ElectionStatusResponseEntry>,
-}
-
-/// Election polling stations data entry statuses response
-#[derive(Serialize, Deserialize, ToSchema, Debug)]
-pub struct ElectionStatusResponseEntry {
-    pub polling_station_id: u32,
-    pub status: DataEntryStatusName,
-    #[serde(skip_serializing_if = "Option::is_none")]
-    #[schema(value_type = u8)]
-    pub first_data_entry_progress: Option<u8>,
-    #[serde(skip_serializing_if = "Option::is_none")]
-    #[schema(value_type = u8)]
-    pub second_data_entry_progress: Option<u8>,
-    #[schema(value_type = String)]
-    #[serde(skip_serializing_if = "Option::is_none")]
-    pub finished_at: Option<DateTime<Utc>>,
-}
-
-/// Get election polling stations data entry statuses
-#[utoipa::path(
-    get,
-    path = "/api/elections/{election_id}/status",
-    responses(
-        (status = 200, description = "Election", body = ElectionStatusResponse),
-        (status = 401, description = "Unauthorized", body = ErrorResponse),
-        (status = 404, description = "Not found", body = ErrorResponse),
-        (status = 500, description = "Internal server error", body = ErrorResponse),
-    ),
-    params(
-        ("election_id" = u32, description = "Election database id"),
-    ),
-)]
-pub async fn election_status(
-    _user: User,
-    State(data_entry_repo): State<PollingStationDataEntries>,
-    Path(id): Path<u32>,
-) -> Result<Json<ElectionStatusResponse>, APIError> {
-    let statuses = data_entry_repo.statuses(id).await?;
-    Ok(Json(ElectionStatusResponse { statuses }))
-}
-
-#[cfg(test)]
-pub mod tests {
-    use axum::http::StatusCode;
-    use sqlx::{SqlitePool, query};
-    use test_log::test;
-
-    use crate::authentication::{Role, User};
-
-    use super::*;
-
-    pub fn example_data_entry() -> DataEntry {
-        DataEntry {
-            progress: 100,
-            data: PollingStationResults {
-                recounted: Some(false),
-                voters_counts: VotersCounts {
-                    poll_card_count: 98,
-                    proxy_certificate_count: 1,
-                    voter_card_count: 1,
-                    total_admitted_voters_count: 100,
-                },
-                votes_counts: VotesCounts {
-                    votes_candidates_count: 96,
-                    blank_votes_count: 2,
-                    invalid_votes_count: 2,
-                    total_votes_cast_count: 100,
-                },
-                voters_recounts: None,
-                differences_counts: DifferencesCounts {
-                    more_ballots_count: 0,
-                    fewer_ballots_count: 0,
-                    unreturned_ballots_count: 0,
-                    too_few_ballots_handed_out_count: 0,
-                    too_many_ballots_handed_out_count: 0,
-                    other_explanation_count: 0,
-                    no_explanation_count: 0,
-                },
-                political_group_votes: vec![
-                    PoliticalGroupVotes {
-                        number: 1,
-                        total: 56,
-                        candidate_votes: vec![
-                            CandidateVotes {
-                                number: 1,
-                                votes: 36,
-                            },
-                            CandidateVotes {
-                                number: 2,
-                                votes: 20,
-                            },
-                        ],
-                    },
-                    PoliticalGroupVotes {
-                        number: 2,
-                        total: 40,
-                        candidate_votes: vec![
-                            CandidateVotes {
-                                number: 1,
-                                votes: 30,
-                            },
-                            CandidateVotes {
-                                number: 2,
-                                votes: 10,
-                            },
-                        ],
-                    },
-                ],
-            },
-            client_state: ClientState(None),
-        }
-    }
-
-    async fn get_data_entry_status(pool: SqlitePool, polling_station_id: u32) -> DataEntryStatus {
-        PollingStationDataEntries::new(pool.clone())
-            .get(polling_station_id)
-            .await
-            .unwrap()
-    }
-
-    async fn save(
-        pool: SqlitePool,
-        request_body: DataEntry,
-        entry_number: EntryNumber,
-    ) -> Response {
-        polling_station_data_entry_save(
-            Typist(User::test_user(Role::Typist)),
-            Path((1, entry_number)),
-            State(PollingStationDataEntries::new(pool.clone())),
-            State(PollingStations::new(pool.clone())),
-            State(Elections::new(pool.clone())),
-            request_body.clone(),
-        )
-        .await
-        .into_response()
-    }
-
-    async fn delete(pool: SqlitePool, entry_number: EntryNumber) -> Response {
-        polling_station_data_entry_delete(
-            Typist(User::test_user(Role::Typist)),
-            State(PollingStationDataEntries::new(pool.clone())),
-            Path((1, entry_number)),
-        )
-        .await
-        .into_response()
-    }
-
-    async fn finalise(pool: SqlitePool, entry_number: EntryNumber) -> Response {
-        polling_station_data_entry_finalise(
-            Typist(User::test_user(Role::Typist)),
-            State(PollingStationDataEntries::new(pool.clone())),
-            State(Elections::new(pool.clone())),
-            State(PollingStations::new(pool.clone())),
-            Path((1, entry_number)),
-        )
-        .await
-        .into_response()
-    }
-
-    #[test(sqlx::test(fixtures(path = "../../fixtures", scripts("election_2"))))]
-    async fn test_create_data_entry(pool: SqlitePool) {
-        let mut request_body = example_data_entry();
-        request_body.data.voters_counts.poll_card_count = 100; // incorrect value
-
-        let response = save(pool.clone(), request_body.clone(), EntryNumber::FirstEntry).await;
-        assert_eq!(response.status(), StatusCode::OK);
-
-        // Check if a row was created
-        let row_count = query!("SELECT COUNT(*) AS count FROM polling_station_data_entries")
-            .fetch_one(&pool)
-            .await
-            .unwrap();
-        assert_eq!(row_count.count, 1);
-    }
-
-    #[test(sqlx::test(fixtures(path = "../../fixtures", scripts("election_2"))))]
-    async fn test_cannot_finalise_with_errors(pool: SqlitePool) {
-        let mut request_body = example_data_entry();
-        request_body.data.voters_counts.poll_card_count = 100; // incorrect value
-
-        // Check that we cannot finalise with errors
-        let response = save(pool.clone(), request_body.clone(), EntryNumber::FirstEntry).await;
-        assert_eq!(response.status(), StatusCode::OK);
-        let response = finalise(pool.clone(), EntryNumber::FirstEntry).await;
-        assert_eq!(response.status(), StatusCode::CONFLICT);
-    }
-
-    #[test(sqlx::test(fixtures(path = "../../fixtures", scripts("election_2"))))]
-    async fn test_update_data_entry(pool: SqlitePool) {
-        let request_body = example_data_entry();
-        let response = save(pool.clone(), request_body.clone(), EntryNumber::FirstEntry).await;
-        assert_eq!(response.status(), StatusCode::OK);
-
-        // Check if there is still only one row
-        let row_count = query!("SELECT COUNT(*) AS count FROM polling_station_data_entries")
-            .fetch_one(&pool)
-            .await
-            .unwrap();
-        assert_eq!(row_count.count, 1);
-
-        // Check if the data was updated
-        let data = query!("SELECT state FROM polling_station_data_entries")
-            .fetch_one(&pool)
-            .await
-            .expect("No data found");
-        let data: DataEntryStatus = serde_json::from_slice(&data.state).unwrap();
-        let DataEntryStatus::FirstEntryInProgress(state) = data else {
-            panic!("Expected entry to be in FirstEntryInProgress state");
-        };
-        assert_eq!(
-            state.first_entry.voters_counts.poll_card_count,
-            request_body.data.voters_counts.poll_card_count
-        );
-    }
-
-    #[test(sqlx::test(fixtures(path = "../../fixtures", scripts("election_2"))))]
-    async fn test_finalise_data_entry(pool: SqlitePool) {
-        let request_body = example_data_entry();
-
-        let response = save(pool.clone(), request_body.clone(), EntryNumber::FirstEntry).await;
-        assert_eq!(response.status(), StatusCode::OK);
-        let response = finalise(pool.clone(), EntryNumber::FirstEntry).await;
-        assert_eq!(response.status(), StatusCode::OK);
-    }
-
-    #[test(sqlx::test(fixtures(path = "../../fixtures", scripts("election_2"))))]
-    async fn test_save_second_data_entry(pool: SqlitePool) {
-        let request_body = example_data_entry();
-
-        // Save a first data entry and finalise it
-        let response = save(pool.clone(), request_body.clone(), EntryNumber::FirstEntry).await;
-        assert_eq!(response.status(), StatusCode::OK);
-        let response = finalise(pool.clone(), EntryNumber::FirstEntry).await;
-        assert_eq!(response.status(), StatusCode::OK);
-
-        // Save a second data entry
-        let response = save(pool.clone(), request_body.clone(), EntryNumber::SecondEntry).await;
-        assert_eq!(response.status(), StatusCode::OK);
-
-        // Check if entry is now in SecondEntryInProgress state
-        let data = query!("SELECT state FROM polling_station_data_entries")
-            .fetch_one(&pool)
-            .await
-            .expect("One row should exist");
-        let status: DataEntryStatus = serde_json::from_slice(&data.state).unwrap();
-        assert!(matches!(status, DataEntryStatus::SecondEntryInProgress(_)));
-
-        // Check that nothing is added to polling_station_results yet
-        let row_count = query!("SELECT COUNT(*) AS count FROM polling_station_results")
-            .fetch_one(&pool)
-            .await
-            .unwrap();
-        assert_eq!(row_count.count, 0);
-    }
-
-    #[test(sqlx::test(fixtures(path = "../../fixtures", scripts("election_2"))))]
-    async fn test_finalise_second_data_entry(pool: SqlitePool) {
-        let request_body = example_data_entry();
-
-        // Save and finalise the first data entry
-        let response = save(pool.clone(), request_body.clone(), EntryNumber::FirstEntry).await;
-        assert_eq!(response.status(), StatusCode::OK);
-        let response = finalise(pool.clone(), EntryNumber::FirstEntry).await;
-        assert_eq!(response.status(), StatusCode::OK);
-
-        // Save and finalise the second data entry
-        let response = save(pool.clone(), request_body.clone(), EntryNumber::SecondEntry).await;
-        assert_eq!(response.status(), StatusCode::OK);
-        let response = finalise(pool.clone(), EntryNumber::SecondEntry).await;
-        assert_eq!(response.status(), StatusCode::OK);
-
-        // Check that polling_station_results contains the finalised result and that the data entries are deleted
-        let row_count = query!("SELECT COUNT(*) AS count FROM polling_station_results")
-            .fetch_one(&pool)
-            .await
-            .unwrap();
-        assert_eq!(row_count.count, 1);
-
-        // Check that the status is 'Definitive'
-        let status = get_data_entry_status(pool.clone(), 1).await;
-        assert!(matches!(status, DataEntryStatus::Definitive(_)));
-
-        // Check that we can't save a new data entry after finalising
-        let response = save(pool.clone(), request_body.clone(), EntryNumber::FirstEntry).await;
-        assert_eq!(response.status(), StatusCode::CONFLICT);
-        let response = save(pool.clone(), request_body.clone(), EntryNumber::SecondEntry).await;
-        assert_eq!(response.status(), StatusCode::CONFLICT);
-    }
-
-    // test creating first and different second data entry
-    #[test(sqlx::test(fixtures(path = "../../fixtures", scripts("election_2"))))]
-    async fn test_first_second_data_entry_different(pool: SqlitePool) {
-        // Save and finalise the first data entry
-        let request_body = example_data_entry();
-        let response = save(pool.clone(), request_body.clone(), EntryNumber::FirstEntry).await;
-        assert_eq!(response.status(), StatusCode::OK);
-        let response = finalise(pool.clone(), EntryNumber::FirstEntry).await;
-        assert_eq!(response.status(), StatusCode::OK);
-
-        // Save and finalise a different second data entry
-        let mut request_body = example_data_entry();
-        request_body.data.voters_counts.poll_card_count = 99;
-        request_body.data.voters_counts.proxy_certificate_count = 0;
-        let response = save(pool.clone(), request_body.clone(), EntryNumber::SecondEntry).await;
-        assert_eq!(response.status(), StatusCode::OK);
-        let response = finalise(pool.clone(), EntryNumber::SecondEntry).await;
-        assert_eq!(response.status(), StatusCode::OK);
-
-        // Check if entry is now in EntriesDifferent state
-        let data = query!("SELECT state FROM polling_station_data_entries")
-            .fetch_one(&pool)
-            .await
-            .expect("One row should exist");
-        let status: DataEntryStatus = serde_json::from_slice(&data.state).unwrap();
-        assert!(matches!(status, DataEntryStatus::EntriesDifferent(_)));
-
-        // Check that no result has been created
-        let row_count = query!("SELECT COUNT(*) AS count FROM polling_station_results")
-            .fetch_one(&pool)
-            .await
-            .unwrap();
-        assert_eq!(row_count.count, 0);
-    }
-
-    #[test(sqlx::test(fixtures(path = "../../fixtures", scripts("election_2"))))]
-    async fn test_polling_station_data_entry_delete(pool: SqlitePool) {
-        // create data entry
-        let request_body = example_data_entry();
-        let response = save(pool.clone(), request_body.clone(), EntryNumber::FirstEntry).await;
-        assert_eq!(response.status(), StatusCode::OK);
-
-        // delete data entry
-        let response = delete(pool.clone(), EntryNumber::FirstEntry).await;
-        assert_eq!(response.status(), StatusCode::NO_CONTENT);
-
-        let status = get_data_entry_status(pool.clone(), 1).await;
-        assert_eq!(status, DataEntryStatus::FirstEntryNotStarted);
-    }
-
-    #[test(sqlx::test(fixtures(path = "../../fixtures", scripts("election_2"))))]
-    async fn test_polling_station_data_entry_delete_nonexistent(pool: SqlitePool) {
-        // check that deleting a non-existing data entry returns 404
-        let response = polling_station_data_entry_delete(
-            Typist(User::test_user(Role::Typist)),
-            State(PollingStationDataEntries::new(pool.clone())),
-            Path((1, EntryNumber::FirstEntry)),
-        )
-        .await
-        .into_response();
-
-        assert_eq!(response.status(), StatusCode::CONFLICT);
-    }
-
-    #[test(sqlx::test(fixtures(path = "../../fixtures", scripts("election_2"))))]
-    async fn test_data_entry_delete_finalised_not_possible(pool: SqlitePool) {
-        for entry_number in 1..=2 {
-            let entry_number = EntryNumber::try_from(entry_number).unwrap();
-            // create and finalise data entry
-            let request_body = example_data_entry();
-            let response = save(pool.clone(), request_body.clone(), entry_number).await;
-            assert_eq!(response.status(), StatusCode::OK);
-            let response = finalise(pool.clone(), entry_number).await;
-            assert_eq!(response.status(), StatusCode::OK);
-
-            // check that deleting finalised or non-existent data entry returns 404
-            for _entry_number in 1..=2 {
-                let response = delete(pool.clone(), entry_number).await;
-                assert_eq!(response.status(), StatusCode::CONFLICT);
-            }
-
-            // after the first data entry, check if it is still in the database
-            // (after the second data entry, the results are finalised so we do not expect rows)
-            if entry_number == EntryNumber::FirstEntry {
-                let row_count =
-                    query!("SELECT COUNT(*) AS count FROM polling_station_data_entries")
-                        .fetch_one(&pool)
-                        .await
-                        .unwrap();
-                assert_eq!(row_count.count, 1);
-            }
-        }
-    }
-}
-=======
-pub use self::{api::*, structs::*, validation::*};
->>>>>>> afd54339
+pub use self::{api::*, structs::*, validation::*};