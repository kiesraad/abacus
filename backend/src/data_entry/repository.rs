--- conflicted
+++ resolved
@@ -366,17 +366,11 @@
 pub async fn previous_results_for_polling_station(
     conn: &mut SqliteConnection,
     polling_station_id: u32,
-<<<<<<< HEAD
 ) -> Result<PollingStationResults, sqlx::Error> {
-    let polling_station = crate::polling_station::repository::get(conn, polling_station_id).await?;
+    let polling_station = polling_station::get(conn, polling_station_id).await?;
     let ps_id_prev_session = polling_station
         .id_prev_session
         .ok_or(sqlx::Error::RowNotFound)?;
-=======
-) -> Result<PollingStationResults, Error> {
-    let polling_station = polling_station::get(conn, polling_station_id).await?;
-    let ps_id_prev_session = polling_station.id_prev_session.ok_or(Error::RowNotFound)?;
->>>>>>> 314a2731
 
     let prev_session_id = crate::committee_session::repository::get_previous_session(
         conn,
