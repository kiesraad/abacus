use std::fmt;

use serde::{Deserialize, Serialize};
use utoipa::ToSchema;

use super::{
    CSOFirstSessionResults, CandidateVotes, Count, CountingDifferencesPollingStation,
    DifferencesCounts, ExtraInvestigation, PoliticalGroupCandidateVotes, VotersCounts, VotesCounts,
    comparison::Compare,
    status::{DataEntryStatus, FirstEntryInProgress},
};
use crate::{
    data_entry::{PoliticalGroupTotalVotes, PollingStationResults, status::FirstEntryHasErrors},
    election::{ElectionWithPoliticalGroups, PGNumber},
    polling_station::PollingStation,
};

#[derive(Serialize, Deserialize, ToSchema, Debug, Default, PartialEq, Eq)]
#[serde(deny_unknown_fields)]
pub struct ValidationResults {
    pub errors: Vec<ValidationResult>,
    pub warnings: Vec<ValidationResult>,
}

impl ValidationResults {
    pub fn append(&mut self, other: &mut Self) {
        self.errors.append(&mut other.errors);
        self.warnings.append(&mut other.warnings);
    }

    pub fn has_errors(&self) -> bool {
        !self.errors.is_empty()
    }

    pub fn has_warnings(&self) -> bool {
        !self.warnings.is_empty()
    }
}

#[derive(Serialize, Deserialize, ToSchema, Debug, PartialEq, Eq)]
#[serde(deny_unknown_fields)]
pub struct ValidationResult {
    pub fields: Vec<String>,
    pub code: ValidationResultCode,
    #[serde(skip_serializing_if = "Option::is_none")]
    #[schema(nullable = false)]
    pub context: Option<ValidationResultContext>,
}

#[derive(Serialize, Deserialize, ToSchema, Debug, PartialEq, Eq)]
#[serde(deny_unknown_fields)]
pub struct ValidationResultContext {
    #[serde(skip_serializing_if = "Option::is_none")]
    #[schema(nullable = false, value_type = u32)]
    pub political_group_number: Option<PGNumber>,
}

#[derive(Serialize, Deserialize, ToSchema, Debug, PartialEq, Eq, PartialOrd, Ord)]
#[serde(deny_unknown_fields)]
pub enum ValidationResultCode {
    /// CSO: 'Extra onderzoek B1-1': één van beide vragen is beantwoord, en de andere niet
    F101,
    /// CSO: 'Extra onderzoek B1-1': meerdere antwoorden op 1 van de vragen
    F102,
    /// CSO: 'Verschillen met telresultaten van het stembureau': één of beide vragen zijn niet beantwoord
    F111,
    /// CSO: 'Verschillen met telresultaten van het stembureau': meerdere antwoorden per vraag
    F112,
    /// CSO/DSO: 'Aantal kiezers en stemmen': stempassen + volmachten <> totaal toegelaten kiezers
    F201,
    /// CSO/DSO: 'Aantal kiezers en stemmen': E.1 t/m E.n tellen niet op naar E
    F202,
    /// CSO/DSO: 'Aantal kiezers en stemmen': stemmen op kandidaten + blanco stemmen + ongeldige stemmen <> totaal aantal uitgebrachte stemmen
    F203,
    F301,
    F302,
    F303,
    F304,
    F305,
<<<<<<< HEAD
    F306,
    F307,
    F308,
    F309,
    F310,
=======
    /// CSO: 'Kandidaten en lijsttotalen': Er zijn stemmen op kandidaten, en het totaal aantal stemmen op een lijst = leeg of 0
>>>>>>> 1481b68f
    F401,
    /// CSO: 'Kandidaten en lijsttotalen': Totaal aantal stemmen op een lijst <> som van aantal stemmen op de kandidaten van die lijst (Als totaal aantal stemmen op een lijst niet leeg of 0 is)
    F402,
    /// CSO: 'Kandidaten en lijsttotalen': Totaal aantal stemmen op een lijst komt niet overeen met het lijsttotaal van corresponderende E.x
    F403,

    W001,
    /// CSO/DSO: 'Aantal kiezers en stemmen': Aantal blanco stemmen is groter dan of gelijk aan 3% van het totaal aantal uitgebrachte stemmen
    W201,
    /// CSO/DSO: 'Aantal kiezers en stemmen': Aantal ongeldige stemmen is groter dan of gelijk aan 3% van het totaal aantal uitgebrachte stemmen
    W202,
    /// CSO/DSO: 'Aantal kiezers en stemmen': Verschil tussen totaal aantal toegelaten kiezers en totaal aantal uitgebrachte stemmen is groter dan of gelijk aan 2% en groter dan of gelijk aan 15
    W203,
    /// CSO/DSO: 'Aantal kiezers en stemmen': Totaal aantal uitgebrachte stemmen leeg of 0
    W204,
}

/// Validate that a value is equal to or above a certain percentage threshold of the total,
/// using only integers to avoid floating point arithmetic issues.
/// The threshold is calculated as the percentage of the total, rounded up.
/// For example, if the total is 101 and the percentage is 10, the threshold is 11.
fn above_percentage_threshold(value: u32, total: u32, percentage: u8) -> bool {
    if value == 0 && total == 0 {
        false
    } else {
        let threshold = (total as u64 * percentage as u64).div_ceil(100);
        value as u64 >= threshold
    }
}

/// Check if the difference between the total admitted voters count and the total votes cast count
/// is above the threshold, meaning 2% or more or 15 or more, which should result in a warning.
fn difference_admitted_voters_count_and_votes_cast_count_above_threshold(
    admitted_voters: u32,
    votes_cast: u32,
) -> bool {
    let float_admitted_voters: f64 = f64::from(admitted_voters);
    let float_votes_cast: f64 = f64::from(votes_cast);
    f64::abs(float_admitted_voters - float_votes_cast) / float_votes_cast >= 0.02
        || f64::abs(float_admitted_voters - float_votes_cast) >= 15.0
}

#[derive(Debug, Clone)]
pub struct FieldPath {
    components: Vec<String>,
}

impl FieldPath {
    pub fn new(field: impl Into<String>) -> Self {
        Self {
            components: vec![field.into()],
        }
    }

    pub fn field(&self, field: impl Into<String>) -> Self {
        let mut path = self.clone();
        path.components.push(field.into());
        path
    }

    pub fn index(&self, index: usize) -> Self {
        let mut path = self.clone();
        path.components
            .last_mut()
            .expect("FieldPath constructed with no components")
            .push_str(&format!("[{index}]"));
        path
    }

    pub fn last(&self) -> &str {
        self.components
            .last()
            .expect("FieldPath constructed with no components")
    }
}

impl fmt::Display for FieldPath {
    fn fmt(&self, f: &mut fmt::Formatter) -> fmt::Result {
        for (i, component) in self.components.iter().enumerate() {
            if i > 0 {
                write!(f, ".")?;
            }
            write!(f, "{component}")?;
        }

        Ok(())
    }
}

impl From<&str> for FieldPath {
    fn from(s: &str) -> Self {
        Self {
            components: s.split(".").map(|s| s.to_owned()).collect(),
        }
    }
}

impl From<String> for FieldPath {
    fn from(s: String) -> Self {
        Self::from(&s[..])
    }
}

#[derive(Debug, Eq, PartialEq)]
pub struct DataError {
    message: &'static str,
}

impl DataError {
    pub fn new(message: &'static str) -> Self {
        Self { message }
    }
}

impl fmt::Display for DataError {
    fn fmt(&self, f: &mut fmt::Formatter) -> fmt::Result {
        write!(f, "Data error: {}", self.message)
    }
}

pub trait Validate {
    fn validate(
        &self,
        election: &ElectionWithPoliticalGroups,
        polling_station: &PollingStation,
        validation_results: &mut ValidationResults,
        path: &FieldPath,
    ) -> Result<(), DataError>;
}

pub fn validate_data_entry_status(
    data_entry_status: &DataEntryStatus,
    polling_station: &PollingStation,
    election: &ElectionWithPoliticalGroups,
) -> Result<ValidationResults, DataError> {
    let mut validation_results = ValidationResults::default();
    data_entry_status.validate(
        election,
        polling_station,
        &mut validation_results,
        &"data".into(),
    )?;
    validation_results
        .errors
        .sort_by(|a, b| a.code.cmp(&b.code));
    validation_results
        .warnings
        .sort_by(|a, b| a.code.cmp(&b.code));
    Ok(validation_results)
}

impl Validate for DataEntryStatus {
    fn validate(
        &self,
        election: &ElectionWithPoliticalGroups,
        polling_station: &PollingStation,
        validation_results: &mut ValidationResults,
        path: &FieldPath,
    ) -> Result<(), DataError> {
        match self {
            DataEntryStatus::FirstEntryInProgress(FirstEntryInProgress {
                first_entry: entry,
                ..
            })
            | DataEntryStatus::FirstEntryHasErrors(FirstEntryHasErrors {
                finalised_first_entry: entry,
                ..
            }) => {
                entry.validate(
                    election,
                    polling_station,
                    validation_results,
                    &"data".into(),
                )?;
                Ok(())
            }
            DataEntryStatus::SecondEntryInProgress(state) => {
                state.second_entry.validate(
                    election,
                    polling_station,
                    validation_results,
                    &"data".into(),
                )?;
                let mut different_fields: Vec<String> = vec![];
                state.second_entry.compare(
                    &state.finalised_first_entry,
                    &mut different_fields,
                    path,
                );
                if !different_fields.is_empty() {
                    validation_results.warnings.push(ValidationResult {
                        fields: different_fields.clone(),
                        code: ValidationResultCode::W001,
                        context: None,
                    });
                }
                Ok(())
            }
            _ => Ok(()),
        }
    }
}

impl Validate for PollingStationResults {
    fn validate(
        &self,
        election: &ElectionWithPoliticalGroups,
        polling_station: &PollingStation,
        validation_results: &mut ValidationResults,
        path: &FieldPath,
    ) -> Result<(), DataError> {
        match self {
            PollingStationResults::CSOFirstSession(results) => {
                results.validate(election, polling_station, validation_results, path)
            }
        }
    }
}

impl Validate for CSOFirstSessionResults {
    fn validate(
        &self,
        election: &ElectionWithPoliticalGroups,
        polling_station: &PollingStation,
        validation_results: &mut ValidationResults,
        path: &FieldPath,
    ) -> Result<(), DataError> {
        self.extra_investigation.validate(
            election,
            polling_station,
            validation_results,
            &path.field("extra_investigation"),
        )?;

        self.counting_differences_polling_station.validate(
            election,
            polling_station,
            validation_results,
            &path.field("counting_differences_polling_station"),
        )?;

        let total_votes_count = self.votes_counts.total_votes_cast_count;

        self.votes_counts.validate(
            election,
            polling_station,
            validation_results,
            &path.field("votes_counts"),
        )?;

        let votes_counts_path = path.field("votes_counts");
        let voters_counts_path = path.field("voters_counts");
        let differences_counts_path = path.field("differences_counts");

        let total_voters_count = self.voters_counts.total_admitted_voters_count;
        self.voters_counts.validate(
            election,
            polling_station,
            validation_results,
            &voters_counts_path,
        )?;

        if difference_admitted_voters_count_and_votes_cast_count_above_threshold(
            total_voters_count,
            total_votes_count,
        ) {
            validation_results.warnings.push(ValidationResult {
                fields: vec![
                    voters_counts_path
                        .field("total_admitted_voters_count")
                        .to_string(),
                    votes_counts_path
                        .field("total_votes_cast_count")
                        .to_string(),
                ],
                code: ValidationResultCode::W203,
                context: None,
            });
        }

<<<<<<< HEAD
        let admitted_voters_equal_votes_cast = self
            .differences_counts
            .compare_votes_cast_admitted_voters
            .admitted_voters_equal_votes_cast;
        let votes_cast_greater_than_admitted_voters = self
            .differences_counts
            .compare_votes_cast_admitted_voters
            .votes_cast_greater_than_admitted_voters;
        let votes_cast_smaller_than_admitted_voters = self
            .differences_counts
            .compare_votes_cast_admitted_voters
            .votes_cast_smaller_than_admitted_voters;
        let difference_completely_accounted_for_yes = self
            .differences_counts
            .difference_completely_accounted_for
            .yes;
        let difference_completely_accounted_for_no = self
            .differences_counts
            .difference_completely_accounted_for
            .no;

        if admitted_voters_equal_votes_cast && (total_voters_count != total_votes_count) {
            validation_results.errors.push(ValidationResult {
                fields: vec![
                    differences_counts_path
                        .field(
                            "compare_votes_cast_admitted_voters.admitted_voters_equal_votes_cast",
                        )
                        .to_string(),
                ],
                code: ValidationResultCode::F301,
            });
        }

        if votes_cast_greater_than_admitted_voters && total_votes_count <= total_voters_count {
            validation_results.errors.push(ValidationResult {
                fields: vec![
                    differences_counts_path
                        .field(
                            "compare_votes_cast_admitted_voters.votes_cast_greater_than_admitted_voters",
                        )
                        .to_string(),
                ],
                code: ValidationResultCode::F302,
            });
        }

        if votes_cast_smaller_than_admitted_voters && total_votes_count >= total_voters_count {
            validation_results.errors.push(ValidationResult {
                fields: vec![
                    differences_counts_path
                        .field(
                            "compare_votes_cast_admitted_voters.votes_cast_smaller_than_admitted_voters",
                        )
                        .to_string(),
                ],
                code: ValidationResultCode::F303,
            });
=======
        if total_voters_count < total_votes_count {
            // F.301 validate that the difference for more ballots counted is correct
            if (total_votes_count - total_voters_count)
                != self.differences_counts.more_ballots_count
            {
                validation_results.errors.push(ValidationResult {
                    fields: vec![
                        differences_counts_path
                            .field("more_ballots_count")
                            .to_string(),
                    ],
                    code: ValidationResultCode::F301,
                    context: None,
                });
            }
            // F.302 validate that fewer ballots counted is empty
            if self.differences_counts.fewer_ballots_count != 0 {
                validation_results.errors.push(ValidationResult {
                    fields: vec![
                        differences_counts_path
                            .field("fewer_ballots_count")
                            .to_string(),
                    ],
                    code: ValidationResultCode::F302,
                    context: None,
                });
            }
        }

        if total_voters_count > total_votes_count {
            // F.303 validate that the difference for fewer ballots counted is correct
            if (total_voters_count - total_votes_count)
                != self.differences_counts.fewer_ballots_count
            {
                validation_results.errors.push(ValidationResult {
                    fields: vec![
                        differences_counts_path
                            .field("fewer_ballots_count")
                            .to_string(),
                    ],
                    code: ValidationResultCode::F303,
                    context: None,
                });
            }
            // F.304 validate that more ballots counted is empty
            if self.differences_counts.more_ballots_count != 0 {
                validation_results.errors.push(ValidationResult {
                    fields: vec![
                        differences_counts_path
                            .field("more_ballots_count")
                            .to_string(),
                    ],
                    code: ValidationResultCode::F304,
                    context: None,
                });
            }
>>>>>>> 1481b68f
        }

        // Check if multiple fields are checked or none at all.
        let compare_matches = admitted_voters_equal_votes_cast as u8
            + votes_cast_greater_than_admitted_voters as u8
            + votes_cast_smaller_than_admitted_voters as u8;
        if compare_matches != 1 {
            validation_results.errors.push(ValidationResult {
                fields: vec![
                    differences_counts_path
                        .field("compare_votes_cast_admitted_voters")
                        .to_string(),
                ],
                code: ValidationResultCode::F304,
            });
        }

        if admitted_voters_equal_votes_cast
            && (self.differences_counts.more_ballots_count != 0
                || self.differences_counts.fewer_ballots_count != 0)
        {
            validation_results.errors.push(ValidationResult {
                fields: vec![
                    differences_counts_path
                        .field("more_ballots_count")
                        .to_string(),
                    differences_counts_path
                        .field("fewer_ballots_count")
                        .to_string(),
<<<<<<< HEAD
                ],
                code: ValidationResultCode::F305,
            });
        }

        if votes_cast_greater_than_admitted_voters
            && self.differences_counts.more_ballots_count != 0
            && ((f64::from(total_votes_count) - f64::from(total_voters_count))
                != f64::from(self.differences_counts.more_ballots_count))
        {
            validation_results.errors.push(ValidationResult {
                fields: vec![
                    differences_counts_path
                        .field("more_ballots_count")
                        .to_string(),
                ],
                code: ValidationResultCode::F306,
            });
        }

        if votes_cast_greater_than_admitted_voters
            && self.differences_counts.more_ballots_count == 0
            && self.differences_counts.fewer_ballots_count != 0
        {
            validation_results.errors.push(ValidationResult {
                fields: vec![
                    differences_counts_path
                        .field("more_ballots_count")
                        .to_string(),
                    differences_counts_path
                        .field("fewer_ballots_count")
                        .to_string(),
                ],
                code: ValidationResultCode::F307,
            });
        }

        if votes_cast_smaller_than_admitted_voters
            && self.differences_counts.fewer_ballots_count != 0
            && f64::from(self.differences_counts.fewer_ballots_count)
                != (f64::from(total_voters_count) - f64::from(total_votes_count))
        {
            validation_results.errors.push(ValidationResult {
                fields: vec![
                    differences_counts_path
                        .field("fewer_ballots_count")
                        .to_string(),
                ],
                code: ValidationResultCode::F308,
            });
        }

        if votes_cast_smaller_than_admitted_voters
            && (f64::from(total_votes_count) < f64::from(total_voters_count))
            && self.differences_counts.more_ballots_count != 0
        {
            validation_results.errors.push(ValidationResult {
                fields: vec![
                    differences_counts_path
                        .field("more_ballots_count")
                        .to_string(),
                    differences_counts_path
                        .field("fewer_ballots_count")
                        .to_string(),
                ],
                code: ValidationResultCode::F309,
            });
        }

        let difference_completely_accounted_matches = difference_completely_accounted_for_yes as u8
            + difference_completely_accounted_for_no as u8;
        if (total_voters_count != total_votes_count)
            && (difference_completely_accounted_matches != 1)
        {
            validation_results.errors.push(ValidationResult {
                fields: vec![
                    differences_counts_path
                        .field("difference_completely_accounted_for")
                        .to_string(),
                ],
                code: ValidationResultCode::F310,
            });
=======
                );
            }
            if !fields.is_empty() {
                validation_results.errors.push(ValidationResult {
                    fields,
                    code: ValidationResultCode::F305,
                    context: None,
                });
            }
>>>>>>> 1481b68f
        }

        self.differences_counts.validate(
            election,
            polling_station,
            validation_results,
            &differences_counts_path,
        )?;

        self.political_group_votes.validate(
            election,
            polling_station,
            validation_results,
            &path.field("political_group_votes"),
        )?;

        for (i, pgcv) in self.political_group_votes.iter().enumerate() {
            let pgtv = self
                .votes_counts
                .political_group_total_votes
                .iter()
                .find(|pgtv| pgtv.number == pgcv.number)
                .expect("political group total votes should exist");

            if pgcv.total != pgtv.total {
                validation_results.errors.push(ValidationResult {
                    fields: vec![
                        path.field("political_group_votes")
                            .index(i)
                            .field("total")
                            .to_string(),
                    ],
                    code: ValidationResultCode::F403,
                    context: Some(ValidationResultContext {
                        political_group_number: Some(pgcv.number),
                    }),
                });
            }
        }

        Ok(())
    }
}

impl Validate for ExtraInvestigation {
    fn validate(
        &self,
        _election: &ElectionWithPoliticalGroups,
        _polling_station: &PollingStation,
        validation_results: &mut ValidationResults,
        path: &FieldPath,
    ) -> Result<(), DataError> {
        if self.extra_investigation_other_reason.is_answered()
            != self.ballots_recounted_extra_investigation.is_answered()
        {
            validation_results.errors.push(ValidationResult {
                fields: vec![path.to_string()],
                code: ValidationResultCode::F101,
                context: None,
            });
        }
        if self.extra_investigation_other_reason.is_invalid()
            || self.ballots_recounted_extra_investigation.is_invalid()
        {
            validation_results.errors.push(ValidationResult {
                fields: vec![path.to_string()],
                code: ValidationResultCode::F102,
                context: None,
            });
        }
        Ok(())
    }
}

impl Validate for CountingDifferencesPollingStation {
    fn validate(
        &self,
        _election: &ElectionWithPoliticalGroups,
        _polling_station: &PollingStation,
        validation_results: &mut ValidationResults,
        path: &FieldPath,
    ) -> Result<(), DataError> {
        if !self.unexplained_difference_ballots_voters.is_answered()
            || !self.difference_ballots_per_list.is_answered()
        {
            validation_results.errors.push(ValidationResult {
                fields: vec![path.to_string()],
                code: ValidationResultCode::F111,
                context: None,
            });
        }
        if self.unexplained_difference_ballots_voters.is_invalid()
            || self.difference_ballots_per_list.is_invalid()
        {
            validation_results.errors.push(ValidationResult {
                fields: vec![path.to_string()],
                code: ValidationResultCode::F112,
                context: None,
            });
        }
        Ok(())
    }
}

impl Validate for VotersCounts {
    fn validate(
        &self,
        election: &ElectionWithPoliticalGroups,
        polling_station: &PollingStation,
        validation_results: &mut ValidationResults,
        path: &FieldPath,
    ) -> Result<(), DataError> {
        // validate all counts
        self.poll_card_count.validate(
            election,
            polling_station,
            validation_results,
            &path.field("poll_card_count"),
        )?;
        self.proxy_certificate_count.validate(
            election,
            polling_station,
            validation_results,
            &path.field("proxy_certificate_count"),
        )?;
        self.total_admitted_voters_count.validate(
            election,
            polling_station,
            validation_results,
            &path.field("total_admitted_voters_count"),
        )?;

        if self.poll_card_count + self.proxy_certificate_count != self.total_admitted_voters_count {
            validation_results.errors.push(ValidationResult {
                fields: vec![
                    path.field("poll_card_count").to_string(),
                    path.field("proxy_certificate_count").to_string(),
                    path.field("total_admitted_voters_count").to_string(),
                ],
                code: ValidationResultCode::F201,
                context: None,
            });
        }
        Ok(())
    }
}

impl Validate for VotesCounts {
    fn validate(
        &self,
        election: &ElectionWithPoliticalGroups,
        polling_station: &PollingStation,
        validation_results: &mut ValidationResults,
        path: &FieldPath,
    ) -> Result<(), DataError> {
        // validate all counts
        self.political_group_total_votes.validate(
            election,
            polling_station,
            validation_results,
            &path.field("political_group_total_votes"),
        )?;
        self.total_votes_candidates_count.validate(
            election,
            polling_station,
            validation_results,
            &path.field("total_votes_candidates_count"),
        )?;
        self.blank_votes_count.validate(
            election,
            polling_station,
            validation_results,
            &path.field("blank_votes_count"),
        )?;
        self.invalid_votes_count.validate(
            election,
            polling_station,
            validation_results,
            &path.field("invalid_votes_count"),
        )?;
        self.total_votes_cast_count.validate(
            election,
            polling_station,
            validation_results,
            &path.field("total_votes_cast_count"),
        )?;

        let political_group_total_votes_sum: u64 = self
            .political_group_total_votes
            .iter()
            .map(|pgv| pgv.total as u64)
            .sum::<u64>();
        if political_group_total_votes_sum != self.total_votes_candidates_count as u64 {
            let mut fields: Vec<String> = self
                .political_group_total_votes
                .iter()
                .enumerate()
                .map(|(i, _)| {
                    path.field("political_group_total_votes")
                        .index(i)
                        .field("total")
                        .to_string()
                })
                .collect();
            fields.push(path.field("total_votes_candidates_count").to_string());

            validation_results.errors.push(ValidationResult {
                fields,
                code: ValidationResultCode::F202,
                context: None,
            });
        }

        if self.total_votes_candidates_count + self.blank_votes_count + self.invalid_votes_count
            != self.total_votes_cast_count
        {
            validation_results.errors.push(ValidationResult {
                fields: vec![
                    path.field("total_votes_candidates_count").to_string(),
                    path.field("blank_votes_count").to_string(),
                    path.field("invalid_votes_count").to_string(),
                    path.field("total_votes_cast_count").to_string(),
                ],
                code: ValidationResultCode::F203,
                context: None,
            });
        }

        if above_percentage_threshold(self.blank_votes_count, self.total_votes_cast_count, 3) {
            validation_results.warnings.push(ValidationResult {
                fields: vec![path.field("blank_votes_count").to_string()],
                code: ValidationResultCode::W201,
                context: None,
            });
        }

        if above_percentage_threshold(self.invalid_votes_count, self.total_votes_cast_count, 3) {
            validation_results.warnings.push(ValidationResult {
                fields: vec![path.field("invalid_votes_count").to_string()],
                code: ValidationResultCode::W202,
                context: None,
            });
        }

        if self.total_votes_cast_count == 0 {
            validation_results.warnings.push(ValidationResult {
                fields: vec![path.field("total_votes_cast_count").to_string()],
                code: ValidationResultCode::W204,
                context: None,
            });
        }
        Ok(())
    }
}

impl Validate for Vec<PoliticalGroupTotalVotes> {
    fn validate(
        &self,
        election: &ElectionWithPoliticalGroups,
        polling_station: &PollingStation,
        validation_results: &mut ValidationResults,
        path: &FieldPath,
    ) -> Result<(), DataError> {
        // check if the list of political group total votes has the correct length
        if election.political_groups.len() != self.len() {
            return Err(DataError::new(
                "list of political group total votes does not have correct length",
            ));
        }

        // check each political group total votes
        for (i, pgv) in self.iter().enumerate() {
            let number = pgv.number;
            if number as usize != i + 1 {
                return Err(DataError::new(
                    "political group total votes numbers are not consecutive",
                ));
            }

            pgv.total.validate(
                election,
                polling_station,
                validation_results,
                &path.index(i).field("total"),
            )?;
        }
        Ok(())
    }
}

impl Validate for DifferencesCounts {
    fn validate(
        &self,
        election: &ElectionWithPoliticalGroups,
        polling_station: &PollingStation,
        validation_results: &mut ValidationResults,
        path: &FieldPath,
    ) -> Result<(), DataError> {
        // validate all counts
        self.more_ballots_count.validate(
            election,
            polling_station,
            validation_results,
            &path.field("more_ballots_count"),
        )?;
        self.fewer_ballots_count.validate(
            election,
            polling_station,
            validation_results,
            &path.field("fewer_ballots_count"),
        )?;
        Ok(())
    }
}

impl Validate for Vec<PoliticalGroupCandidateVotes> {
    fn validate(
        &self,
        election: &ElectionWithPoliticalGroups,
        polling_station: &PollingStation,
        validation_results: &mut ValidationResults,
        path: &FieldPath,
    ) -> Result<(), DataError> {
        // check if the list of political groups has the correct length
        if election.political_groups.len() != self.len() {
            return Err(DataError::new(
                "list of political groups does not have correct length",
            ));
        }

        // check each political group
        for (i, pgv) in self.iter().enumerate() {
            let number = pgv.number;
            if number as usize != i + 1 {
                return Err(DataError::new(
                    "political group numbers are not consecutive",
                ));
            }
            pgv.validate(
                election,
                polling_station,
                validation_results,
                &path.index(i),
            )?;
        }
        Ok(())
    }
}

impl Validate for PoliticalGroupCandidateVotes {
    fn validate(
        &self,
        election: &ElectionWithPoliticalGroups,
        polling_station: &PollingStation,
        validation_results: &mut ValidationResults,
        path: &FieldPath,
    ) -> Result<(), DataError> {
        // check if the list of candidates has the correct length
        let pg = election
            .political_groups
            .get(self.number as usize - 1)
            .expect("political group should exist");

        // check if the number of candidates is correct
        if pg.candidates.len() != self.candidate_votes.len() {
            return Err(DataError::new("incorrect number of candidates"));
        }

        // validate all candidates
        for (i, cv) in self.candidate_votes.iter().enumerate() {
            let number = cv.number;
            if number as usize != i + 1 {
                return Err(DataError::new("candidate numbers are not consecutive"));
            }

            cv.validate(
                election,
                polling_station,
                validation_results,
                &path.field("candidate_votes").index(i),
            )?;
        }

        // validate the total number of votes
        self.total.validate(
            election,
            polling_station,
            validation_results,
            &path.field("total"),
        )?;

        // all candidate votes, cast to u64 to avoid overflow
        let candidate_votes_sum: u64 = self
            .candidate_votes
            .iter()
            .map(|cv| cv.votes as u64)
            .sum::<u64>();
        if candidate_votes_sum > 0 && self.total == 0 {
            validation_results.errors.push(ValidationResult {
                fields: vec![path.field("total").to_string()],
                code: ValidationResultCode::F401,
                context: Some(ValidationResultContext {
                    political_group_number: Some(self.number),
                }),
            });
        }

        if self.total != 0 && self.total as u64 != candidate_votes_sum {
            validation_results.errors.push(ValidationResult {
                fields: vec![path.to_string()],
                code: ValidationResultCode::F402,
                context: Some(ValidationResultContext {
                    political_group_number: Some(self.number),
                }),
            });
        }
        Ok(())
    }
}

impl Validate for CandidateVotes {
    fn validate(
        &self,
        election: &ElectionWithPoliticalGroups,
        polling_station: &PollingStation,
        validation_results: &mut ValidationResults,
        path: &FieldPath,
    ) -> Result<(), DataError> {
        self.votes.validate(
            election,
            polling_station,
            validation_results,
            &path.field("votes"),
        )
    }
}

impl Validate for Count {
    fn validate(
        &self,
        _election: &ElectionWithPoliticalGroups,
        _polling_station: &PollingStation,
        _validation_results: &mut ValidationResults,
        _field_name: &FieldPath,
    ) -> Result<(), DataError> {
        if self > &999_999_999 {
            return Err(DataError::new("count out of range"));
        }
        Ok(())
    }
}

#[cfg(test)]
mod tests {
    use super::*;
    use crate::{
        data_entry::{
            DifferenceCountsCompareVotesCastAdmittedVoters, PoliticalGroupTotalVotes, YesNo,
            tests::ValidDefault,
        },
        election::tests::election_fixture,
        polling_station::structs::tests::polling_station_fixture,
    };
    use test_log::test;

    mod extra_investigation {
        use crate::{
            data_entry::{
                DataError, ExtraInvestigation, Validate, ValidationResult, ValidationResultCode,
                ValidationResults, YesNo,
            },
            election::tests::election_fixture,
            polling_station::structs::tests::polling_station_fixture,
        };

        fn validate(
            investigation_yes: bool,
            investigation_no: bool,
            recounted_yes: bool,
            recounted_no: bool,
        ) -> Result<ValidationResults, DataError> {
            let extra_investigation = ExtraInvestigation {
                extra_investigation_other_reason: YesNo {
                    yes: investigation_yes,
                    no: investigation_no,
                },
                ballots_recounted_extra_investigation: YesNo {
                    yes: recounted_yes,
                    no: recounted_no,
                },
            };

            let mut validation_results = ValidationResults::default();
            extra_investigation.validate(
                &election_fixture(&[]),
                &polling_station_fixture(None),
                &mut validation_results,
                &"extra_investigation".into(),
            )?;

            assert_eq!(validation_results.warnings.len(), 0);
            Ok(validation_results)
        }

        #[test]
        fn test_no_validation_errors() -> Result<(), DataError> {
            let validation_results = validate(false, false, false, false)?;
            assert_eq!(validation_results.errors, []);

            let validation_results = validate(true, false, false, true)?;
            assert_eq!(validation_results.errors, []);

            Ok(())
        }

        /// CSO | F.101: 'Extra onderzoek B1-1': één van beide vragen is beantwoord, en de andere niet
        #[test]
        fn test_f101() -> Result<(), DataError> {
            let validation_results = validate(false, true, false, false)?;
            assert_eq!(
                validation_results.errors,
                [ValidationResult {
                    code: ValidationResultCode::F101,
                    fields: vec!["extra_investigation".into()],
                    context: None,
                }]
            );

            let validation_results = validate(false, false, false, true)?;
            assert_eq!(
                validation_results.errors,
                [ValidationResult {
                    code: ValidationResultCode::F101,
                    fields: vec!["extra_investigation".into()],
                    context: None,
                }]
            );

            Ok(())
        }

        /// CSO | F.102: 'Extra onderzoek B1-1': meerdere antwoorden op 1 van de vragen
        #[test]
        fn test_f102() -> Result<(), DataError> {
            let validation_results = validate(true, true, true, true)?;
            assert_eq!(
                validation_results.errors,
                [ValidationResult {
                    code: ValidationResultCode::F102,
                    fields: vec!["extra_investigation".into()],
                    context: None,
                }]
            );

            Ok(())
        }

        #[test]
        fn test_multiple_errors() -> Result<(), DataError> {
            let validation_results = validate(true, true, false, false)?;
            assert_eq!(
                validation_results.errors,
                [
                    ValidationResult {
                        code: ValidationResultCode::F101,
                        fields: vec!["extra_investigation".into()],
                        context: None,
                    },
                    ValidationResult {
                        code: ValidationResultCode::F102,
                        fields: vec!["extra_investigation".into()],
                        context: None,
                    }
                ]
            );

            let validation_results = validate(false, false, true, true)?;
            assert_eq!(
                validation_results.errors,
                [
                    ValidationResult {
                        code: ValidationResultCode::F101,
                        fields: vec!["extra_investigation".into()],
                        context: None,
                    },
                    ValidationResult {
                        code: ValidationResultCode::F102,
                        fields: vec!["extra_investigation".into()],
                        context: None,
                    }
                ]
            );

            Ok(())
        }
    }

    mod counting_differences_polling_station {
        use crate::{
            data_entry::{
                CountingDifferencesPollingStation, DataError, Validate, ValidationResult,
                ValidationResultCode, ValidationResults, YesNo,
            },
            election::tests::election_fixture,
            polling_station::structs::tests::polling_station_fixture,
        };

        fn validate(
            unexplained_yes: bool,
            unexplained_no: bool,
            ballots_yes: bool,
            ballots_no: bool,
        ) -> Result<ValidationResults, DataError> {
            let counting_differences_polling_station = CountingDifferencesPollingStation {
                unexplained_difference_ballots_voters: YesNo {
                    yes: unexplained_yes,
                    no: unexplained_no,
                },
                difference_ballots_per_list: YesNo {
                    yes: ballots_yes,
                    no: ballots_no,
                },
            };

            let mut validation_results = ValidationResults::default();
            counting_differences_polling_station.validate(
                &election_fixture(&[]),
                &polling_station_fixture(None),
                &mut validation_results,
                &"counting_differences_polling_station".into(),
            )?;

            assert_eq!(validation_results.warnings.len(), 0);
            Ok(validation_results)
        }

        #[test]
        fn test_no_validation_errors() -> Result<(), DataError> {
            let validation_results = validate(false, true, false, true)?;
            assert_eq!(validation_results.errors, []);

            let validation_results = validate(true, false, true, false)?;
            assert_eq!(validation_results.errors, []);

            Ok(())
        }

        /// CSO | F.111: 'Verschillen met telresultaten van het stembureau': één of beide vragen zijn niet beantwoord
        #[test]
        fn test_f111() -> Result<(), DataError> {
            let validation_results = validate(false, true, false, false)?;
            assert_eq!(
                validation_results.errors,
                [ValidationResult {
                    code: ValidationResultCode::F111,
                    fields: vec!["counting_differences_polling_station".into()],
                    context: None,
                }]
            );

            let validation_results = validate(false, false, false, true)?;
            assert_eq!(
                validation_results.errors,
                [ValidationResult {
                    code: ValidationResultCode::F111,
                    fields: vec!["counting_differences_polling_station".into()],
                    context: None,
                }]
            );

            let validation_results = validate(false, false, false, false)?;
            assert_eq!(
                validation_results.errors,
                [ValidationResult {
                    code: ValidationResultCode::F111,
                    fields: vec!["counting_differences_polling_station".into()],
                    context: None,
                }]
            );

            Ok(())
        }

        // CSO | F.112: 'Verschillen met telresultaten van het stembureau': meerdere antwoorden per vraag
        #[test]
        fn test_f112() -> Result<(), DataError> {
            let validation_results = validate(true, true, false, true)?;
            assert_eq!(
                validation_results.errors,
                [ValidationResult {
                    code: ValidationResultCode::F112,
                    fields: vec!["counting_differences_polling_station".into()],
                    context: None,
                }]
            );

            let validation_results = validate(false, true, true, true)?;
            assert_eq!(
                validation_results.errors,
                [ValidationResult {
                    code: ValidationResultCode::F112,
                    fields: vec!["counting_differences_polling_station".into()],
                    context: None,
                }]
            );

            let validation_results = validate(true, true, true, true)?;
            assert_eq!(
                validation_results.errors,
                [ValidationResult {
                    code: ValidationResultCode::F112,
                    fields: vec!["counting_differences_polling_station".into()],
                    context: None,
                }]
            );

            Ok(())
        }

        #[test]
        fn test_multiple_errors() -> Result<(), DataError> {
            let validation_results = validate(true, true, false, false)?;
            assert_eq!(
                validation_results.errors,
                [
                    ValidationResult {
                        code: ValidationResultCode::F111,
                        fields: vec!["counting_differences_polling_station".into()],
                        context: None,
                    },
                    ValidationResult {
                        code: ValidationResultCode::F112,
                        fields: vec!["counting_differences_polling_station".into()],
                        context: None,
                    }
                ]
            );

            let validation_results = validate(false, false, true, true)?;
            assert_eq!(
                validation_results.errors,
                [
                    ValidationResult {
                        code: ValidationResultCode::F111,
                        fields: vec!["counting_differences_polling_station".into()],
                        context: None,
                    },
                    ValidationResult {
                        code: ValidationResultCode::F112,
                        fields: vec!["counting_differences_polling_station".into()],
                        context: None,
                    }
                ]
            );

            Ok(())
        }
    }

    mod voters_counts {
        use crate::{
            data_entry::{
                DataError, Validate, ValidationResult, ValidationResultCode, ValidationResults,
                VotersCounts,
            },
            election::tests::election_fixture,
            polling_station::structs::tests::polling_station_fixture,
        };

        fn validate(
            poll_card_count: u32,
            proxy_certificate_count: u32,
            total_admitted_voters_count: u32,
        ) -> Result<ValidationResults, DataError> {
            let voters_counts = VotersCounts {
                poll_card_count,
                proxy_certificate_count,
                total_admitted_voters_count,
            };

            let mut validation_results = ValidationResults::default();
            voters_counts.validate(
                &election_fixture(&[]),
                &polling_station_fixture(None),
                &mut validation_results,
                &"voters_counts".into(),
            )?;

            Ok(validation_results)
        }

        /// CSO/DSO | F.201: 'Aantal kiezers en stemmen': stempassen + volmachten <> totaal toegelaten kiezers
        #[test]
        fn test_f201() -> Result<(), DataError> {
            let validation_results = validate(100, 50, 150)?;
            assert!(validation_results.errors.is_empty());

            let validation_results = validate(100, 150, 151)?;
            assert_eq!(
                validation_results.errors,
                [ValidationResult {
                    code: ValidationResultCode::F201,
                    fields: vec![
                        "voters_counts.poll_card_count".into(),
                        "voters_counts.proxy_certificate_count".into(),
                        "voters_counts.total_admitted_voters_count".into()
                    ],
                    context: None,
                }]
            );

            Ok(())
        }
    }

    mod votes_counts {
        use crate::{
            data_entry::{
                DataError, PoliticalGroupTotalVotes, Validate, ValidationResult,
                ValidationResultCode, ValidationResults, VotesCounts,
            },
            election::tests::election_fixture,
            polling_station::structs::tests::polling_station_fixture,
        };

        fn validate(
            political_group_total_votes: &[u32],
            total_votes_candidates_count: u32,
            blank_votes_count: u32,
            invalid_votes_count: u32,
            total_votes_cast_count: u32,
        ) -> Result<ValidationResults, DataError> {
            let votes_counts = VotesCounts {
                political_group_total_votes: political_group_total_votes
                    .iter()
                    .enumerate()
                    .map(|(i, &total)| PoliticalGroupTotalVotes {
                        number: u32::try_from(i + 1).unwrap(),
                        total,
                    })
                    .collect(),
                total_votes_candidates_count,
                blank_votes_count,
                invalid_votes_count,
                total_votes_cast_count,
            };

            let mut validation_results = ValidationResults::default();
            votes_counts.validate(
                &election_fixture(&[1, 1, 1]),
                &polling_station_fixture(None),
                &mut validation_results,
                &"votes_counts".into(),
            )?;

            Ok(validation_results)
        }

        /// CSO/DSO | F.202: 'Aantal kiezers en stemmen': E.1 t/m E.n tellen niet op naar E
        #[test]
        fn test_f202() -> Result<(), DataError> {
            let validation_results = validate(&[50, 30, 20], 100, 0, 0, 100)?;
            assert!(validation_results.errors.is_empty());

            let validation_results = validate(&[49, 30, 20], 100, 0, 0, 100)?;
            assert_eq!(
                validation_results.errors,
                [ValidationResult {
                    code: ValidationResultCode::F202,
                    fields: vec![
                        "votes_counts.political_group_total_votes[0].total".into(),
                        "votes_counts.political_group_total_votes[1].total".into(),
                        "votes_counts.political_group_total_votes[2].total".into(),
                        "votes_counts.total_votes_candidates_count".into(),
                    ],
                    context: None,
                }]
            );

            Ok(())
        }

        /// CSO/DSO | F.203: 'Aantal kiezers en stemmen': stemmen op kandidaten + blanco stemmen + ongeldige stemmen <> totaal aantal uitgebrachte stemmen
        #[test]
        fn test_f203() -> Result<(), DataError> {
            let validation_results = validate(&[50, 30, 20], 100, 1, 2, 103)?;
            assert!(validation_results.errors.is_empty());

            let validation_results = validate(&[50, 30, 20], 100, 1, 2, 104)?;
            assert_eq!(
                validation_results.errors,
                [ValidationResult {
                    code: ValidationResultCode::F203,
                    fields: vec![
                        "votes_counts.total_votes_candidates_count".into(),
                        "votes_counts.blank_votes_count".into(),
                        "votes_counts.invalid_votes_count".into(),
                        "votes_counts.total_votes_cast_count".into(),
                    ],
                    context: None,
                }],
            );

            Ok(())
        }

        /// CSO/DSO | W.201: 'Aantal kiezers en stemmen': Aantal blanco stemmen is groter dan of gelijk aan 3% van het totaal aantal uitgebrachte stemmen
        #[test]
        fn test_w201() -> Result<(), DataError> {
            // < 3% of blank votes
            let validation_results = validate(&[40, 20, 11], 71, 29, 0, 100)?;
            assert!(validation_results.errors.is_empty());

            // == 3% of blank votes
            let validation_results = validate(&[40, 20, 10], 70, 30, 0, 100)?;
            assert_eq!(
                validation_results.warnings,
                [ValidationResult {
                    code: ValidationResultCode::W201,
                    fields: vec!["votes_counts.blank_votes_count".into()],
                    context: None,
                }],
            );

            // > 3% of blank votes
            let validation_results = validate(&[40, 20, 9], 69, 31, 0, 100)?;
            assert_eq!(
                validation_results.warnings,
                [ValidationResult {
                    code: ValidationResultCode::W201,
                    fields: vec!["votes_counts.blank_votes_count".into()],
                    context: None,
                }],
            );

            Ok(())
        }

        /// CSO/DSO | W.202: 'Aantal kiezers en stemmen': Aantal ongeldige stemmen is groter dan of gelijk aan 3% van het totaal aantal uitgebrachte stemmen
        #[test]
        fn test_w202() -> Result<(), DataError> {
            // < 3% of invalid votes
            let validation_results = validate(&[40, 20, 11], 71, 0, 29, 100)?;
            assert!(validation_results.errors.is_empty());

            // == 3% of invalid votes
            let validation_results = validate(&[40, 20, 10], 70, 0, 30, 100)?;
            assert_eq!(
                validation_results.warnings,
                [ValidationResult {
                    code: ValidationResultCode::W202,
                    fields: vec!["votes_counts.invalid_votes_count".into()],
                    context: None,
                }],
            );

            // > 3% of invalid votes
            let validation_results = validate(&[40, 20, 9], 69, 0, 31, 100)?;
            assert_eq!(
                validation_results.warnings,
                [ValidationResult {
                    code: ValidationResultCode::W202,
                    fields: vec!["votes_counts.invalid_votes_count".into()],
                    context: None,
                }],
            );

            Ok(())
        }

        /// CSO/DSO | W.204: 'Aantal kiezers en stemmen': Totaal aantal uitgebrachte stemmen leeg of 0
        #[test]
        fn test_w204() -> Result<(), DataError> {
            let validation_results = validate(&[50, 30, 20], 100, 0, 0, 100)?;
            assert!(validation_results.errors.is_empty());

            let validation_results = validate(&[0, 0, 0], 0, 0, 0, 0)?;
            assert_eq!(
                validation_results.warnings,
                [ValidationResult {
                    code: ValidationResultCode::W204,
                    fields: vec!["votes_counts.total_votes_cast_count".into()],
                    context: None,
                }],
            );

            Ok(())
        }

        #[test]
        fn test_multiple() -> Result<(), DataError> {
            let validation_results = validate(&[50, 30, 20], 99, 10, 10, 0)?;
            assert_eq!(
                validation_results.errors,
                [
                    ValidationResult {
                        code: ValidationResultCode::F202,
                        fields: vec![
                            "votes_counts.political_group_total_votes[0].total".into(),
                            "votes_counts.political_group_total_votes[1].total".into(),
                            "votes_counts.political_group_total_votes[2].total".into(),
                            "votes_counts.total_votes_candidates_count".into(),
                        ],
                        context: None,
                    },
                    ValidationResult {
                        code: ValidationResultCode::F203,
                        fields: vec![
                            "votes_counts.total_votes_candidates_count".into(),
                            "votes_counts.blank_votes_count".into(),
                            "votes_counts.invalid_votes_count".into(),
                            "votes_counts.total_votes_cast_count".into(),
                        ],
                        context: None,
                    }
                ],
            );
            assert_eq!(
                validation_results.warnings,
                [
                    ValidationResult {
                        code: ValidationResultCode::W201,
                        fields: vec!["votes_counts.blank_votes_count".into()],
                        context: None,
                    },
                    ValidationResult {
                        code: ValidationResultCode::W202,
                        fields: vec!["votes_counts.invalid_votes_count".into()],
                        context: None,
                    },
                    ValidationResult {
                        code: ValidationResultCode::W204,
                        fields: vec!["votes_counts.total_votes_cast_count".into()],
                        context: None,
                    }
                ],
            );

            Ok(())
        }
    }

    mod political_group_votes {
        use crate::{
            data_entry::{
                CandidateVotes, DataError, PoliticalGroupCandidateVotes, Validate,
                ValidationResult, ValidationResultCode, ValidationResultContext, ValidationResults,
            },
            election::{ElectionWithPoliticalGroups, PGNumber, tests::election_fixture},
            polling_station::structs::tests::polling_station_fixture,
        };

        /// Takes a list of tuples where each tuple contains:
        /// - Candidate vote counts for the political group
        /// - The total votes for that political group (could be different for test purposes)
        fn create_test_data(
            candidate_votes_and_totals: &[(&[u32], u32)],
        ) -> (
            Vec<PoliticalGroupCandidateVotes>,
            ElectionWithPoliticalGroups,
        ) {
            let political_group_votes = candidate_votes_and_totals
                .iter()
                .enumerate()
                .map(|(index, (candidate_votes, list_total))| {
                    let mut pg = PoliticalGroupCandidateVotes::from_test_data_auto(
                        PGNumber::try_from(index + 1).unwrap(),
                        candidate_votes,
                    );

                    // Set given total instead of summing votes
                    pg.total = *list_total;
                    pg
                })
                .collect();

            let election = election_fixture(
                &candidate_votes_and_totals
                    .iter()
                    .map(|(votes, _)| u32::try_from(votes.len()).unwrap())
                    .collect::<Vec<_>>(),
            );

            (political_group_votes, election)
        }

        fn validate(
            candidate_votes_totals: &[(&[u32], u32)],
        ) -> Result<ValidationResults, DataError> {
            let (political_group_votes, election) = create_test_data(candidate_votes_totals);

            let mut validation_results = ValidationResults::default();
            political_group_votes.validate(
                &election,
                &polling_station_fixture(None),
                &mut validation_results,
                &"political_group_votes".into(),
            )?;

            Ok(validation_results)
        }

        /// CSO | F.401: 'Kandidaten en lijsttotalen': Er zijn stemmen op kandidaten, en het totaal aantal stemmen op een lijst = leeg of 0
        #[test]
        fn test_f401() -> Result<(), DataError> {
            let validation_results = validate(&[(&[10, 20, 30], 60), (&[5, 10, 15], 30)])?;
            assert!(validation_results.errors.is_empty());

            let validation_results = validate(&[(&[10, 20, 30], 60), (&[5, 10, 15], 0)])?;
            assert_eq!(
                validation_results.errors,
                [ValidationResult {
                    code: ValidationResultCode::F401,
                    fields: vec!["political_group_votes[1].total".into()],
                    context: Some(ValidationResultContext {
                        political_group_number: Some(2),
                    }),
                }]
            );

            Ok(())
        }

        /// CSO | F.402: 'Kandidaten en lijsttotalen': Totaal aantal stemmen op een lijst <> som van aantal stemmen op de kandidaten van die lijst (Als totaal aantal stemmen op een lijst niet leeg of 0 is)
        #[test]
        fn test_f402() -> Result<(), DataError> {
            let validation_results = validate(&[(&[10, 20, 30], 60), (&[5, 10, 15], 30)])?;
            assert!(validation_results.errors.is_empty());

            // When list total is empty, don't expect F.402, but F.401
            let validation_results = validate(&[(&[10, 20, 30], 60), (&[5, 10, 15], 0)])?;
            assert_eq!(
                validation_results.errors,
                [ValidationResult {
                    code: ValidationResultCode::F401,
                    fields: vec!["political_group_votes[1].total".into()],
                    context: Some(ValidationResultContext {
                        political_group_number: Some(2),
                    }),
                }]
            );

            // Expect F.402 when list total doesn't match candidate votes
            let validation_results = validate(&[(&[10, 20, 30], 60), (&[5, 10, 15], 29)])?;
            assert_eq!(
                validation_results.errors,
                [ValidationResult {
                    code: ValidationResultCode::F402,
                    fields: vec!["political_group_votes[1]".into()],
                    context: Some(ValidationResultContext {
                        political_group_number: Some(2),
                    }),
                }]
            );

            Ok(())
        }

        #[test]
        fn test_err_list_incorrect_length() {
            let (political_group_votes, mut election) =
                create_test_data(&[(&[10, 20, 30], 60), (&[5, 10, 15], 30)]);

            // Remove first political group from election
            election.political_groups.remove(0);

            let mut validation_results = ValidationResults::default();
            let result = political_group_votes.validate(
                &election,
                &polling_station_fixture(None),
                &mut validation_results,
                &"political_group_votes".into(),
            );

            assert!(result.is_err());
            assert!(
                result
                    .unwrap_err()
                    .message
                    .eq("list of political groups does not have correct length"),
            );
        }

        #[test]
        fn test_err_political_group_numbers_not_consecutive() {
            let (mut political_group_votes, election) =
                create_test_data(&[(&[10, 20, 30], 60), (&[5, 10, 15], 30)]);

            // Change number of the first list
            political_group_votes[0].number = 3;

            let mut validation_results = ValidationResults::default();
            let result: Result<(), DataError> = political_group_votes.validate(
                &election,
                &polling_station_fixture(None),
                &mut validation_results,
                &"political_group_votes".into(),
            );

            assert!(result.is_err());
            assert!(
                result
                    .unwrap_err()
                    .message
                    .eq("political group numbers are not consecutive"),
            );
        }

        #[test]
        fn test_err_incorrect_number_of_candidates() {
            let (mut political_group_votes, election) =
                create_test_data(&[(&[10, 20, 30], 60), (&[5, 10, 15], 30)]);

            // Add one extra candidate to the first list
            political_group_votes[0]
                .candidate_votes
                .push(CandidateVotes {
                    number: 4,
                    votes: 0,
                });

            let mut validation_results = ValidationResults::default();
            let result = political_group_votes.validate(
                &election,
                &polling_station_fixture(None),
                &mut validation_results,
                &"political_group_votes".into(),
            );

            assert!(result.is_err());
            assert!(
                result
                    .unwrap_err()
                    .message
                    .eq("incorrect number of candidates"),
            );
        }

        #[test]
        fn test_err_candidate_numbers_not_consecutive() {
            let (mut political_group_votes, election) =
                create_test_data(&[(&[10, 20, 30], 60), (&[5, 10, 15], 30)]);

            // Change number of the second candidate on the first list
            political_group_votes[0].candidate_votes[1].number = 5;

            let mut validation_results = ValidationResults::default();
            let result = political_group_votes.validate(
                &election,
                &polling_station_fixture(None),
                &mut validation_results,
                &"political_group_votes".into(),
            );

            assert!(result.is_err());
            assert!(
                result
                    .unwrap_err()
                    .message
                    .eq("candidate numbers are not consecutive"),
            );
        }
    }

    mod cso_first_session_results {
        use crate::{
            data_entry::{
                CSOFirstSessionResults, DataError, PoliticalGroupCandidateVotes,
                PoliticalGroupTotalVotes, Validate, ValidationResult, ValidationResultCode,
                ValidationResultContext, ValidationResults, tests::ValidDefault,
            },
            election::tests::election_fixture,
            polling_station::structs::tests::polling_station_fixture,
        };

        fn create_test_data() -> CSOFirstSessionResults {
            CSOFirstSessionResults {
                extra_investigation: ValidDefault::valid_default(),
                counting_differences_polling_station: ValidDefault::valid_default(),
                voters_counts: Default::default(),
                votes_counts: Default::default(),
                differences_counts: Default::default(),
                political_group_votes: Default::default(),
            }
        }

        fn validate(data: CSOFirstSessionResults) -> Result<ValidationResults, DataError> {
            let mut validation_results = ValidationResults::default();

            data.validate(
                // Adjust election political group list to the given test data
                &election_fixture(
                    &data
                        .political_group_votes
                        .iter()
                        .map(|pg| u32::try_from(pg.candidate_votes.len()).unwrap())
                        .collect::<Vec<_>>(),
                ),
                &polling_station_fixture(None),
                &mut validation_results,
                &"data".into(),
            )?;

            Ok(validation_results)
        }

        #[test]
        fn test_default() -> Result<(), DataError> {
            let validation_results = validate(create_test_data())?;
            assert_eq!(validation_results.errors.len(), 0);
            assert_eq!(validation_results.warnings.len(), 1);
            assert_eq!(
                validation_results.warnings[0].code,
                ValidationResultCode::W204
            );

            Ok(())
        }

        /// CSO/DSO | W.203: 'Aantal kiezers en stemmen': Verschil tussen totaal aantal toegelaten kiezers en totaal aantal uitgebrachte stemmen is groter dan of gelijk aan 2% en groter dan of gelijk aan 15
        #[test]
        fn test_w203() -> Result<(), DataError> {
            let cases = [
                (101, 100, false),   // < 2%
                (102, 100, true),    // == 2%
                (103, 100, true),    // > 2%
                (1000, 1014, false), // < 15
                (1000, 1015, true),  // == 15
                (1000, 1016, true),  // > 15
                (1016, 1000, true),  // > 15 (reversed)
            ];

            for (admitted_voters, votes_cast, expected) in cases {
                let mut data = create_test_data();
                data.voters_counts.total_admitted_voters_count = admitted_voters;
                data.votes_counts.total_votes_cast_count = votes_cast;

                let validation_results = validate(data)?;

                if expected {
                    assert_eq!(
                        validation_results.warnings,
                        [ValidationResult {
                            code: ValidationResultCode::W203,
                            fields: vec![
                                "data.voters_counts.total_admitted_voters_count".into(),
                                "data.votes_counts.total_votes_cast_count".into(),
                            ],
                            context: None,
                        }],
                        "Warning not found for admitted_voters={admitted_voters}, votes_cast={votes_cast}",
                    );
                } else {
                    assert!(validation_results.warnings.is_empty());
                }
            }

            Ok(())
        }

        /// CSO | F.403: 'Kandidaten en lijsttotalen': Totaal aantal stemmen op een lijst komt niet overeen met het lijsttotaal van corresponderende E.x
        #[test]
        fn test_f403() -> Result<(), DataError> {
            let mut data = create_test_data();

            data.votes_counts.political_group_total_votes = vec![
                PoliticalGroupTotalVotes {
                    number: 1,
                    total: 100,
                },
                PoliticalGroupTotalVotes {
                    number: 2,
                    total: 200,
                },
            ];
            data.votes_counts.total_votes_candidates_count = 300;
            data.votes_counts.total_votes_cast_count = 300;

            data.voters_counts.poll_card_count = 300;
            data.voters_counts.total_admitted_voters_count = 300;

            data.political_group_votes = vec![
                PoliticalGroupCandidateVotes::from_test_data_auto(1, &[100]),
                PoliticalGroupCandidateVotes::from_test_data_auto(2, &[200]),
            ];

            // Valid case
            let validation_results = validate(data.clone())?;
            assert!(validation_results.errors.is_empty());
            assert!(validation_results.warnings.is_empty());

            // Invalid case
            data.political_group_votes[1].candidate_votes[0].votes = 199;
            data.political_group_votes[1].total = 199;
            let validation_results = validate(data.clone())?;
            assert_eq!(
                validation_results.errors,
                [ValidationResult {
                    code: ValidationResultCode::F403,
                    fields: vec!["data.political_group_votes[1].total".into()],
                    context: Some(ValidationResultContext {
                        political_group_number: Some(2),
                    }),
                }],
            );

            // Multiple invalid case
            data.political_group_votes[0].candidate_votes[0].votes = 99;
            data.political_group_votes[0].total = 99;
            let validation_results = validate(data)?;
            assert_eq!(
                validation_results.errors,
                [
                    ValidationResult {
                        code: ValidationResultCode::F403,
                        fields: vec!["data.political_group_votes[0].total".into()],
                        context: Some(ValidationResultContext {
                            political_group_number: Some(1),
                        }),
                    },
                    ValidationResult {
                        code: ValidationResultCode::F403,
                        fields: vec!["data.political_group_votes[1].total".into()],
                        context: Some(ValidationResultContext {
                            political_group_number: Some(2),
                        }),
                    }
                ],
            );

            Ok(())
        }
    }

    // Tests for DifferencesCounts
    mod differences_counts {
        use crate::data_entry::tests::ValidDefault;
        use crate::data_entry::{
            DifferenceCountsCompareVotesCastAdmittedVoters, PoliticalGroupCandidateVotes,
            PoliticalGroupTotalVotes, PollingStationResults, VotersCounts, VotesCounts,
        };
        use crate::{
            data_entry::{
                DataError, DifferencesCounts, Validate, ValidationResultCode, ValidationResults,
                YesNo,
            },
            election::tests::election_fixture,
            polling_station::structs::tests::polling_station_fixture,
        };

        // CSO | F.301: "Vergelijk D&H": (checkbox D=H is aangevinkt, maar D<>H)
        #[test]
        fn test_f301() -> Result<(), DataError> {
            let polling_station_results = PollingStationResults {
                extra_investigation: ValidDefault::valid_default(),
                counting_differences_polling_station: ValidDefault::valid_default(),
                voters_counts: VotersCounts {
                    poll_card_count: 103,
                    proxy_certificate_count: 2,
                    total_admitted_voters_count: 105,
                },
                votes_counts: VotesCounts {
                    political_group_total_votes: vec![PoliticalGroupTotalVotes {
                        number: 1,
                        total: 100,
                    }],
                    total_votes_candidates_count: 100,
                    blank_votes_count: 2,
                    invalid_votes_count: 2,
                    total_votes_cast_count: 104,
                },
                differences_counts: DifferencesCounts {
                    more_ballots_count: 0,
                    fewer_ballots_count: 0,
                    compare_votes_cast_admitted_voters:
                        DifferenceCountsCompareVotesCastAdmittedVoters {
                            admitted_voters_equal_votes_cast: true,
                            votes_cast_greater_than_admitted_voters: false,
                            votes_cast_smaller_than_admitted_voters: false,
                        },
                    difference_completely_accounted_for: YesNo {
                        yes: true,
                        no: false,
                    },
                },
                political_group_votes: vec![PoliticalGroupCandidateVotes::from_test_data_auto(
                    1,
                    &[100],
                )],
            };
            let mut validation_results = ValidationResults::default();
            let election = election_fixture(&[1]);
            let polling_station = polling_station_fixture(None);

            polling_station_results
                .validate(
                    &election,
                    &polling_station,
                    &mut validation_results,
                    &"polling_station_results".into(),
                )
                .unwrap();
            assert_eq!(validation_results.errors.len(), 1);
            assert_eq!(validation_results.warnings.len(), 0);
            assert_eq!(
                validation_results.errors[0].code,
                ValidationResultCode::F301
            );
            assert_eq!(
                validation_results.errors[0].fields,
                vec![
                    "polling_station_results.differences_counts.compare_votes_cast_admitted_voters.admitted_voters_equal_votes_cast",
                ]
            );

            Ok(())
        }

        // CSO | F.302: "Vergelijk D&H": (checkbox H>D is aangevinkt, maar H<=D)
        #[test]
        fn test_f302() -> Result<(), DataError> {
            let polling_station_results = PollingStationResults {
                extra_investigation: ValidDefault::valid_default(),
                counting_differences_polling_station: ValidDefault::valid_default(),
                voters_counts: VotersCounts {
                    poll_card_count: 103,
                    proxy_certificate_count: 2,
                    total_admitted_voters_count: 105,
                },
                votes_counts: VotesCounts {
                    political_group_total_votes: vec![PoliticalGroupTotalVotes {
                        number: 1,
                        total: 100,
                    }],
                    total_votes_candidates_count: 100,
                    blank_votes_count: 2,
                    invalid_votes_count: 2,
                    total_votes_cast_count: 104,
                },
                differences_counts: DifferencesCounts {
                    more_ballots_count: 0,
                    fewer_ballots_count: 0,
                    compare_votes_cast_admitted_voters:
                        DifferenceCountsCompareVotesCastAdmittedVoters {
                            admitted_voters_equal_votes_cast: false,
                            votes_cast_greater_than_admitted_voters: true,
                            votes_cast_smaller_than_admitted_voters: false,
                        },
                    difference_completely_accounted_for: YesNo {
                        yes: true,
                        no: false,
                    },
                },
                political_group_votes: vec![PoliticalGroupCandidateVotes::from_test_data_auto(
                    1,
                    &[100],
                )],
            };
            let mut validation_results = ValidationResults::default();
            let election = election_fixture(&[1]);
            let polling_station = polling_station_fixture(None);

            polling_station_results
                .validate(
                    &election,
                    &polling_station,
                    &mut validation_results,
                    &"polling_station_results".into(),
                )
                .unwrap();
            assert_eq!(validation_results.errors.len(), 1);
            assert_eq!(validation_results.warnings.len(), 0);
            assert_eq!(
                validation_results.errors[0].code,
                ValidationResultCode::F302
            );
            assert_eq!(
                validation_results.errors[0].fields,
                vec![
                    "polling_station_results.differences_counts.compare_votes_cast_admitted_voters.votes_cast_greater_than_admitted_voters",
                ]
            );

            Ok(())
        }

        // CSO | F.303: "Vergelijk D&H": (checkbox H>D is aangevinkt, maar H<=D)
        #[test]
        fn test_f303() -> Result<(), DataError> {
            let polling_station_results = PollingStationResults {
                extra_investigation: ValidDefault::valid_default(),
                counting_differences_polling_station: ValidDefault::valid_default(),
                voters_counts: VotersCounts {
                    poll_card_count: 101,
                    proxy_certificate_count: 2,
                    total_admitted_voters_count: 103,
                },
                votes_counts: VotesCounts {
                    political_group_total_votes: vec![PoliticalGroupTotalVotes {
                        number: 1,
                        total: 100,
                    }],
                    total_votes_candidates_count: 100,
                    blank_votes_count: 2,
                    invalid_votes_count: 2,
                    total_votes_cast_count: 104,
                },
                differences_counts: DifferencesCounts {
                    more_ballots_count: 0,
                    fewer_ballots_count: 0,
                    compare_votes_cast_admitted_voters:
                        DifferenceCountsCompareVotesCastAdmittedVoters {
                            admitted_voters_equal_votes_cast: false,
                            votes_cast_greater_than_admitted_voters: false,
                            votes_cast_smaller_than_admitted_voters: true,
                        },
                    difference_completely_accounted_for: YesNo {
                        yes: true,
                        no: false,
                    },
                },
                political_group_votes: vec![PoliticalGroupCandidateVotes::from_test_data_auto(
                    1,
                    &[100],
                )],
            };
            let mut validation_results = ValidationResults::default();
            let election = election_fixture(&[1]);
            let polling_station = polling_station_fixture(None);

            polling_station_results
                .validate(
                    &election,
                    &polling_station,
                    &mut validation_results,
                    &"polling_station_results".into(),
                )
                .unwrap();
            assert_eq!(validation_results.errors.len(), 1);
            assert_eq!(validation_results.warnings.len(), 0);
            assert_eq!(
                validation_results.errors[0].code,
                ValidationResultCode::F303
            );
            assert_eq!(
                validation_results.errors[0].fields,
                vec![
                    "polling_station_results.differences_counts.compare_votes_cast_admitted_voters.votes_cast_smaller_than_admitted_voters",
                ]
            );

            Ok(())
        }

        // CSO | F.304: "Vergelijk D&H": Meerdere aangevinkt of geen enkele aangevinkt
        #[test]
        fn test_f304_none() -> Result<(), DataError> {
            let polling_station_results = PollingStationResults {
                extra_investigation: ValidDefault::valid_default(),
                counting_differences_polling_station: ValidDefault::valid_default(),
                voters_counts: VotersCounts {
                    poll_card_count: 103,
                    proxy_certificate_count: 2,
                    total_admitted_voters_count: 105,
                },
                votes_counts: VotesCounts {
                    political_group_total_votes: vec![PoliticalGroupTotalVotes {
                        number: 1,
                        total: 100,
                    }],
                    total_votes_candidates_count: 100,
                    blank_votes_count: 2,
                    invalid_votes_count: 2,
                    total_votes_cast_count: 104,
                },
                differences_counts: DifferencesCounts {
                    more_ballots_count: 0,
                    fewer_ballots_count: 0,
                    compare_votes_cast_admitted_voters:
                        DifferenceCountsCompareVotesCastAdmittedVoters {
                            admitted_voters_equal_votes_cast: false,
                            votes_cast_greater_than_admitted_voters: false,
                            votes_cast_smaller_than_admitted_voters: false,
                        },
                    difference_completely_accounted_for: YesNo {
                        yes: true,
                        no: false,
                    },
                },
                political_group_votes: vec![PoliticalGroupCandidateVotes::from_test_data_auto(
                    1,
                    &[100],
                )],
            };
            let mut validation_results = ValidationResults::default();
            let election = election_fixture(&[1]);
            let polling_station = polling_station_fixture(None);

            polling_station_results
                .validate(
                    &election,
                    &polling_station,
                    &mut validation_results,
                    &"polling_station_results".into(),
                )
                .unwrap();
            assert_eq!(validation_results.errors.len(), 1);
            assert_eq!(validation_results.warnings.len(), 0);
            assert_eq!(
                validation_results.errors[0].code,
                ValidationResultCode::F304
            );
            assert_eq!(
                validation_results.errors[0].fields,
                vec![
                    "polling_station_results.differences_counts.compare_votes_cast_admitted_voters",
                ]
            );

            Ok(())
        }

        // CSO | F.304: "Vergelijk D&H": Meerdere aangevinkt of geen enkele aangevinkt
        #[test]
        fn test_f304_all() -> Result<(), DataError> {
            let polling_station_results = PollingStationResults {
                extra_investigation: ValidDefault::valid_default(),
                counting_differences_polling_station: ValidDefault::valid_default(),
                voters_counts: VotersCounts {
                    poll_card_count: 103,
                    proxy_certificate_count: 2,
                    total_admitted_voters_count: 105,
                },
                votes_counts: VotesCounts {
                    political_group_total_votes: vec![PoliticalGroupTotalVotes {
                        number: 1,
                        total: 100,
                    }],
                    total_votes_candidates_count: 100,
                    blank_votes_count: 2,
                    invalid_votes_count: 2,
                    total_votes_cast_count: 104,
                },
                differences_counts: DifferencesCounts {
                    more_ballots_count: 0,
                    fewer_ballots_count: 0,
                    compare_votes_cast_admitted_voters:
                        DifferenceCountsCompareVotesCastAdmittedVoters {
                            admitted_voters_equal_votes_cast: true,
                            votes_cast_greater_than_admitted_voters: true,
                            votes_cast_smaller_than_admitted_voters: true,
                        },
                    difference_completely_accounted_for: YesNo {
                        yes: true,
                        no: false,
                    },
                },
                political_group_votes: vec![PoliticalGroupCandidateVotes::from_test_data_auto(
                    1,
                    &[100],
                )],
            };
            let mut validation_results = ValidationResults::default();
            let election = election_fixture(&[1]);
            let polling_station = polling_station_fixture(None);

            polling_station_results
                .validate(
                    &election,
                    &polling_station,
                    &mut validation_results,
                    &"polling_station_results".into(),
                )
                .unwrap();
            assert_eq!(validation_results.errors.len(), 3);
            assert_eq!(validation_results.warnings.len(), 0);
            assert_eq!(
                validation_results.errors[0].code,
                ValidationResultCode::F301
            );
            assert_eq!(
                validation_results.errors[0].fields,
                vec![
                    "polling_station_results.differences_counts.compare_votes_cast_admitted_voters.admitted_voters_equal_votes_cast",
                ]
            );
            assert_eq!(
                validation_results.errors[1].code,
                ValidationResultCode::F302
            );
            assert_eq!(
                validation_results.errors[1].fields,
                vec![
                    "polling_station_results.differences_counts.compare_votes_cast_admitted_voters.votes_cast_greater_than_admitted_voters",
                ]
            );
            assert_eq!(
                validation_results.errors[2].code,
                ValidationResultCode::F304
            );
            assert_eq!(
                validation_results.errors[2].fields,
                vec![
                    "polling_station_results.differences_counts.compare_votes_cast_admitted_voters",
                ]
            );

            Ok(())
        }
    }

    /// Tests that ValidationResults can be appended together, combining errors and warnings.
    #[test]
    fn test_validation_result_append() {
        let mut result1 = ValidationResults {
            errors: vec![ValidationResult {
                fields: vec!["field1".to_string()],
                code: ValidationResultCode::F201,
                context: None,
            }],
            warnings: vec![],
        };

        let mut result2 = ValidationResults {
            errors: vec![ValidationResult {
                fields: vec!["field2".to_string()],
                code: ValidationResultCode::F203,
                context: None,
            }],
            warnings: vec![],
        };

        result1.append(&mut result2);

        // appending should combine the errors and warnings
        assert_eq!(result1.errors.len(), 2);
        assert_eq!(result1.warnings.len(), 0);
    }

    #[test]
    fn test_count_err_out_of_range() {
        let mut validation_results = ValidationResults::default();
        let count = 1_000_000_000;

        let result = count.validate(
            &election_fixture(&[]),
            &polling_station_fixture(None),
            &mut validation_results,
            &"".into(),
        );

        assert!(result.is_err());
        assert!(result.unwrap_err().message.eq("count out of range"),);
    }

    /// Tests the above_percentage_threshold function with various input combinations.
    #[test]
    fn test_above_percentage_threshold() {
        // Below
        assert!(!above_percentage_threshold(10, 101, 10));
        assert!(!above_percentage_threshold(9, 100, 10));
        assert!(!above_percentage_threshold(0, 0, 10));

        // Equal
        assert!(above_percentage_threshold(10, 100, 10));

        // Above
        assert!(above_percentage_threshold(11, 101, 10));
        assert!(above_percentage_threshold(10, 0, 10));
    }

    /// Tests the difference_equal_or_above function with various input combinations.
    #[test]
    fn test_difference_admitted_voters_count_and_votes_cast_count_above_threshold() {
        let cases = [
            // Percentage
            (101, 100, false), // < 2%
            (102, 100, true),  // == 2%
            (103, 100, true),  // > 2%
            // Absolute amount
            (1014, 1000, false), // < 15
            (1015, 1000, true),  // == 15
            (1016, 1000, true),  // > 15
            // Absolute amount (reversed)
            (1000, 1014, false), // < 15
            (1000, 1015, true),  // == 15
            (1000, 1016, true),  // > 15
        ];

        for (admitted_voters, votes_cast, expected) in cases {
            assert_eq!(
                difference_admitted_voters_count_and_votes_cast_count_above_threshold(
                    admitted_voters,
                    votes_cast
                ),
                expected,
                "Failed for admitted_voters={admitted_voters}, votes_cast={votes_cast}, expected={expected}"
            );
        }
    }

<<<<<<< HEAD
    /// test validation with default values
    #[test]
    fn test_default_values() {
        let mut validation_results = ValidationResults::default();
        let polling_station_results = PollingStationResults {
            extra_investigation: ValidDefault::valid_default(),
            counting_differences_polling_station: ValidDefault::valid_default(),
            voters_counts: Default::default(),
            votes_counts: VotesCounts {
                political_group_total_votes: vec![PoliticalGroupTotalVotes {
                    number: 1,
                    total: 42,
                }],
                ..Default::default()
            },
            differences_counts: DifferencesCounts {
                more_ballots_count: 0,
                fewer_ballots_count: 0,
                compare_votes_cast_admitted_voters:
                    DifferenceCountsCompareVotesCastAdmittedVoters {
                        admitted_voters_equal_votes_cast: true,
                        votes_cast_greater_than_admitted_voters: false,
                        votes_cast_smaller_than_admitted_voters: false,
                    },
                difference_completely_accounted_for: YesNo {
                    yes: true,
                    no: false,
                },
            },
            political_group_votes: vec![PoliticalGroupCandidateVotes::from_test_data_auto(
                1,
                &[42],
            )],
        };
        let election = election_fixture(&[1]);
        let polling_station = polling_station_fixture(None);
        polling_station_results
            .validate(
                &election,
                &polling_station,
                &mut validation_results,
                &"polling_station_results".into(),
            )
            .unwrap();
        assert_eq!(validation_results.errors.len(), 1);
        assert_eq!(
            validation_results.errors[0].code,
            ValidationResultCode::F202
        );
        assert_eq!(validation_results.warnings.len(), 1);
        assert_eq!(
            validation_results.warnings[0].code,
            ValidationResultCode::W204
        );
    }

=======
>>>>>>> 1481b68f
    /// Tests validation of polling station results with incorrect totals and differences.
    /// Covers F.301-F.305 (difference errors).
    #[test]
    fn test_incorrect_total_and_difference() {
        let mut validation_results = ValidationResults::default();
        let polling_station_results = CSOFirstSessionResults {
            extra_investigation: ValidDefault::valid_default(),
            counting_differences_polling_station: ValidDefault::valid_default(),
            voters_counts: VotersCounts {
                poll_card_count: 99,
                proxy_certificate_count: 0,
                total_admitted_voters_count: 99,
            },
            votes_counts: VotesCounts {
                political_group_total_votes: vec![PoliticalGroupTotalVotes {
                    number: 1,
                    total: 100,
                }],
                total_votes_candidates_count: 100,
                blank_votes_count: 0,
                invalid_votes_count: 0,
                total_votes_cast_count: 100,
            },
            differences_counts: DifferencesCounts {
                more_ballots_count: 0,
                fewer_ballots_count: 0,
                compare_votes_cast_admitted_voters:
                    DifferenceCountsCompareVotesCastAdmittedVoters {
                        admitted_voters_equal_votes_cast: true, // F.301 incorrect difference
                        votes_cast_greater_than_admitted_voters: false,
                        votes_cast_smaller_than_admitted_voters: false,
                    },
                difference_completely_accounted_for: YesNo {
                    yes: false,
                    no: true,
                },
            },
            political_group_votes: vec![PoliticalGroupCandidateVotes::from_test_data_auto(
                1,
                &[100],
            )],
        };
        let election = election_fixture(&[1]);
        let polling_station = polling_station_fixture(None);
        polling_station_results
            .validate(
                &election,
                &polling_station,
                &mut validation_results,
                &"polling_station_results".into(),
            )
            .unwrap();

        assert_eq!(validation_results.errors.len(), 1);
        assert_eq!(validation_results.warnings.len(), 0);

        assert_eq!(
            validation_results.errors[0].code,
            ValidationResultCode::F301
        );
        assert_eq!(
            validation_results.errors[0].fields,
            vec![
                "polling_station_results.differences_counts.compare_votes_cast_admitted_voters.admitted_voters_equal_votes_cast"
            ]
        );

<<<<<<< HEAD
        assert_eq!(
            validation_results.warnings[0].code,
            ValidationResultCode::W203
        );
        assert_eq!(
            validation_results.warnings[0].fields,
            vec![
                "polling_station_results.votes_counts.total_votes_cast_count",
                "polling_station_results.voters_counts.total_admitted_voters_count",
            ]
        );

        // test F.301 incorrect difference, F.305 more/fewer ballots count required & W.203 above threshold in percentage
=======
        // test F.303 incorrect difference & F.304 should be empty
>>>>>>> 1481b68f
        validation_results = ValidationResults::default();
        let polling_station_results = CSOFirstSessionResults {
            extra_investigation: ValidDefault::valid_default(),
            counting_differences_polling_station: ValidDefault::valid_default(),
            voters_counts: VotersCounts {
                poll_card_count: 4,
                proxy_certificate_count: 1,
                total_admitted_voters_count: 5,
            },
            votes_counts: VotesCounts {
                political_group_total_votes: vec![PoliticalGroupTotalVotes {
                    number: 1,
                    total: 6,
                }],
                total_votes_candidates_count: 6,
                blank_votes_count: 0,
                invalid_votes_count: 0,
                total_votes_cast_count: 6, // W.203 above threshold in percentage
            },
            differences_counts: DifferencesCounts {
                more_ballots_count: 2, // F.301 incorrect difference
                fewer_ballots_count: 0,
                compare_votes_cast_admitted_voters:
                    DifferenceCountsCompareVotesCastAdmittedVoters {
                        admitted_voters_equal_votes_cast: true,
                        votes_cast_greater_than_admitted_voters: false,
                        votes_cast_smaller_than_admitted_voters: false,
                    },
                difference_completely_accounted_for: YesNo::yes(),
            },
            political_group_votes: vec![PoliticalGroupCandidateVotes::from_test_data_auto(1, &[3])],
        };
        polling_station_results
            .validate(
                &election,
                &polling_station,
                &mut validation_results,
                &"polling_station_results".into(),
            )
            .unwrap();
        assert_eq!(validation_results.errors.len(), 2);
        assert_eq!(validation_results.warnings.len(), 1);
        assert_eq!(
            validation_results.errors[0].code,
            ValidationResultCode::F301
        );
        assert_eq!(
            validation_results.errors[0].fields,
            vec![
                "polling_station_results.differences_counts.compare_votes_cast_admitted_voters.admitted_voters_equal_votes_cast",
            ]
        );
        assert_eq!(
            validation_results.errors[1].code,
            ValidationResultCode::F305
        );
        assert_eq!(
            validation_results.errors[1].fields,
            vec![
                "polling_station_results.differences_counts.more_ballots_count",
                "polling_station_results.differences_counts.fewer_ballots_count"
            ]
        );
        assert_eq!(
            validation_results.warnings[0].code,
            ValidationResultCode::W203
        );
        assert_eq!(
            validation_results.warnings[0].fields,
            vec![
                "polling_station_results.votes_counts.total_votes_cast_count",
                "polling_station_results.voters_counts.total_admitted_voters_count"
            ]
        );
    }

    /// Tests validation when differences are incorrectly specified (F.304)
    /// and the difference between voters counts and votes counts is >2% (W.203).
    #[test]
    fn test_differences() {
        let polling_station_results = PollingStationResults {
            extra_investigation: ValidDefault::valid_default(),
            counting_differences_polling_station: ValidDefault::valid_default(),
            voters_counts: VotersCounts {
                poll_card_count: 54,
                proxy_certificate_count: 2,
                total_admitted_voters_count: 56, // W.203 above threshold in percentage
            },
            votes_counts: VotesCounts {
                political_group_total_votes: vec![PoliticalGroupTotalVotes {
                    number: 1,
                    total: 50,
                }],
                total_votes_candidates_count: 50,
                blank_votes_count: 1,
                invalid_votes_count: 1,
                total_votes_cast_count: 52, // W.203 above threshold in percentage
            },
            differences_counts: DifferencesCounts {
                more_ballots_count: 0,
                fewer_ballots_count: 4,
                compare_votes_cast_admitted_voters:
                    DifferenceCountsCompareVotesCastAdmittedVoters {
                        admitted_voters_equal_votes_cast: false,
                        votes_cast_greater_than_admitted_voters: false,
                        votes_cast_smaller_than_admitted_voters: false,
                    },
                difference_completely_accounted_for: YesNo {
                    yes: true,
                    no: false,
                },
            },
            political_group_votes: vec![PoliticalGroupCandidateVotes::from_test_data_auto(
                1,
                &[50],
            )],
        };
        let election = election_fixture(&[1]);
        let polling_station = polling_station_fixture(None);
        let mut validation_results = ValidationResults::default();
        polling_station_results
            .validate(
                &election,
                &polling_station,
                &mut validation_results,
                &"polling_station_results".into(),
            )
            .unwrap();
        assert_eq!(validation_results.errors.len(), 1);
        assert_eq!(validation_results.warnings.len(), 1);
        assert_eq!(
            validation_results.errors[0].code,
            ValidationResultCode::F304
        );
        assert_eq!(
            validation_results.errors[0].fields,
            vec!["polling_station_results.differences_counts.compare_votes_cast_admitted_voters",]
        );
        assert_eq!(
            validation_results.warnings[0].code,
            ValidationResultCode::W203
        );
        assert_eq!(
            validation_results.warnings[0].fields,
            vec![
                "polling_station_results.votes_counts.total_votes_cast_count",
                "polling_station_results.voters_counts.total_admitted_voters_count",
            ]
        );
    }

<<<<<<< HEAD
    /// Tests validation when no differences are expected (F.305)
    // CSO | F.305 (Als D = H) I is ingevuld
    #[test]
    fn test_f305_more_ballots_count() {
        let polling_station_results = PollingStationResults {
            extra_investigation: ValidDefault::valid_default(),
            counting_differences_polling_station: ValidDefault::valid_default(),
            voters_counts: VotersCounts {
                poll_card_count: 50,
                proxy_certificate_count: 2,
                total_admitted_voters_count: 52,
=======
        // test F.301 incorrect difference, F.302 should be empty
        validation_results = ValidationResults::default();
        let polling_station_results = CSOFirstSessionResults {
            extra_investigation: ValidDefault::valid_default(),
            counting_differences_polling_station: ValidDefault::valid_default(),
            voters_counts: VotersCounts {
                poll_card_count: 98,
                proxy_certificate_count: 1,
                total_admitted_voters_count: 99,
>>>>>>> 1481b68f
            },
            votes_counts: VotesCounts {
                political_group_total_votes: vec![PoliticalGroupTotalVotes {
                    number: 1,
<<<<<<< HEAD
                    total: 50,
                }],
                total_votes_candidates_count: 50,
                blank_votes_count: 1,
                invalid_votes_count: 1,
                total_votes_cast_count: 52,
=======
                    total: 100,
                }],
                total_votes_candidates_count: 100,
                blank_votes_count: 0,
                invalid_votes_count: 0,
                total_votes_cast_count: 100,
>>>>>>> 1481b68f
            },
            differences_counts: DifferencesCounts {
                more_ballots_count: 4, // F.305 no difference expected
                fewer_ballots_count: 0,
                compare_votes_cast_admitted_voters:
                    DifferenceCountsCompareVotesCastAdmittedVoters {
                        admitted_voters_equal_votes_cast: true,
                        votes_cast_greater_than_admitted_voters: false,
                        votes_cast_smaller_than_admitted_voters: false,
                    },
                difference_completely_accounted_for: YesNo {
                    yes: true,
                    no: false,
                },
            },
            political_group_votes: vec![PoliticalGroupCandidateVotes::from_test_data_auto(
                1,
<<<<<<< HEAD
                &[50],
=======
                &[100],
>>>>>>> 1481b68f
            )],
        };
        let election = election_fixture(&[1]);
        let polling_station = polling_station_fixture(None);
        let mut validation_results = ValidationResults::default();
        polling_station_results
            .validate(
                &election,
                &polling_station,
                &mut validation_results,
                &"polling_station_results".into(),
            )
            .unwrap();
<<<<<<< HEAD
        assert_eq!(validation_results.errors.len(), 1);
=======
        assert_eq!(validation_results.errors.len(), 2);
>>>>>>> 1481b68f
        assert_eq!(validation_results.warnings.len(), 0);
        assert_eq!(
            validation_results.errors[0].code,
            ValidationResultCode::F305
        );
        assert_eq!(
            validation_results.errors[0].fields,
            vec![
                "polling_station_results.differences_counts.more_ballots_count",
                "polling_station_results.differences_counts.fewer_ballots_count",
            ]
        );
    }

    /// Tests validation when no differences are expected (F.305)
    // CSO | F.305 (Als D = H) J is ingevuld
    #[test]
    fn test_f305_fewer_ballots_count() {
        let polling_station_results = PollingStationResults {
            extra_investigation: ValidDefault::valid_default(),
            counting_differences_polling_station: ValidDefault::valid_default(),
            voters_counts: VotersCounts {
                poll_card_count: 50,
                proxy_certificate_count: 2,
                total_admitted_voters_count: 52,
            },
            votes_counts: VotesCounts {
                political_group_total_votes: vec![PoliticalGroupTotalVotes {
                    number: 1,
                    total: 50,
                }],
                total_votes_candidates_count: 50,
                blank_votes_count: 1,
                invalid_votes_count: 1,
                total_votes_cast_count: 52,
            },
            differences_counts: DifferencesCounts {
                more_ballots_count: 0,
                fewer_ballots_count: 4,
                compare_votes_cast_admitted_voters:
                    DifferenceCountsCompareVotesCastAdmittedVoters {
                        admitted_voters_equal_votes_cast: true,
                        votes_cast_greater_than_admitted_voters: false,
                        votes_cast_smaller_than_admitted_voters: false,
                    },
                difference_completely_accounted_for: YesNo {
                    yes: true,
                    no: false,
                },
            },
            political_group_votes: vec![PoliticalGroupCandidateVotes::from_test_data_auto(
                1,
                &[50],
            )],
        };
        let election = election_fixture(&[1]);
        let polling_station = polling_station_fixture(None);
        let mut validation_results = ValidationResults::default();
        polling_station_results
            .validate(
                &election,
                &polling_station,
                &mut validation_results,
                &"polling_station_results".into(),
            )
            .unwrap();
        assert_eq!(validation_results.errors.len(), 1);
        assert_eq!(validation_results.warnings.len(), 0);
        assert_eq!(
            validation_results.errors[0].code,
            ValidationResultCode::F305
        );
        assert_eq!(
            validation_results.errors[0].fields,
            vec![
                "polling_station_results.differences_counts.more_ballots_count",
                "polling_station_results.differences_counts.fewer_ballots_count",
            ]
        );
    }

    // CSO | F.306 (Als H > D) `I <> H - D`
    #[test]
    fn test_f306() {
        let polling_station_results = PollingStationResults {
            extra_investigation: ValidDefault::valid_default(),
            counting_differences_polling_station: ValidDefault::valid_default(),
            voters_counts: VotersCounts {
                poll_card_count: 50,
                proxy_certificate_count: 2,
                total_admitted_voters_count: 52,
            },
            votes_counts: VotesCounts {
                political_group_total_votes: vec![PoliticalGroupTotalVotes {
                    number: 1,
                    total: 70,
                }],
                total_votes_candidates_count: 70,
                blank_votes_count: 1,
                invalid_votes_count: 1,
                total_votes_cast_count: 72,
            },
            differences_counts: DifferencesCounts {
                more_ballots_count: 3,
                fewer_ballots_count: 0,
                compare_votes_cast_admitted_voters:
                    DifferenceCountsCompareVotesCastAdmittedVoters {
                        admitted_voters_equal_votes_cast: false,
                        votes_cast_greater_than_admitted_voters: true,
                        votes_cast_smaller_than_admitted_voters: false,
                    },
                difference_completely_accounted_for: YesNo {
                    yes: true,
                    no: false,
                },
            },
            political_group_votes: vec![PoliticalGroupCandidateVotes::from_test_data_auto(
                1,
                &[50],
            )],
        };
        let election = election_fixture(&[1]);
        let polling_station = polling_station_fixture(None);
        let mut validation_results = ValidationResults::default();
        polling_station_results
            .validate(
                &election,
                &polling_station,
                &mut validation_results,
                &"polling_station_results".into(),
            )
            .unwrap();
        assert_eq!(validation_results.errors.len(), 1);
        assert_eq!(validation_results.warnings.len(), 1);

        assert_eq!(
            validation_results.errors[0].code,
            ValidationResultCode::F306
        );
        assert_eq!(
            validation_results.errors[0].fields,
            vec!["polling_station_results.differences_counts.more_ballots_count"]
        );
<<<<<<< HEAD
        assert_eq!(
            validation_results.warnings[0].code,
            ValidationResultCode::W203
        );
        assert_eq!(
            validation_results.warnings[0].fields,
            vec![
                "polling_station_results.votes_counts.total_votes_cast_count",
                "polling_station_results.voters_counts.total_admitted_voters_count",
            ]
        );
    }

    // CSO | F.307 (Als H > D) J is ingevuld
    #[test]
    fn test_f307() {
        let polling_station_results = PollingStationResults {
            extra_investigation: ValidDefault::valid_default(),
            counting_differences_polling_station: ValidDefault::valid_default(),
            voters_counts: VotersCounts {
                poll_card_count: 50,
                proxy_certificate_count: 2,
                total_admitted_voters_count: 52,
=======

        // test F.303 incorrect difference, F.304 should be empty
        validation_results = ValidationResults::default();
        let polling_station_results = CSOFirstSessionResults {
            extra_investigation: ValidDefault::valid_default(),
            counting_differences_polling_station: ValidDefault::valid_default(),
            voters_counts: VotersCounts {
                poll_card_count: 99,
                proxy_certificate_count: 2,
                total_admitted_voters_count: 101,
>>>>>>> 1481b68f
            },
            votes_counts: VotesCounts {
                political_group_total_votes: vec![PoliticalGroupTotalVotes {
                    number: 1,
<<<<<<< HEAD
                    total: 60,
                }],
                total_votes_candidates_count: 60,
                blank_votes_count: 1,
                invalid_votes_count: 1,
                total_votes_cast_count: 62,
            },
            differences_counts: DifferencesCounts {
                more_ballots_count: 0,
                fewer_ballots_count: 3,
=======
                    total: 97,
                }],
                total_votes_candidates_count: 97,
                blank_votes_count: 1,
                invalid_votes_count: 2,
                total_votes_cast_count: 100,
            },
            differences_counts: DifferencesCounts {
                more_ballots_count: 15, // F.304 should be empty
                fewer_ballots_count: 3, // F.303 incorrect difference
>>>>>>> 1481b68f
                compare_votes_cast_admitted_voters:
                    DifferenceCountsCompareVotesCastAdmittedVoters {
                        admitted_voters_equal_votes_cast: false,
                        votes_cast_greater_than_admitted_voters: true,
                        votes_cast_smaller_than_admitted_voters: false,
                    },
                difference_completely_accounted_for: YesNo {
                    yes: true,
                    no: false,
                },
            },
            political_group_votes: vec![PoliticalGroupCandidateVotes::from_test_data_auto(
                1,
<<<<<<< HEAD
                &[50],
=======
                &[97],
>>>>>>> 1481b68f
            )],
        };
        let election = election_fixture(&[1]);
        let polling_station = polling_station_fixture(None);
        let mut validation_results = ValidationResults::default();
        polling_station_results
            .validate(
                &election,
                &polling_station,
                &mut validation_results,
                &"polling_station_results".into(),
            )
            .unwrap();
<<<<<<< HEAD
        assert_eq!(validation_results.errors.len(), 1);
        assert_eq!(validation_results.warnings.len(), 1);

=======
        assert_eq!(validation_results.errors.len(), 2);
        assert_eq!(validation_results.warnings.len(), 0);
>>>>>>> 1481b68f
        assert_eq!(
            validation_results.errors[0].code,
            ValidationResultCode::F307
        );
        assert_eq!(
            validation_results.errors[0].fields,
            vec![
                "polling_station_results.differences_counts.more_ballots_count",
                "polling_station_results.differences_counts.fewer_ballots_count",
            ]
        );

        assert_eq!(
            validation_results.warnings[0].code,
            ValidationResultCode::W203
        );
        assert_eq!(
            validation_results.warnings[0].fields,
            vec![
                "polling_station_results.votes_counts.total_votes_cast_count",
                "polling_station_results.voters_counts.total_admitted_voters_count",
            ]
        );
    }

    // CSO | F.308 (Als H < D) `J <> D - H`
    #[test]
    fn test_f308() {
        let polling_station_results = PollingStationResults {
            extra_investigation: ValidDefault::valid_default(),
            counting_differences_polling_station: ValidDefault::valid_default(),
            voters_counts: VotersCounts {
                poll_card_count: 46,
                proxy_certificate_count: 0,
                total_admitted_voters_count: 46,
            },
            votes_counts: VotesCounts {
                political_group_total_votes: vec![PoliticalGroupTotalVotes {
                    number: 1,
                    total: 42,
                }],
                total_votes_candidates_count: 42,
                blank_votes_count: 1,
                invalid_votes_count: 1,
                total_votes_cast_count: 44,
            },
            differences_counts: DifferencesCounts {
                more_ballots_count: 0,
                fewer_ballots_count: 5,
                compare_votes_cast_admitted_voters:
                    DifferenceCountsCompareVotesCastAdmittedVoters {
                        admitted_voters_equal_votes_cast: false,
                        votes_cast_greater_than_admitted_voters: false,
                        votes_cast_smaller_than_admitted_voters: true,
                    },
                difference_completely_accounted_for: YesNo {
                    yes: true,
                    no: false,
                },
            },
            political_group_votes: vec![PoliticalGroupCandidateVotes::from_test_data_auto(
                1,
                &[50],
            )],
        };
        let election = election_fixture(&[1]);
        let polling_station = polling_station_fixture(None);
        let mut validation_results = ValidationResults::default();
        polling_station_results
            .validate(
                &election,
                &polling_station,
                &mut validation_results,
                &"polling_station_results".into(),
            )
            .unwrap();
        assert_eq!(validation_results.errors.len(), 1);
        assert_eq!(
            validation_results.errors[0].code,
            ValidationResultCode::F308
        );
<<<<<<< HEAD
        assert_eq!(
            validation_results.errors[0].fields,
            vec!["polling_station_results.differences_counts.fewer_ballots_count",]
        );

        assert_eq!(validation_results.warnings.len(), 1);

        assert_eq!(
            validation_results.warnings[0].code,
            ValidationResultCode::W203
        );
        assert_eq!(
            validation_results.warnings[0].fields,
            vec![
                "polling_station_results.votes_counts.total_votes_cast_count",
                "polling_station_results.voters_counts.total_admitted_voters_count",
            ]
        );
    }

    // CSO | F.309 (Als H < D) I is ingevuld
    #[test]
    fn test_f309() {
        let polling_station_results = PollingStationResults {
            extra_investigation: ValidDefault::valid_default(),
            counting_differences_polling_station: ValidDefault::valid_default(),
            voters_counts: VotersCounts {
                poll_card_count: 48,
                proxy_certificate_count: 0,
                total_admitted_voters_count: 48,
=======
    }

    /// Tests validation when differences are incorrectly specified (F.304)
    #[test]
    fn test_differences() {
        let polling_station_results = CSOFirstSessionResults {
            extra_investigation: ValidDefault::valid_default(),
            counting_differences_polling_station: ValidDefault::valid_default(),
            voters_counts: VotersCounts {
                poll_card_count: 99,
                proxy_certificate_count: 2,
                total_admitted_voters_count: 101,
>>>>>>> 1481b68f
            },
            votes_counts: VotesCounts {
                political_group_total_votes: vec![PoliticalGroupTotalVotes {
                    number: 1,
<<<<<<< HEAD
                    total: 42,
                }],
                total_votes_candidates_count: 42,
                blank_votes_count: 1,
                invalid_votes_count: 1,
                total_votes_cast_count: 44,
            },
            differences_counts: DifferencesCounts {
                more_ballots_count: 5,
                fewer_ballots_count: 0,
=======
                    total: 98,
                }],
                total_votes_candidates_count: 98,
                blank_votes_count: 1,
                invalid_votes_count: 1,
                total_votes_cast_count: 100,
            },
            differences_counts: DifferencesCounts {
                more_ballots_count: 4, // F.304 should be empty
                fewer_ballots_count: 1,
>>>>>>> 1481b68f
                compare_votes_cast_admitted_voters:
                    DifferenceCountsCompareVotesCastAdmittedVoters {
                        admitted_voters_equal_votes_cast: false,
                        votes_cast_greater_than_admitted_voters: false,
                        votes_cast_smaller_than_admitted_voters: true,
                    },
                difference_completely_accounted_for: YesNo {
                    yes: true,
                    no: false,
                },
            },
            political_group_votes: vec![PoliticalGroupCandidateVotes::from_test_data_auto(
                1,
                &[98],
            )],
        };
        let election = election_fixture(&[1]);
        let polling_station = polling_station_fixture(None);
        let mut validation_results = ValidationResults::default();
        polling_station_results
            .validate(
                &election,
                &polling_station,
                &mut validation_results,
                &"polling_station_results".into(),
            )
            .unwrap();
        assert_eq!(validation_results.errors.len(), 1);
<<<<<<< HEAD
        assert_eq!(
            validation_results.errors[0].code,
            ValidationResultCode::F309
        );
        assert_eq!(
            validation_results.errors[0].fields,
            vec![
                "polling_station_results.differences_counts.more_ballots_count",
                "polling_station_results.differences_counts.fewer_ballots_count",
            ]
        );

        assert_eq!(validation_results.warnings.len(), 1);
=======
        assert_eq!(validation_results.warnings.len(), 0);
>>>>>>> 1481b68f
        assert_eq!(
            validation_results.warnings[0].code,
            ValidationResultCode::W203
        );
        assert_eq!(
            validation_results.warnings[0].fields,
            vec![
                "polling_station_results.votes_counts.total_votes_cast_count",
                "polling_station_results.voters_counts.total_admitted_voters_count",
            ]
        );
    }

    // CSO | F.310 (Als D <> H en verklaring voor verschil niks aangevinkt of 'ja' en 'nee' aangevinkt)
    #[test]
    fn test_f310_none_checked() {
        let polling_station_results = PollingStationResults {
            extra_investigation: ValidDefault::valid_default(),
            counting_differences_polling_station: ValidDefault::valid_default(),
            voters_counts: VotersCounts {
                poll_card_count: 48,
                proxy_certificate_count: 0,
                total_admitted_voters_count: 48,
            },
            votes_counts: VotesCounts {
                political_group_total_votes: vec![PoliticalGroupTotalVotes {
                    number: 1,
                    total: 42,
                }],
                total_votes_candidates_count: 42,
                blank_votes_count: 1,
                invalid_votes_count: 1,
                total_votes_cast_count: 44,
            },
            differences_counts: DifferencesCounts {
                more_ballots_count: 5,
                fewer_ballots_count: 0,
                compare_votes_cast_admitted_voters:
                    DifferenceCountsCompareVotesCastAdmittedVoters {
                        admitted_voters_equal_votes_cast: false,
                        votes_cast_greater_than_admitted_voters: false,
                        votes_cast_smaller_than_admitted_voters: true,
                    },
                difference_completely_accounted_for: YesNo {
                    yes: false,
                    no: false,
                },
            },
            political_group_votes: vec![PoliticalGroupCandidateVotes::from_test_data_auto(
                1,
                &[50],
            )],
        };
        let election = election_fixture(&[1]);
        let polling_station = polling_station_fixture(None);
        let mut validation_results = ValidationResults::default();
        polling_station_results
            .validate(
                &election,
                &polling_station,
                &mut validation_results,
                &"polling_station_results".into(),
            )
            .unwrap();
        assert_eq!(validation_results.errors.len(), 2);
        assert_eq!(
            validation_results.errors[0].code,
            ValidationResultCode::F309
        );
        assert_eq!(
            validation_results.errors[0].fields,
            vec![
                "polling_station_results.differences_counts.more_ballots_count",
                "polling_station_results.differences_counts.fewer_ballots_count",
            ]
        );
<<<<<<< HEAD
        assert_eq!(
            validation_results.errors[1].code,
            ValidationResultCode::F310
        );
        assert_eq!(
            validation_results.errors[1].fields,
            vec!["polling_station_results.differences_counts.difference_completely_accounted_for",]
        );

        assert_eq!(validation_results.warnings.len(), 1);
        assert_eq!(
            validation_results.warnings[0].code,
            ValidationResultCode::W203
        );
        assert_eq!(
            validation_results.warnings[0].fields,
            vec![
                "polling_station_results.votes_counts.total_votes_cast_count",
                "polling_station_results.voters_counts.total_admitted_voters_count",
            ]
        );
=======
>>>>>>> 1481b68f
    }

    // CSO | F.310 (Als D <> H en verklaring voor verschil niks aangevinkt of 'ja' en 'nee' aangevinkt)
    #[test]
<<<<<<< HEAD
    fn test_f310_all_checked() {
        let polling_station_results = PollingStationResults {
=======
    fn test_no_differences_expected() {
        let polling_station_results = CSOFirstSessionResults {
>>>>>>> 1481b68f
            extra_investigation: ValidDefault::valid_default(),
            counting_differences_polling_station: ValidDefault::valid_default(),
            voters_counts: VotersCounts {
                poll_card_count: 48,
                proxy_certificate_count: 0,
                total_admitted_voters_count: 48,
            },
            votes_counts: VotesCounts {
                political_group_total_votes: vec![PoliticalGroupTotalVotes {
                    number: 1,
                    total: 42,
                }],
                total_votes_candidates_count: 42,
                blank_votes_count: 1,
                invalid_votes_count: 1,
                total_votes_cast_count: 44,
            },
            differences_counts: DifferencesCounts {
                more_ballots_count: 5,
                fewer_ballots_count: 0,
                compare_votes_cast_admitted_voters:
                    DifferenceCountsCompareVotesCastAdmittedVoters {
                        admitted_voters_equal_votes_cast: false,
                        votes_cast_greater_than_admitted_voters: false,
                        votes_cast_smaller_than_admitted_voters: true,
                    },
                difference_completely_accounted_for: YesNo {
                    yes: true,
                    no: true,
                },
            },
            political_group_votes: vec![PoliticalGroupCandidateVotes::from_test_data_auto(
                1,
                &[50],
            )],
        };
        let election = election_fixture(&[1]);
        let polling_station = polling_station_fixture(None);
        let mut validation_results = ValidationResults::default();
        polling_station_results
            .validate(
                &election,
                &polling_station,
                &mut validation_results,
                &"polling_station_results".into(),
            )
            .unwrap();
        assert_eq!(validation_results.errors.len(), 2);
        assert_eq!(
            validation_results.errors[0].code,
            ValidationResultCode::F309
        );
        assert_eq!(
            validation_results.errors[0].fields,
            vec![
                "polling_station_results.differences_counts.more_ballots_count",
                "polling_station_results.differences_counts.fewer_ballots_count",
            ]
        );
        assert_eq!(
            validation_results.errors[1].code,
            ValidationResultCode::F310
        );
        assert_eq!(
            validation_results.errors[1].fields,
            vec!["polling_station_results.differences_counts.difference_completely_accounted_for",]
        );

        assert_eq!(validation_results.warnings.len(), 1);
        assert_eq!(
            validation_results.warnings[0].code,
            ValidationResultCode::W203
        );
        assert_eq!(
            validation_results.warnings[0].fields,
            vec![
                "polling_station_results.votes_counts.total_votes_cast_count",
                "polling_station_results.voters_counts.total_admitted_voters_count",
            ]
        );
    }

    /// Tests validation when no differences are expected (F.305)
    #[test]
    fn test_no_differences_expected_and_incorrect_total() {
        let polling_station_results = CSOFirstSessionResults {
            extra_investigation: ValidDefault::valid_default(),
            counting_differences_polling_station: ValidDefault::valid_default(),
            voters_counts: VotersCounts {
                poll_card_count: 50,
                proxy_certificate_count: 2,
                total_admitted_voters_count: 52,
            },
            votes_counts: VotesCounts {
                political_group_total_votes: vec![PoliticalGroupTotalVotes {
                    number: 1,
                    total: 50,
                }],
                total_votes_candidates_count: 50,
                blank_votes_count: 1,
                invalid_votes_count: 1,
                total_votes_cast_count: 52,
            },
            differences_counts: DifferencesCounts {
                more_ballots_count: 0,
                fewer_ballots_count: 4, // F.305 no difference expected
                compare_votes_cast_admitted_voters:
                    DifferenceCountsCompareVotesCastAdmittedVoters {
                        admitted_voters_equal_votes_cast: false,
                        votes_cast_greater_than_admitted_voters: false,
                        votes_cast_smaller_than_admitted_voters: false,
                    },
                difference_completely_accounted_for: Default::default(),
            },
            political_group_votes: vec![PoliticalGroupCandidateVotes {
                number: 1,
                total: 50,
                candidate_votes: vec![CandidateVotes {
                    number: 1,
                    votes: 50,
                }],
            }],
        };
        let election = election_fixture(&[1]);
        let polling_station = polling_station_fixture(None);
        let mut validation_results = ValidationResults::default();
        polling_station_results
            .validate(
                &election,
                &polling_station,
                &mut validation_results,
                &"polling_station_results".into(),
            )
            .unwrap();
        assert_eq!(validation_results.errors.len(), 1);
        assert_eq!(
            validation_results.errors[0].code,
            ValidationResultCode::F304
        );
        assert_eq!(
            validation_results.errors[0].fields,
            vec!["polling_station_results.differences_counts.compare_votes_cast_admitted_voters"]
        );
        assert_eq!(validation_results.warnings.len(), 0);
    }

    /// Tests the has_errors() and has_warnings() helper methods on ValidationResults.
    #[test]
    fn test_has_errors_has_warnings_methods() {
        let result1 = ValidationResults {
            errors: vec![ValidationResult {
                fields: vec!["field1".to_string()],
                code: ValidationResultCode::F201,
                context: None,
            }],
            warnings: vec![
                ValidationResult {
                    fields: vec!["field1".to_string()],
                    code: ValidationResultCode::W001,
                    context: None,
                },
                ValidationResult {
                    fields: vec!["field1".to_string()],
                    code: ValidationResultCode::W201,
                    context: None,
                },
            ],
        };

        assert!(result1.has_warnings());
        assert!(result1.has_errors());

        let result2 = ValidationResults {
            errors: vec![],
            warnings: vec![],
        };

        assert!(!result2.has_warnings());
        assert!(!result2.has_errors());
    }
}<|MERGE_RESOLUTION|>--- conflicted
+++ resolved
@@ -77,15 +77,12 @@
     F303,
     F304,
     F305,
-<<<<<<< HEAD
     F306,
     F307,
     F308,
     F309,
     F310,
-=======
     /// CSO: 'Kandidaten en lijsttotalen': Er zijn stemmen op kandidaten, en het totaal aantal stemmen op een lijst = leeg of 0
->>>>>>> 1481b68f
     F401,
     /// CSO: 'Kandidaten en lijsttotalen': Totaal aantal stemmen op een lijst <> som van aantal stemmen op de kandidaten van die lijst (Als totaal aantal stemmen op een lijst niet leeg of 0 is)
     F402,
@@ -366,7 +363,6 @@
             });
         }
 
-<<<<<<< HEAD
         let admitted_voters_equal_votes_cast = self
             .differences_counts
             .compare_votes_cast_admitted_voters
@@ -398,6 +394,7 @@
                         .to_string(),
                 ],
                 code: ValidationResultCode::F301,
+                context: None,
             });
         }
 
@@ -411,6 +408,7 @@
                         .to_string(),
                 ],
                 code: ValidationResultCode::F302,
+                context: None,
             });
         }
 
@@ -424,65 +422,8 @@
                         .to_string(),
                 ],
                 code: ValidationResultCode::F303,
+                context: None,
             });
-=======
-        if total_voters_count < total_votes_count {
-            // F.301 validate that the difference for more ballots counted is correct
-            if (total_votes_count - total_voters_count)
-                != self.differences_counts.more_ballots_count
-            {
-                validation_results.errors.push(ValidationResult {
-                    fields: vec![
-                        differences_counts_path
-                            .field("more_ballots_count")
-                            .to_string(),
-                    ],
-                    code: ValidationResultCode::F301,
-                    context: None,
-                });
-            }
-            // F.302 validate that fewer ballots counted is empty
-            if self.differences_counts.fewer_ballots_count != 0 {
-                validation_results.errors.push(ValidationResult {
-                    fields: vec![
-                        differences_counts_path
-                            .field("fewer_ballots_count")
-                            .to_string(),
-                    ],
-                    code: ValidationResultCode::F302,
-                    context: None,
-                });
-            }
-        }
-
-        if total_voters_count > total_votes_count {
-            // F.303 validate that the difference for fewer ballots counted is correct
-            if (total_voters_count - total_votes_count)
-                != self.differences_counts.fewer_ballots_count
-            {
-                validation_results.errors.push(ValidationResult {
-                    fields: vec![
-                        differences_counts_path
-                            .field("fewer_ballots_count")
-                            .to_string(),
-                    ],
-                    code: ValidationResultCode::F303,
-                    context: None,
-                });
-            }
-            // F.304 validate that more ballots counted is empty
-            if self.differences_counts.more_ballots_count != 0 {
-                validation_results.errors.push(ValidationResult {
-                    fields: vec![
-                        differences_counts_path
-                            .field("more_ballots_count")
-                            .to_string(),
-                    ],
-                    code: ValidationResultCode::F304,
-                    context: None,
-                });
-            }
->>>>>>> 1481b68f
         }
 
         // Check if multiple fields are checked or none at all.
@@ -497,6 +438,7 @@
                         .to_string(),
                 ],
                 code: ValidationResultCode::F304,
+                context: None,
             });
         }
 
@@ -512,9 +454,9 @@
                     differences_counts_path
                         .field("fewer_ballots_count")
                         .to_string(),
-<<<<<<< HEAD
                 ],
                 code: ValidationResultCode::F305,
+                context: None,
             });
         }
 
@@ -530,6 +472,7 @@
                         .to_string(),
                 ],
                 code: ValidationResultCode::F306,
+                context: None,
             });
         }
 
@@ -547,6 +490,7 @@
                         .to_string(),
                 ],
                 code: ValidationResultCode::F307,
+                context: None,
             });
         }
 
@@ -562,6 +506,7 @@
                         .to_string(),
                 ],
                 code: ValidationResultCode::F308,
+                context: None,
             });
         }
 
@@ -579,6 +524,7 @@
                         .to_string(),
                 ],
                 code: ValidationResultCode::F309,
+                context: None,
             });
         }
 
@@ -594,18 +540,8 @@
                         .to_string(),
                 ],
                 code: ValidationResultCode::F310,
+                context: None,
             });
-=======
-                );
-            }
-            if !fields.is_empty() {
-                validation_results.errors.push(ValidationResult {
-                    fields,
-                    code: ValidationResultCode::F305,
-                    context: None,
-                });
-            }
->>>>>>> 1481b68f
         }
 
         self.differences_counts.validate(
@@ -2059,7 +1995,7 @@
         // CSO | F.301: "Vergelijk D&H": (checkbox D=H is aangevinkt, maar D<>H)
         #[test]
         fn test_f301() -> Result<(), DataError> {
-            let polling_station_results = PollingStationResults {
+            let polling_station_results = CSOFirstSessionResults {
                 extra_investigation: ValidDefault::valid_default(),
                 counting_differences_polling_station: ValidDefault::valid_default(),
                 voters_counts: VotersCounts {
@@ -2127,7 +2063,7 @@
         // CSO | F.302: "Vergelijk D&H": (checkbox H>D is aangevinkt, maar H<=D)
         #[test]
         fn test_f302() -> Result<(), DataError> {
-            let polling_station_results = PollingStationResults {
+            let polling_station_results = CSOFirstSessionResults {
                 extra_investigation: ValidDefault::valid_default(),
                 counting_differences_polling_station: ValidDefault::valid_default(),
                 voters_counts: VotersCounts {
@@ -2195,7 +2131,7 @@
         // CSO | F.303: "Vergelijk D&H": (checkbox H>D is aangevinkt, maar H<=D)
         #[test]
         fn test_f303() -> Result<(), DataError> {
-            let polling_station_results = PollingStationResults {
+            let polling_station_results = CSOFirstSessionResults {
                 extra_investigation: ValidDefault::valid_default(),
                 counting_differences_polling_station: ValidDefault::valid_default(),
                 voters_counts: VotersCounts {
@@ -2263,7 +2199,7 @@
         // CSO | F.304: "Vergelijk D&H": Meerdere aangevinkt of geen enkele aangevinkt
         #[test]
         fn test_f304_none() -> Result<(), DataError> {
-            let polling_station_results = PollingStationResults {
+            let polling_station_results = CSOFirstSessionResults {
                 extra_investigation: ValidDefault::valid_default(),
                 counting_differences_polling_station: ValidDefault::valid_default(),
                 voters_counts: VotersCounts {
@@ -2331,7 +2267,7 @@
         // CSO | F.304: "Vergelijk D&H": Meerdere aangevinkt of geen enkele aangevinkt
         #[test]
         fn test_f304_all() -> Result<(), DataError> {
-            let polling_station_results = PollingStationResults {
+            let polling_station_results = CSOFirstSessionResults {
                 extra_investigation: ValidDefault::valid_default(),
                 counting_differences_polling_station: ValidDefault::valid_default(),
                 voters_counts: VotersCounts {
@@ -2507,65 +2443,6 @@
         }
     }
 
-<<<<<<< HEAD
-    /// test validation with default values
-    #[test]
-    fn test_default_values() {
-        let mut validation_results = ValidationResults::default();
-        let polling_station_results = PollingStationResults {
-            extra_investigation: ValidDefault::valid_default(),
-            counting_differences_polling_station: ValidDefault::valid_default(),
-            voters_counts: Default::default(),
-            votes_counts: VotesCounts {
-                political_group_total_votes: vec![PoliticalGroupTotalVotes {
-                    number: 1,
-                    total: 42,
-                }],
-                ..Default::default()
-            },
-            differences_counts: DifferencesCounts {
-                more_ballots_count: 0,
-                fewer_ballots_count: 0,
-                compare_votes_cast_admitted_voters:
-                    DifferenceCountsCompareVotesCastAdmittedVoters {
-                        admitted_voters_equal_votes_cast: true,
-                        votes_cast_greater_than_admitted_voters: false,
-                        votes_cast_smaller_than_admitted_voters: false,
-                    },
-                difference_completely_accounted_for: YesNo {
-                    yes: true,
-                    no: false,
-                },
-            },
-            political_group_votes: vec![PoliticalGroupCandidateVotes::from_test_data_auto(
-                1,
-                &[42],
-            )],
-        };
-        let election = election_fixture(&[1]);
-        let polling_station = polling_station_fixture(None);
-        polling_station_results
-            .validate(
-                &election,
-                &polling_station,
-                &mut validation_results,
-                &"polling_station_results".into(),
-            )
-            .unwrap();
-        assert_eq!(validation_results.errors.len(), 1);
-        assert_eq!(
-            validation_results.errors[0].code,
-            ValidationResultCode::F202
-        );
-        assert_eq!(validation_results.warnings.len(), 1);
-        assert_eq!(
-            validation_results.warnings[0].code,
-            ValidationResultCode::W204
-        );
-    }
-
-=======
->>>>>>> 1481b68f
     /// Tests validation of polling station results with incorrect totals and differences.
     /// Covers F.301-F.305 (difference errors).
     #[test]
@@ -2633,23 +2510,7 @@
             ]
         );
 
-<<<<<<< HEAD
-        assert_eq!(
-            validation_results.warnings[0].code,
-            ValidationResultCode::W203
-        );
-        assert_eq!(
-            validation_results.warnings[0].fields,
-            vec![
-                "polling_station_results.votes_counts.total_votes_cast_count",
-                "polling_station_results.voters_counts.total_admitted_voters_count",
-            ]
-        );
-
-        // test F.301 incorrect difference, F.305 more/fewer ballots count required & W.203 above threshold in percentage
-=======
         // test F.303 incorrect difference & F.304 should be empty
->>>>>>> 1481b68f
         validation_results = ValidationResults::default();
         let polling_station_results = CSOFirstSessionResults {
             extra_investigation: ValidDefault::valid_default(),
@@ -2730,7 +2591,7 @@
     /// and the difference between voters counts and votes counts is >2% (W.203).
     #[test]
     fn test_differences() {
-        let polling_station_results = PollingStationResults {
+        let polling_station_results = CSOFirstSessionResults {
             extra_investigation: ValidDefault::valid_default(),
             counting_differences_polling_station: ValidDefault::valid_default(),
             voters_counts: VotersCounts {
@@ -2801,48 +2662,28 @@
         );
     }
 
-<<<<<<< HEAD
     /// Tests validation when no differences are expected (F.305)
     // CSO | F.305 (Als D = H) I is ingevuld
     #[test]
     fn test_f305_more_ballots_count() {
-        let polling_station_results = PollingStationResults {
+      validation_results = ValidationResults::default();
+        let polling_station_results = CSOFirstSessionResults {
             extra_investigation: ValidDefault::valid_default(),
             counting_differences_polling_station: ValidDefault::valid_default(),
             voters_counts: VotersCounts {
                 poll_card_count: 50,
                 proxy_certificate_count: 2,
                 total_admitted_voters_count: 52,
-=======
-        // test F.301 incorrect difference, F.302 should be empty
-        validation_results = ValidationResults::default();
-        let polling_station_results = CSOFirstSessionResults {
-            extra_investigation: ValidDefault::valid_default(),
-            counting_differences_polling_station: ValidDefault::valid_default(),
-            voters_counts: VotersCounts {
-                poll_card_count: 98,
-                proxy_certificate_count: 1,
-                total_admitted_voters_count: 99,
->>>>>>> 1481b68f
             },
             votes_counts: VotesCounts {
                 political_group_total_votes: vec![PoliticalGroupTotalVotes {
                     number: 1,
-<<<<<<< HEAD
                     total: 50,
                 }],
                 total_votes_candidates_count: 50,
                 blank_votes_count: 1,
                 invalid_votes_count: 1,
                 total_votes_cast_count: 52,
-=======
-                    total: 100,
-                }],
-                total_votes_candidates_count: 100,
-                blank_votes_count: 0,
-                invalid_votes_count: 0,
-                total_votes_cast_count: 100,
->>>>>>> 1481b68f
             },
             differences_counts: DifferencesCounts {
                 more_ballots_count: 4, // F.305 no difference expected
@@ -2859,12 +2700,8 @@
                 },
             },
             political_group_votes: vec![PoliticalGroupCandidateVotes::from_test_data_auto(
-                1,
-<<<<<<< HEAD
+                1
                 &[50],
-=======
-                &[100],
->>>>>>> 1481b68f
             )],
         };
         let election = election_fixture(&[1]);
@@ -2878,11 +2715,7 @@
                 &"polling_station_results".into(),
             )
             .unwrap();
-<<<<<<< HEAD
         assert_eq!(validation_results.errors.len(), 1);
-=======
-        assert_eq!(validation_results.errors.len(), 2);
->>>>>>> 1481b68f
         assert_eq!(validation_results.warnings.len(), 0);
         assert_eq!(
             validation_results.errors[0].code,
@@ -2901,7 +2734,7 @@
     // CSO | F.305 (Als D = H) J is ingevuld
     #[test]
     fn test_f305_fewer_ballots_count() {
-        let polling_station_results = PollingStationResults {
+        let polling_station_results = CSOFirstSessionResults {
             extra_investigation: ValidDefault::valid_default(),
             counting_differences_polling_station: ValidDefault::valid_default(),
             voters_counts: VotersCounts {
@@ -2967,7 +2800,7 @@
     // CSO | F.306 (Als H > D) `I <> H - D`
     #[test]
     fn test_f306() {
-        let polling_station_results = PollingStationResults {
+        let polling_station_results = CSOFirstSessionResults {
             extra_investigation: ValidDefault::valid_default(),
             counting_differences_polling_station: ValidDefault::valid_default(),
             voters_counts: VotersCounts {
@@ -3026,7 +2859,6 @@
             validation_results.errors[0].fields,
             vec!["polling_station_results.differences_counts.more_ballots_count"]
         );
-<<<<<<< HEAD
         assert_eq!(
             validation_results.warnings[0].code,
             ValidationResultCode::W203
@@ -3043,30 +2875,17 @@
     // CSO | F.307 (Als H > D) J is ingevuld
     #[test]
     fn test_f307() {
-        let polling_station_results = PollingStationResults {
+        let polling_station_results = CSOFirstSessionResults {
             extra_investigation: ValidDefault::valid_default(),
             counting_differences_polling_station: ValidDefault::valid_default(),
             voters_counts: VotersCounts {
                 poll_card_count: 50,
                 proxy_certificate_count: 2,
                 total_admitted_voters_count: 52,
-=======
-
-        // test F.303 incorrect difference, F.304 should be empty
-        validation_results = ValidationResults::default();
-        let polling_station_results = CSOFirstSessionResults {
-            extra_investigation: ValidDefault::valid_default(),
-            counting_differences_polling_station: ValidDefault::valid_default(),
-            voters_counts: VotersCounts {
-                poll_card_count: 99,
-                proxy_certificate_count: 2,
-                total_admitted_voters_count: 101,
->>>>>>> 1481b68f
             },
             votes_counts: VotesCounts {
                 political_group_total_votes: vec![PoliticalGroupTotalVotes {
                     number: 1,
-<<<<<<< HEAD
                     total: 60,
                 }],
                 total_votes_candidates_count: 60,
@@ -3077,111 +2896,11 @@
             differences_counts: DifferencesCounts {
                 more_ballots_count: 0,
                 fewer_ballots_count: 3,
-=======
-                    total: 97,
-                }],
-                total_votes_candidates_count: 97,
-                blank_votes_count: 1,
-                invalid_votes_count: 2,
-                total_votes_cast_count: 100,
-            },
-            differences_counts: DifferencesCounts {
-                more_ballots_count: 15, // F.304 should be empty
-                fewer_ballots_count: 3, // F.303 incorrect difference
->>>>>>> 1481b68f
                 compare_votes_cast_admitted_voters:
                     DifferenceCountsCompareVotesCastAdmittedVoters {
                         admitted_voters_equal_votes_cast: false,
                         votes_cast_greater_than_admitted_voters: true,
                         votes_cast_smaller_than_admitted_voters: false,
-                    },
-                difference_completely_accounted_for: YesNo {
-                    yes: true,
-                    no: false,
-                },
-            },
-            political_group_votes: vec![PoliticalGroupCandidateVotes::from_test_data_auto(
-                1,
-<<<<<<< HEAD
-                &[50],
-=======
-                &[97],
->>>>>>> 1481b68f
-            )],
-        };
-        let election = election_fixture(&[1]);
-        let polling_station = polling_station_fixture(None);
-        let mut validation_results = ValidationResults::default();
-        polling_station_results
-            .validate(
-                &election,
-                &polling_station,
-                &mut validation_results,
-                &"polling_station_results".into(),
-            )
-            .unwrap();
-<<<<<<< HEAD
-        assert_eq!(validation_results.errors.len(), 1);
-        assert_eq!(validation_results.warnings.len(), 1);
-
-=======
-        assert_eq!(validation_results.errors.len(), 2);
-        assert_eq!(validation_results.warnings.len(), 0);
->>>>>>> 1481b68f
-        assert_eq!(
-            validation_results.errors[0].code,
-            ValidationResultCode::F307
-        );
-        assert_eq!(
-            validation_results.errors[0].fields,
-            vec![
-                "polling_station_results.differences_counts.more_ballots_count",
-                "polling_station_results.differences_counts.fewer_ballots_count",
-            ]
-        );
-
-        assert_eq!(
-            validation_results.warnings[0].code,
-            ValidationResultCode::W203
-        );
-        assert_eq!(
-            validation_results.warnings[0].fields,
-            vec![
-                "polling_station_results.votes_counts.total_votes_cast_count",
-                "polling_station_results.voters_counts.total_admitted_voters_count",
-            ]
-        );
-    }
-
-    // CSO | F.308 (Als H < D) `J <> D - H`
-    #[test]
-    fn test_f308() {
-        let polling_station_results = PollingStationResults {
-            extra_investigation: ValidDefault::valid_default(),
-            counting_differences_polling_station: ValidDefault::valid_default(),
-            voters_counts: VotersCounts {
-                poll_card_count: 46,
-                proxy_certificate_count: 0,
-                total_admitted_voters_count: 46,
-            },
-            votes_counts: VotesCounts {
-                political_group_total_votes: vec![PoliticalGroupTotalVotes {
-                    number: 1,
-                    total: 42,
-                }],
-                total_votes_candidates_count: 42,
-                blank_votes_count: 1,
-                invalid_votes_count: 1,
-                total_votes_cast_count: 44,
-            },
-            differences_counts: DifferencesCounts {
-                more_ballots_count: 0,
-                fewer_ballots_count: 5,
-                compare_votes_cast_admitted_voters:
-                    DifferenceCountsCompareVotesCastAdmittedVoters {
-                        admitted_voters_equal_votes_cast: false,
-                        votes_cast_greater_than_admitted_voters: false,
-                        votes_cast_smaller_than_admitted_voters: true,
                     },
                 difference_completely_accounted_for: YesNo {
                     yes: true,
@@ -3205,17 +2924,19 @@
             )
             .unwrap();
         assert_eq!(validation_results.errors.len(), 1);
+        assert_eq!(validation_results.warnings.len(), 1);
+
         assert_eq!(
             validation_results.errors[0].code,
-            ValidationResultCode::F308
-        );
-<<<<<<< HEAD
+            ValidationResultCode::F307
+        );
         assert_eq!(
             validation_results.errors[0].fields,
-            vec!["polling_station_results.differences_counts.fewer_ballots_count",]
-        );
-
-        assert_eq!(validation_results.warnings.len(), 1);
+            vec![
+                "polling_station_results.differences_counts.more_ballots_count",
+                "polling_station_results.differences_counts.fewer_ballots_count",
+            ]
+        );
 
         assert_eq!(
             validation_results.warnings[0].code,
@@ -3230,35 +2951,96 @@
         );
     }
 
+    // CSO | F.308 (Als H < D) `J <> D - H`
+    #[test]
+    fn test_f308() {
+        let polling_station_results = CSOFirstSessionResults {
+            extra_investigation: ValidDefault::valid_default(),
+            counting_differences_polling_station: ValidDefault::valid_default(),
+            voters_counts: VotersCounts {
+                poll_card_count: 46,
+                proxy_certificate_count: 0,
+                total_admitted_voters_count: 46,
+            },
+            votes_counts: VotesCounts {
+                political_group_total_votes: vec![PoliticalGroupTotalVotes {
+                    number: 1,
+                    total: 42,
+                }],
+                total_votes_candidates_count: 42,
+                blank_votes_count: 1,
+                invalid_votes_count: 1,
+                total_votes_cast_count: 44,
+            },
+            differences_counts: DifferencesCounts {
+                more_ballots_count: 0,
+                fewer_ballots_count: 5,
+                compare_votes_cast_admitted_voters:
+                    DifferenceCountsCompareVotesCastAdmittedVoters {
+                        admitted_voters_equal_votes_cast: false,
+                        votes_cast_greater_than_admitted_voters: false,
+                        votes_cast_smaller_than_admitted_voters: true,
+                    },
+                difference_completely_accounted_for: YesNo {
+                    yes: true,
+                    no: false,
+                },
+            },
+            political_group_votes: vec![PoliticalGroupCandidateVotes::from_test_data_auto(
+                1,
+                &[50],
+            )],
+        };
+        let election = election_fixture(&[1]);
+        let polling_station = polling_station_fixture(None);
+        let mut validation_results = ValidationResults::default();
+        polling_station_results
+            .validate(
+                &election,
+                &polling_station,
+                &mut validation_results,
+                &"polling_station_results".into(),
+            )
+            .unwrap();
+        assert_eq!(validation_results.errors.len(), 1);
+        assert_eq!(
+            validation_results.errors[0].code,
+            ValidationResultCode::F308
+        );
+        assert_eq!(
+            validation_results.errors[0].fields,
+            vec!["polling_station_results.differences_counts.fewer_ballots_count",]
+        );
+
+        assert_eq!(validation_results.warnings.len(), 1);
+
+        assert_eq!(
+            validation_results.warnings[0].code,
+            ValidationResultCode::W203
+        );
+        assert_eq!(
+            validation_results.warnings[0].fields,
+            vec![
+                "polling_station_results.votes_counts.total_votes_cast_count",
+                "polling_station_results.voters_counts.total_admitted_voters_count",
+            ]
+        );
+    }
+
     // CSO | F.309 (Als H < D) I is ingevuld
     #[test]
     fn test_f309() {
-        let polling_station_results = PollingStationResults {
+        let polling_station_results = CSOFirstSessionResults {
             extra_investigation: ValidDefault::valid_default(),
             counting_differences_polling_station: ValidDefault::valid_default(),
             voters_counts: VotersCounts {
                 poll_card_count: 48,
                 proxy_certificate_count: 0,
                 total_admitted_voters_count: 48,
-=======
-    }
-
-    /// Tests validation when differences are incorrectly specified (F.304)
-    #[test]
-    fn test_differences() {
-        let polling_station_results = CSOFirstSessionResults {
-            extra_investigation: ValidDefault::valid_default(),
-            counting_differences_polling_station: ValidDefault::valid_default(),
-            voters_counts: VotersCounts {
-                poll_card_count: 99,
-                proxy_certificate_count: 2,
-                total_admitted_voters_count: 101,
->>>>>>> 1481b68f
             },
             votes_counts: VotesCounts {
                 political_group_total_votes: vec![PoliticalGroupTotalVotes {
                     number: 1,
-<<<<<<< HEAD
                     total: 42,
                 }],
                 total_votes_candidates_count: 42,
@@ -3269,18 +3051,6 @@
             differences_counts: DifferencesCounts {
                 more_ballots_count: 5,
                 fewer_ballots_count: 0,
-=======
-                    total: 98,
-                }],
-                total_votes_candidates_count: 98,
-                blank_votes_count: 1,
-                invalid_votes_count: 1,
-                total_votes_cast_count: 100,
-            },
-            differences_counts: DifferencesCounts {
-                more_ballots_count: 4, // F.304 should be empty
-                fewer_ballots_count: 1,
->>>>>>> 1481b68f
                 compare_votes_cast_admitted_voters:
                     DifferenceCountsCompareVotesCastAdmittedVoters {
                         admitted_voters_equal_votes_cast: false,
@@ -3309,7 +3079,6 @@
             )
             .unwrap();
         assert_eq!(validation_results.errors.len(), 1);
-<<<<<<< HEAD
         assert_eq!(
             validation_results.errors[0].code,
             ValidationResultCode::F309
@@ -3323,9 +3092,6 @@
         );
 
         assert_eq!(validation_results.warnings.len(), 1);
-=======
-        assert_eq!(validation_results.warnings.len(), 0);
->>>>>>> 1481b68f
         assert_eq!(
             validation_results.warnings[0].code,
             ValidationResultCode::W203
@@ -3342,7 +3108,7 @@
     // CSO | F.310 (Als D <> H en verklaring voor verschil niks aangevinkt of 'ja' en 'nee' aangevinkt)
     #[test]
     fn test_f310_none_checked() {
-        let polling_station_results = PollingStationResults {
+        let polling_station_results = CSOFirstSessionResults {
             extra_investigation: ValidDefault::valid_default(),
             counting_differences_polling_station: ValidDefault::valid_default(),
             voters_counts: VotersCounts {
@@ -3402,7 +3168,6 @@
                 "polling_station_results.differences_counts.fewer_ballots_count",
             ]
         );
-<<<<<<< HEAD
         assert_eq!(
             validation_results.errors[1].code,
             ValidationResultCode::F310
@@ -3424,19 +3189,12 @@
                 "polling_station_results.voters_counts.total_admitted_voters_count",
             ]
         );
-=======
->>>>>>> 1481b68f
     }
 
     // CSO | F.310 (Als D <> H en verklaring voor verschil niks aangevinkt of 'ja' en 'nee' aangevinkt)
     #[test]
-<<<<<<< HEAD
     fn test_f310_all_checked() {
-        let polling_station_results = PollingStationResults {
-=======
-    fn test_no_differences_expected() {
         let polling_station_results = CSOFirstSessionResults {
->>>>>>> 1481b68f
             extra_investigation: ValidDefault::valid_default(),
             counting_differences_polling_station: ValidDefault::valid_default(),
             voters_counts: VotersCounts {
