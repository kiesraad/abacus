use axum::{
    Json,
    extract::{Path, State},
    http::StatusCode,
};
use quick_xml::{DeError, SeError};
use serde::{Deserialize, Serialize};
use sqlx::SqlitePool;
use utoipa::ToSchema;
use utoipa_axum::{router::OpenApiRouter, routes};

use super::{
    NewElection, VoteCountingMethod,
    structs::{Election, ElectionWithPoliticalGroups},
};
use crate::{
    APIError, AppState, ErrorResponse,
    audit_log::{AuditEvent, AuditService, PollingStationImportDetails},
    authentication::{Admin, User},
    committee_session::{
        CommitteeSession, CommitteeSessionCreateRequest,
        status::{CommitteeSessionStatus, change_committee_session_status},
    },
    eml::{EML110, EML230, EMLDocument, EMLImportError, EmlHash, RedactedEmlHash},
    polling_station::{PollingStation, PollingStationRequest},
};

pub fn router() -> OpenApiRouter<AppState> {
    OpenApiRouter::default()
        .routes(routes!(election_import_validate))
        .routes(routes!(election_import))
        .routes(routes!(election_list))
        .routes(routes!(election_details))
}

/// Election list response
///
/// Also includes a list of the current committee session for each election.
/// Does not include the candidate list (political groups) to keep the response size small.
#[derive(Serialize, Deserialize, ToSchema, Debug)]
#[serde(deny_unknown_fields)]
pub struct ElectionListResponse {
    pub committee_sessions: Vec<CommitteeSession>,
    pub elections: Vec<Election>,
}

/// Election details response, including the election's candidate list (political groups),
/// its polling stations and its committee sessions and current committee session
#[derive(Serialize, Deserialize, ToSchema, Debug)]
#[serde(deny_unknown_fields)]
pub struct ElectionDetailsResponse {
    pub current_committee_session: CommitteeSession,
    pub committee_sessions: Vec<CommitteeSession>,
    pub election: ElectionWithPoliticalGroups,
    pub polling_stations: Vec<PollingStation>,
}

/// Get a list of all elections, without their candidate lists and
/// a list of the current committee session for each election
#[utoipa::path(
    get,
    path = "/api/elections",
    responses(
        (status = 200, description = "Election list", body = ElectionListResponse),
        (status = 401, description = "Unauthorized", body = ErrorResponse),
        (status = 500, description = "Internal server error", body = ErrorResponse),
    ),
)]
pub async fn election_list(
    _user: User,
    State(pool): State<SqlitePool>,
) -> Result<Json<ElectionListResponse>, APIError> {
    let elections = crate::election::repository::list(&pool).await?;
    let committee_sessions =
        crate::committee_session::repository::get_committee_session_for_each_election(&pool)
            .await?;
    Ok(Json(ElectionListResponse {
        committee_sessions,
        elections,
    }))
}

/// Get election details including the election's candidate list (political groups),
/// its polling stations and the current committee session
#[utoipa::path(
    get,
    path = "/api/elections/{election_id}",
    responses(
        (status = 200, description = "Election", body = ElectionDetailsResponse),
        (status = 401, description = "Unauthorized", body = ErrorResponse),
        (status = 404, description = "Not found", body = ErrorResponse),
        (status = 500, description = "Internal server error", body = ErrorResponse),
    ),
    params(
        ("election_id" = u32, description = "Election database id"),
    ),
)]
pub async fn election_details(
    _user: User,
    State(pool): State<SqlitePool>,
    Path(id): Path<u32>,
) -> Result<Json<ElectionDetailsResponse>, APIError> {
    let election = crate::election::repository::get(&pool, id).await?;
    let committee_sessions =
        crate::committee_session::repository::get_election_committee_session_list(&pool, id)
            .await?;
    let current_committee_session = committee_sessions
        .first()
        .expect("There is always one committee session")
        .clone();
    let polling_stations = crate::polling_station::repository::list(&pool, id).await?;

    Ok(Json(ElectionDetailsResponse {
        current_committee_session,
        committee_sessions,
        election,
        polling_stations,
    }))
}

#[derive(Debug, Deserialize, Serialize, Clone, ToSchema)]
#[serde(deny_unknown_fields)]
pub struct ElectionAndCandidateDefinitionValidateRequest {
    #[serde(skip_serializing_if = "Option::is_none")]
    #[schema(value_type = Option<Vec<String>>, nullable = false)]
    election_hash: Option<[String; crate::eml::hash::CHUNK_COUNT]>,
    election_data: String,

    #[serde(skip_serializing_if = "Option::is_none")]
    #[schema(value_type = Option<Vec<String>>, nullable = false)]
    candidate_hash: Option<[String; crate::eml::hash::CHUNK_COUNT]>,
    candidate_data: Option<String>,

    #[serde(skip_serializing_if = "Option::is_none")]
    #[schema(value_type = Option<String>, nullable = false)]
    polling_station_data: Option<String>,

    #[serde(skip_serializing_if = "Option::is_none")]
    #[schema(value_type = Option<VoteCountingMethod>, nullable = false)]
    counting_method: Option<VoteCountingMethod>,

    #[schema(nullable = false)]
    #[serde(skip_serializing_if = "Option::is_none")]
    number_of_voters: Option<u32>,

    #[schema(nullable = false)]
    #[serde(skip_serializing_if = "Option::is_none")]
    polling_station_file_name: Option<String>,
}

#[derive(Debug, Deserialize, Serialize, Clone, ToSchema)]
#[serde(deny_unknown_fields)]
pub struct ElectionDefinitionValidateResponse {
    hash: RedactedEmlHash,
    election: NewElection,
    #[serde(skip_serializing_if = "Option::is_none")]
    #[schema(nullable = false)]
    polling_stations: Option<Vec<PollingStationRequest>>,
    number_of_voters: u32,
}

/// Uploads election definition, validates it and returns the associated election data and
/// a redacted hash, to be filled by the administrator.
#[utoipa::path(
    post,
    path = "/api/elections/import/validate",
    request_body = ElectionAndCandidateDefinitionValidateRequest,
    responses(
        (status = 200, description = "Election validated", body = ElectionDefinitionValidateResponse),
        (status = 400, description = "Bad request", body = ErrorResponse),
        (status = 401, description = "Unauthorized", body = ErrorResponse),
        (status = 403, description = "Forbidden", body = ErrorResponse),
        (status = 500, description = "Internal server error", body = ErrorResponse),
    ),
)]
pub async fn election_import_validate(
    _user: Admin,
    Json(edu): Json<ElectionAndCandidateDefinitionValidateRequest>,
) -> Result<Json<ElectionDefinitionValidateResponse>, APIError> {
    // parse and validate election
    if let Some(user_hash) = edu.election_hash {
        if user_hash != EmlHash::from(edu.election_data.as_bytes()).chunks {
            return Err(APIError::InvalidHashError);
        }
    }
    let mut hash = RedactedEmlHash::from(edu.election_data.as_bytes());
    let mut election = EML110::from_str(&edu.election_data)?.as_abacus_election()?;

    // parse and validate candidates, if available
    if let Some(data) = edu.candidate_data.clone() {
        if let Some(user_hash) = edu.candidate_hash {
            if user_hash != EmlHash::from(data.as_bytes()).chunks {
                return Err(APIError::InvalidHashError);
            }
        }

        hash = RedactedEmlHash::from(data.as_bytes());
        election = EML230::from_str(&data)?.add_candidate_lists(election)?;
    }

    // update counting method if available
    if let Some(cm) = edu.counting_method {
        election.counting_method = cm;
    }

    // parse and validate polling stations, and update number of voters
    let polling_stations;
    let mut number_of_voters = 0;
    if let Some(data) = edu.polling_station_data {
        // If polling stations are submitted, file name must be also
        if edu.polling_station_file_name.is_none() {
            return Err(APIError::EmlImportError(EMLImportError::MissingFileName));
        }

        polling_stations = Some(EML110::from_str(&data)?.get_polling_stations()?);
        number_of_voters = EML110::from_str(&data)?.get_number_of_voters()?;
    } else {
        polling_stations = None;
    }

    // override number of voters if provided
    if let Some(nov) = edu.number_of_voters {
        number_of_voters = nov;
    }

    Ok(Json(ElectionDefinitionValidateResponse {
        hash,
        election,
        polling_stations,
        number_of_voters,
    }))
}

#[derive(Debug, Deserialize, Serialize, Clone, ToSchema)]
#[serde(deny_unknown_fields)]
pub struct ElectionAndCandidatesDefinitionImportRequest {
    election_hash: [String; crate::eml::hash::CHUNK_COUNT],
    election_data: String,
    candidate_hash: [String; crate::eml::hash::CHUNK_COUNT],
    candidate_data: String,
    #[serde(skip_serializing_if = "Option::is_none")]
    #[schema(value_type = Option<String>, nullable = false)]
    polling_station_data: Option<String>,
    counting_method: VoteCountingMethod,
    number_of_voters: u32,
    #[schema(nullable = false)]
    #[serde(skip_serializing_if = "Option::is_none")]
    polling_station_file_name: Option<String>,
}

/// Uploads election definition, validates it, saves it to the database, and returns the created election
#[utoipa::path(
    post,
    path = "/api/elections/import",
    request_body = ElectionAndCandidatesDefinitionImportRequest,
    responses(
        (status = 201, description = "Election imported", body = ElectionWithPoliticalGroups),
        (status = 400, description = "Bad request", body = ErrorResponse),
        (status = 401, description = "Unauthorized", body = ErrorResponse),
        (status = 403, description = "Forbidden", body = ErrorResponse),
        (status = 500, description = "Internal server error", body = ErrorResponse),
    ),
)]
pub async fn election_import(
    _user: Admin,
    State(pool): State<SqlitePool>,
    audit_service: AuditService,
    Json(edu): Json<ElectionAndCandidatesDefinitionImportRequest>,
) -> Result<(StatusCode, Json<ElectionWithPoliticalGroups>), APIError> {
    if edu.election_hash != EmlHash::from(edu.election_data.as_bytes()).chunks {
        return Err(APIError::InvalidHashError);
    }
    if edu.candidate_hash != EmlHash::from(edu.candidate_data.as_bytes()).chunks {
        return Err(APIError::InvalidHashError);
    }

    let mut new_election = EML110::from_str(&edu.election_data)?.as_abacus_election()?;
    new_election = EML230::from_str(&edu.candidate_data)?.add_candidate_lists(new_election)?;

    // Process polling stations
    let mut polling_places = None;
    if let Some(polling_station_data) = edu.polling_station_data {
        // If polling stations are submitted, file name must be also
        if edu.polling_station_file_name.is_none() {
            return Err(APIError::EmlImportError(EMLImportError::MissingFileName));
        }

        polling_places = Some(EML110::from_str(&polling_station_data)?.get_polling_stations()?);
    }

    // Set counting method
    // Note: not used yet in the frontend, only CSO is implemented for now
    new_election.counting_method = edu.counting_method;

    // Create new election
    let election = crate::election::repository::create(&pool, new_election).await?;
    audit_service
        .log(&AuditEvent::ElectionCreated(election.clone().into()), None)
        .await?;

    // Create first committee session for the election
    let committee_session = crate::committee_session::repository::create(
        &pool,
        CommitteeSessionCreateRequest {
            number: 1,
            election_id: election.id,
            number_of_voters: edu.number_of_voters,
        },
    )
    .await?;
    audit_service
        .log(
            &AuditEvent::CommitteeSessionCreated(committee_session.clone().into()),
            None,
        )
        .await?;

    // Create polling stations
    if let Some(places) = polling_places {
        let number_of_polling_stations = places.len();
        crate::polling_station::repository::create_many(&pool, election.id, places).await?;

        audit_service
            .log(
                &AuditEvent::PollingStationsImported(PollingStationImportDetails {
                    import_election_id: election.id,
                    import_file_name: edu
                        .polling_station_file_name
                        .ok_or(EMLImportError::MissingFileName)?,
                    import_number_of_polling_stations: u64::try_from(number_of_polling_stations)
                        .map_err(|_| EMLImportError::NumberOfPollingStationsNotInRange)?,
                }),
                None,
            )
            .await?;

<<<<<<< HEAD
        change_committee_session_status(
            committee_session.id,
            CommitteeSessionStatus::DataEntryNotStarted,
            pool.clone(),
            audit_service,
        )
        .await?;
    }

=======
>>>>>>> acc639ab
    Ok((StatusCode::CREATED, Json(election)))
}

impl From<DeError> for APIError {
    fn from(err: DeError) -> Self {
        APIError::XmlDeError(err)
    }
}

impl From<SeError> for APIError {
    fn from(err: SeError) -> Self {
        APIError::XmlError(err)
    }
}

impl From<EMLImportError> for APIError {
    fn from(err: EMLImportError) -> Self {
        APIError::EmlImportError(err)
    }
}<|MERGE_RESOLUTION|>--- conflicted
+++ resolved
@@ -315,6 +315,23 @@
         )
         .await?;
 
+    // Create first committee session for the election
+    let committee_session = crate::committee_session::repository::create(
+        &pool,
+        CommitteeSessionCreateRequest {
+            number: 1,
+            election_id: election.id,
+            number_of_voters: edu.number_of_voters,
+        },
+    )
+    .await?;
+    audit_service
+        .log(
+            &AuditEvent::CommitteeSessionCreated(committee_session.clone().into()),
+            None,
+        )
+        .await?;
+
     // Create polling stations
     if let Some(places) = polling_places {
         let number_of_polling_stations = places.len();
@@ -334,7 +351,6 @@
             )
             .await?;
 
-<<<<<<< HEAD
         change_committee_session_status(
             committee_session.id,
             CommitteeSessionStatus::DataEntryNotStarted,
@@ -344,8 +360,6 @@
         .await?;
     }
 
-=======
->>>>>>> acc639ab
     Ok((StatusCode::CREATED, Json(election)))
 }
 
