--- conflicted
+++ resolved
@@ -98,12 +98,6 @@
     Path(id): Path<u32>,
 ) -> Result<Json<ElectionDetailsResponse>, APIError> {
     let election = crate::election::repository::get(&pool, id).await?;
-<<<<<<< HEAD
-    let committee_session =
-        crate::committee_session::repository::get_election_committee_session(&pool, id).await?;
-    let polling_stations = crate::polling_station::repository::list(&pool, id).await?;
-=======
-    let polling_stations = crate::polling_station::repository::list(&pool, id).await?;
     let committee_sessions =
         crate::committee_session::repository::get_election_committee_session_list(&pool, id)
             .await?;
@@ -111,7 +105,8 @@
         .first()
         .expect("There is always one committee session")
         .clone();
->>>>>>> 792dce1d
+    let polling_stations = crate::polling_station::repository::list(&pool, id).await?;
+
     Ok(Json(ElectionDetailsResponse {
         current_committee_session,
         committee_sessions,
