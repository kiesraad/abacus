--- conflicted
+++ resolved
@@ -143,15 +143,10 @@
         CommitteeSessionCreateRequest {
             number: 1,
             election_id: election.id,
-<<<<<<< HEAD
+            number_of_voters: 0,
         },
     )
     .await?;
-=======
-            number_of_voters: 0,
-        })
-        .await?;
->>>>>>> edc88b44
     audit_service
         .log(
             &AuditEvent::CommitteeSessionCreated(committee_session.clone().into()),
@@ -272,13 +267,7 @@
 )]
 pub async fn election_import(
     _user: Admin,
-<<<<<<< HEAD
     State(pool): State<SqlitePool>,
-=======
-    State(elections_repo): State<Elections>,
-    State(polling_stations_repo): State<PollingStations>,
-    State(committee_sessions_repo): State<CommitteeSessions>,
->>>>>>> edc88b44
     audit_service: AuditService,
     Json(edu): Json<ElectionAndCandidatesDefinitionImportRequest>,
 ) -> Result<(StatusCode, Json<ElectionWithPoliticalGroups>), APIError> {
@@ -292,9 +281,6 @@
     let mut new_election = EML110::from_str(&edu.election_data)?.as_abacus_election()?;
     new_election = EML230::from_str(&edu.candidate_data)?.add_candidate_lists(new_election)?;
 
-<<<<<<< HEAD
-    let election = crate::election::repository::create(&pool, new_election).await?;
-=======
     // Process polling stations
     let mut polling_places = None;
     let mut number_of_voters = 0;
@@ -304,17 +290,14 @@
     }
 
     // Create new election
-    let election = elections_repo.create(new_election).await?;
->>>>>>> edc88b44
+    let election = crate::election::repository::create(&pool, new_election).await?;
     audit_service
         .log(&AuditEvent::ElectionCreated(election.clone().into()), None)
         .await?;
 
     // Create polling stations
     if let Some(places) = polling_places {
-        polling_stations_repo
-            .create_many(election.id, places)
-            .await?;
+        crate::polling_station::repository::create_many(&pool, election.id, places).await?;
     }
 
     // Create first committee session for the election
@@ -323,15 +306,10 @@
         CommitteeSessionCreateRequest {
             number: 1,
             election_id: election.id,
-<<<<<<< HEAD
+            number_of_voters,
         },
     )
     .await?;
-=======
-            number_of_voters,
-        })
-        .await?;
->>>>>>> edc88b44
     audit_service
         .log(
             &AuditEvent::CommitteeSessionCreated(committee_session.clone().into()),
