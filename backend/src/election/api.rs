use axum::{
    Json,
    extract::{Path, State},
    http::StatusCode,
};
use quick_xml::{DeError, SeError};
use serde::{Deserialize, Serialize};
use sqlx::SqlitePool;
use utoipa::ToSchema;
use utoipa_axum::{router::OpenApiRouter, routes};

use super::{
    NewElection, VoteCountingMethod,
    structs::{Election, ElectionWithPoliticalGroups},
};
use crate::{
    APIError, AppState, ErrorResponse, SqlitePoolExt,
    audit_log::{AuditEvent, AuditService},
    authentication::{Admin, User},
    committee_session::{
        CommitteeSession, CommitteeSessionCreateRequest, PollingStationInvestigation,
    },
    eml::{EML110, EML230, EMLDocument, EMLImportError, EmlHash, RedactedEmlHash},
    polling_station::{
        PollingStation, PollingStationRequest, PollingStationsRequest,
        create_imported_polling_stations,
    },
};

pub fn router() -> OpenApiRouter<AppState> {
    OpenApiRouter::default()
        .routes(routes!(election_import_validate))
        .routes(routes!(election_import))
        .routes(routes!(election_list))
        .routes(routes!(election_details))
}

/// Election list response
///
/// Also includes a list of the current committee session for each election.
/// Does not include the candidate list (political groups) to keep the response size small.
#[derive(Serialize, Deserialize, ToSchema, Debug)]
#[serde(deny_unknown_fields)]
pub struct ElectionListResponse {
    pub committee_sessions: Vec<CommitteeSession>,
    pub elections: Vec<Election>,
}

/// Election details response, including the election's candidate list (political groups),
/// its polling stations and its committee sessions and current committee session
#[derive(Serialize, Deserialize, ToSchema, Debug)]
#[serde(deny_unknown_fields)]
pub struct ElectionDetailsResponse {
    pub current_committee_session: CommitteeSession,
    pub committee_sessions: Vec<CommitteeSession>,
    pub election: ElectionWithPoliticalGroups,
    pub polling_stations: Vec<PollingStation>,
    pub investigations: Vec<PollingStationInvestigation>,
}

/// Get a list of all elections, without their candidate lists and
/// a list of the current committee session for each election
#[utoipa::path(
    get,
    path = "/api/elections",
    responses(
        (status = 200, description = "Election list", body = ElectionListResponse),
        (status = 401, description = "Unauthorized", body = ErrorResponse),
        (status = 500, description = "Internal server error", body = ErrorResponse),
    ),
)]
pub async fn election_list(
    _user: User,
    State(pool): State<SqlitePool>,
) -> Result<Json<ElectionListResponse>, APIError> {
    let mut conn = pool.acquire().await?;
    let elections = crate::election::repository::list(&mut conn).await?;
    let committee_sessions =
        crate::committee_session::repository::get_committee_session_for_each_election(&mut conn)
            .await?;
    Ok(Json(ElectionListResponse {
        committee_sessions,
        elections,
    }))
}

/// Get election details including the election's candidate list (political groups),
/// its polling stations and the current committee session
#[utoipa::path(
    get,
    path = "/api/elections/{election_id}",
    responses(
        (status = 200, description = "Election", body = ElectionDetailsResponse),
        (status = 401, description = "Unauthorized", body = ErrorResponse),
        (status = 404, description = "Not found", body = ErrorResponse),
        (status = 500, description = "Internal server error", body = ErrorResponse),
    ),
    params(
        ("election_id" = u32, description = "Election database id"),
    ),
)]
pub async fn election_details(
    _user: User,
    State(pool): State<SqlitePool>,
    Path(id): Path<u32>,
) -> Result<Json<ElectionDetailsResponse>, APIError> {
    let mut conn = pool.acquire().await?;
    let election = crate::election::repository::get(&mut conn, id).await?;
    let committee_sessions =
        crate::committee_session::repository::get_election_committee_session_list(&mut conn, id)
            .await?;
    let current_committee_session = committee_sessions
        .first()
        .expect("There is always one committee session")
        .clone();
<<<<<<< HEAD
    let polling_stations = crate::polling_station::repository::list(&pool, id).await?;
    let investigations =
        crate::committee_session::repository::investigations(&pool, current_committee_session.id)
            .await?;
=======
    let polling_stations =
        crate::polling_station::repository::list(&mut conn, current_committee_session.id).await?;
>>>>>>> 363ae8f1

    Ok(Json(ElectionDetailsResponse {
        current_committee_session,
        committee_sessions,
        election,
        polling_stations,
        investigations,
    }))
}

#[derive(Debug, Deserialize, Serialize, Clone, ToSchema)]
#[serde(deny_unknown_fields)]
pub struct ElectionAndCandidateDefinitionValidateRequest {
    #[serde(skip_serializing_if = "Option::is_none")]
    #[schema(value_type = Option<Vec<String>>, nullable = false)]
    election_hash: Option<[String; crate::eml::hash::CHUNK_COUNT]>,
    election_data: String,

    #[serde(skip_serializing_if = "Option::is_none")]
    #[schema(value_type = Option<Vec<String>>, nullable = false)]
    candidate_hash: Option<[String; crate::eml::hash::CHUNK_COUNT]>,
    candidate_data: Option<String>,

    #[serde(skip_serializing_if = "Option::is_none")]
    #[schema(value_type = Option<String>, nullable = false)]
    polling_station_data: Option<String>,

    #[serde(skip_serializing_if = "Option::is_none")]
    #[schema(value_type = Option<VoteCountingMethod>, nullable = false)]
    counting_method: Option<VoteCountingMethod>,

    #[schema(nullable = false)]
    #[serde(skip_serializing_if = "Option::is_none")]
    number_of_voters: Option<u32>,

    #[schema(nullable = false)]
    #[serde(skip_serializing_if = "Option::is_none")]
    polling_station_file_name: Option<String>,
}

#[derive(Debug, Deserialize, Serialize, Clone, ToSchema)]
#[serde(deny_unknown_fields)]
pub struct ElectionDefinitionValidateResponse {
    hash: RedactedEmlHash,
    election: NewElection,
    #[serde(skip_serializing_if = "Option::is_none")]
    #[schema(nullable = false)]
    polling_stations: Option<Vec<PollingStationRequest>>,
    number_of_voters: u32,
}

/// Uploads election definition, validates it and returns the associated election data and
/// a redacted hash, to be filled by the administrator.
#[utoipa::path(
    post,
    path = "/api/elections/import/validate",
    request_body = ElectionAndCandidateDefinitionValidateRequest,
    responses(
        (status = 200, description = "Election validated", body = ElectionDefinitionValidateResponse),
        (status = 400, description = "Bad request", body = ErrorResponse),
        (status = 401, description = "Unauthorized", body = ErrorResponse),
        (status = 403, description = "Forbidden", body = ErrorResponse),
        (status = 500, description = "Internal server error", body = ErrorResponse),
    ),
)]
pub async fn election_import_validate(
    _user: Admin,
    Json(edu): Json<ElectionAndCandidateDefinitionValidateRequest>,
) -> Result<Json<ElectionDefinitionValidateResponse>, APIError> {
    // parse and validate election
    if let Some(user_hash) = edu.election_hash {
        if user_hash != EmlHash::from(edu.election_data.as_bytes()).chunks {
            return Err(APIError::InvalidHashError);
        }
    }
    let mut hash = RedactedEmlHash::from(edu.election_data.as_bytes());
    let mut election = EML110::from_str(&edu.election_data)?.as_abacus_election()?;

    // parse and validate candidates, if available
    if let Some(data) = edu.candidate_data.clone() {
        if let Some(user_hash) = edu.candidate_hash {
            if user_hash != EmlHash::from(data.as_bytes()).chunks {
                return Err(APIError::InvalidHashError);
            }
        }

        hash = RedactedEmlHash::from(data.as_bytes());
        election = EML230::from_str(&data)?.add_candidate_lists(election)?;
    }

    // update counting method if available
    if let Some(cm) = edu.counting_method {
        election.counting_method = cm;
    }

    // parse and validate polling stations, and update number of voters
    let polling_stations;
    let mut number_of_voters = 0;
    if let Some(data) = edu.polling_station_data {
        // If polling stations are submitted, file name must be also
        if edu.polling_station_file_name.is_none() {
            return Err(APIError::EmlImportError(EMLImportError::MissingFileName));
        }

        polling_stations = Some(EML110::from_str(&data)?.get_polling_stations()?);
        number_of_voters = EML110::from_str(&data)?.get_number_of_voters()?;
    } else {
        polling_stations = None;
    }

    // override number of voters if provided
    if let Some(nov) = edu.number_of_voters {
        number_of_voters = nov;
    }

    Ok(Json(ElectionDefinitionValidateResponse {
        hash,
        election,
        polling_stations,
        number_of_voters,
    }))
}

#[derive(Debug, Deserialize, Serialize, Clone, ToSchema)]
#[serde(deny_unknown_fields)]
pub struct ElectionAndCandidatesDefinitionImportRequest {
    election_hash: [String; crate::eml::hash::CHUNK_COUNT],
    election_data: String,
    candidate_hash: [String; crate::eml::hash::CHUNK_COUNT],
    candidate_data: String,
    #[serde(skip_serializing_if = "Option::is_none")]
    #[schema(value_type = Option<String>, nullable = false)]
    polling_station_data: Option<String>,
    counting_method: VoteCountingMethod,
    number_of_voters: u32,
    #[schema(nullable = false)]
    #[serde(skip_serializing_if = "Option::is_none")]
    polling_station_file_name: Option<String>,
}

/// Uploads election definition, validates it, saves it to the database, and returns the created election
#[utoipa::path(
    post,
    path = "/api/elections/import",
    request_body = ElectionAndCandidatesDefinitionImportRequest,
    responses(
        (status = 201, description = "Election imported", body = ElectionWithPoliticalGroups),
        (status = 400, description = "Bad request", body = ErrorResponse),
        (status = 401, description = "Unauthorized", body = ErrorResponse),
        (status = 403, description = "Forbidden", body = ErrorResponse),
        (status = 500, description = "Internal server error", body = ErrorResponse),
    ),
)]
pub async fn election_import(
    _user: Admin,
    State(pool): State<SqlitePool>,
    audit_service: AuditService,
    Json(edu): Json<ElectionAndCandidatesDefinitionImportRequest>,
) -> Result<(StatusCode, Json<ElectionWithPoliticalGroups>), APIError> {
    if edu.election_hash != EmlHash::from(edu.election_data.as_bytes()).chunks {
        return Err(APIError::InvalidHashError);
    }
    if edu.candidate_hash != EmlHash::from(edu.candidate_data.as_bytes()).chunks {
        return Err(APIError::InvalidHashError);
    }

    let mut new_election = EML110::from_str(&edu.election_data)?.as_abacus_election()?;
    new_election = EML230::from_str(&edu.candidate_data)?.add_candidate_lists(new_election)?;

    // Process polling stations
    let mut polling_places = None;
    if let Some(polling_station_data) = edu.polling_station_data {
        // If polling stations are submitted, file name must be also
        if edu.polling_station_file_name.is_none() {
            return Err(APIError::EmlImportError(EMLImportError::MissingFileName));
        }

        polling_places = Some(EML110::from_str(&polling_station_data)?.get_polling_stations()?);
    }

    // Set counting method
    // Note: not used yet in the frontend, only CSO is implemented for now
    new_election.counting_method = edu.counting_method;

    // Create new election
    let mut tx = pool.begin_immediate().await?;
    let election = crate::election::repository::create(&mut tx, new_election).await?;
    audit_service
        .log(
            &mut tx,
            &AuditEvent::ElectionCreated(election.clone().into()),
            None,
        )
        .await?;

    // Create first committee session for the election
    let committee_session = crate::committee_session::repository::create(
        &mut tx,
        CommitteeSessionCreateRequest {
            number: 1,
            election_id: election.id,
            number_of_voters: edu.number_of_voters,
        },
    )
    .await?;
    audit_service
        .log(
            &mut tx,
            &AuditEvent::CommitteeSessionCreated(committee_session.clone().into()),
            None,
        )
        .await?;

    // Create polling stations
    if let Some(places) = polling_places {
        let polling_stations_request = PollingStationsRequest {
            file_name: edu
                .polling_station_file_name
                .ok_or(EMLImportError::MissingFileName)?,
            polling_stations: places,
        };
        create_imported_polling_stations(
            &mut tx,
            audit_service,
            election.id,
            polling_stations_request,
        )
        .await?;
    }

    tx.commit().await?;

    Ok((StatusCode::CREATED, Json(election)))
}

impl From<DeError> for APIError {
    fn from(err: DeError) -> Self {
        APIError::XmlDeError(err)
    }
}

impl From<SeError> for APIError {
    fn from(err: SeError) -> Self {
        APIError::XmlError(err)
    }
}

impl From<EMLImportError> for APIError {
    fn from(err: EMLImportError) -> Self {
        APIError::EmlImportError(err)
    }
}<|MERGE_RESOLUTION|>--- conflicted
+++ resolved
@@ -113,15 +113,13 @@
         .first()
         .expect("There is always one committee session")
         .clone();
-<<<<<<< HEAD
-    let polling_stations = crate::polling_station::repository::list(&pool, id).await?;
-    let investigations =
-        crate::committee_session::repository::investigations(&pool, current_committee_session.id)
-            .await?;
-=======
     let polling_stations =
         crate::polling_station::repository::list(&mut conn, current_committee_session.id).await?;
->>>>>>> 363ae8f1
+    let investigations = crate::committee_session::repository::investigations(
+        &mut conn,
+        current_committee_session.id,
+    )
+    .await?;
 
     Ok(Json(ElectionDetailsResponse {
         current_committee_session,
