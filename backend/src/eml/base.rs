use std::io::BufRead;

use quick_xml::{
    DeError, SeError,
    se::{Serializer, WriteResult},
};
use serde::{Deserialize, Serialize, de::DeserializeOwned};

/// Base EML XML document that contains all the mostly irrelevant for our logic
/// XML tags and setup.
#[derive(Debug, Clone, Serialize, Deserialize)]
#[serde(rename_all = "PascalCase")]
pub struct EMLBase {
    #[serde(rename = "@Id")]
    pub id: String,
    #[serde(rename = "@SchemaVersion")]
    pub schema_version: String,

    #[serde(default, skip_serializing_if = "Option::is_none", rename = "@xmlns")]
    pub xmlns: Option<String>,
    #[serde(default, skip_serializing_if = "Option::is_none", rename = "@xmlns:kr")]
    pub xmlns_kr: Option<String>,
    #[serde(default, skip_serializing_if = "Option::is_none", rename = "@xmlns:rg")]
    pub xmlns_rg: Option<String>,
    #[serde(
        default,
        skip_serializing_if = "Option::is_none",
        rename = "@xmlns:xal"
    )]
    pub xmlns_xal: Option<String>,
    #[serde(
        default,
        skip_serializing_if = "Option::is_none",
        rename = "@xmlns:xnl"
    )]
    pub xmlns_xnl: Option<String>,
    #[serde(
        default,
        skip_serializing_if = "Option::is_none",
        rename = "@xmlns:xsi"
    )]
    pub xmlns_xsi: Option<String>,
}

impl EMLBase {
    pub fn new(id: &str) -> Self {
        EMLBase {
            id: id.into(),
            schema_version: "5".into(),
            xmlns: Some("urn:oasis:names:tc:evs:schema:eml".into()),
            xmlns_kr: Some("http://www.kiesraad.nl/extensions".into()),
            xmlns_rg: Some("http://www.kiesraad.nl/reportgenerator".into()),
            xmlns_xal: Some("urn:oasis:names:tc:ciq:xsdschema:xAL:2.0".into()),
            xmlns_xnl: Some("urn:oasis:names:tc:ciq:xsdschema:xNL:2.0".into()),
            xmlns_xsi: Some("http://www.w3.org/2001/XMLSchema-instance".into()),
        }
    }
}

pub trait EMLDocument: Sized + DeserializeOwned + Serialize {
    fn from_str(s: &str) -> Result<Self, DeError> {
        quick_xml::de::from_str(s)
    }

    fn from_reader(r: impl BufRead) -> Result<Self, DeError> {
        quick_xml::de::from_reader(r)
    }

    fn to_xml_string(&self) -> Result<String, SeError> {
        let mut buff = String::from("<?xml version=\"1.0\" encoding=\"UTF-8\"?>\n");
        self.to_xml_with_writer(&mut buff)?;
        Ok(buff)
    }

    fn to_xml_with_writer(
        &self,
        writer: &mut impl std::fmt::Write,
    ) -> Result<WriteResult, SeError> {
        let serializer = {
            let mut s = Serializer::with_root(writer, Some("EML"))
                .expect("Constructing a new XML Serializer cannot fail");
            s.indent(' ', 2);
            s
        };
        Serialize::serialize(&self, serializer)
    }
}

<<<<<<< HEAD
=======
pub fn eml_document_hash(input: &str, chunked: bool) -> String {
    use std::fmt::Write;

    use sha2::Digest;
    let digest = sha2::Sha256::digest(input.as_bytes());

    let mut res = String::new();
    for (idx, b) in digest.into_iter().enumerate() {
        if chunked && idx > 0 && idx % 2 == 0 {
            res.push(' ');
        }
        write!(&mut res, "{:02x}", b).expect("Writing to a string cannot fail");
    }
    res
}

>>>>>>> 26db5b04
#[cfg(test)]
mod tests {
    use test_log::test;

    use super::*;

    #[derive(Debug, Serialize, Deserialize)]
    struct EmptyDoc {
        #[serde(flatten)]
        base: EMLBase,
    }

    impl EMLDocument for EmptyDoc {}

    #[test]
    fn test_base_serialize() {
        let res = EmptyDoc {
            base: EMLBase::new("test-id"),
        }
        .to_xml_string()
        .unwrap();
        assert!(res.contains("test-id"));
        assert!(res.contains("xmlns=\""));
        assert!(res.contains("xmlns:kr=\""));
    }

    #[test]
    fn test_base_deserialize() {
        let doc = r#"<?xml version="1.0"?><EML Id="test-id" SchemaVersion="5"></EML>"#;
        let doc = EmptyDoc::from_str(doc).unwrap();
        assert_eq!(doc.base.xmlns, None);
        assert_eq!(doc.base.id, "test-id");
        assert_eq!(doc.base.schema_version, "5");
    }
}<|MERGE_RESOLUTION|>--- conflicted
+++ resolved
@@ -86,25 +86,6 @@
     }
 }
 
-<<<<<<< HEAD
-=======
-pub fn eml_document_hash(input: &str, chunked: bool) -> String {
-    use std::fmt::Write;
-
-    use sha2::Digest;
-    let digest = sha2::Sha256::digest(input.as_bytes());
-
-    let mut res = String::new();
-    for (idx, b) in digest.into_iter().enumerate() {
-        if chunked && idx > 0 && idx % 2 == 0 {
-            res.push(' ');
-        }
-        write!(&mut res, "{:02x}", b).expect("Writing to a string cannot fail");
-    }
-    res
-}
-
->>>>>>> 26db5b04
 #[cfg(test)]
 mod tests {
     use test_log::test;
