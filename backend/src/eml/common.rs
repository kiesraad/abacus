--- conflicted
+++ resolved
@@ -154,14 +154,11 @@
 #[derive(Debug, Clone, Copy, PartialEq, Eq)]
 pub enum EMLImportError {
     InvalidCandidate,
-<<<<<<< HEAD
+    InvalidDateFormat,
+    InvalidVotingMethod,
     MismatchElection,
     MismatchElectionDate,
     MismatchElectionDomain,
-=======
-    InvalidDateFormat,
-    InvalidVotingMethod,
->>>>>>> 9191d117
     MismatchNumberOfSeats,
     MismatchPreferenceThreshold,
     MissingManagingAuthority,
