--- conflicted
+++ resolved
@@ -458,18 +458,6 @@
                 .locality_name
                 .name
                 .clone(),
-<<<<<<< HEAD
-            number: self
-                .physical_location
-                .polling_station
-                .id
-                .parse()
-                .or(Err(EMLImportError::InvalidPollingStation))?,
-            number_of_voters: match self.physical_location.polling_station.number_of_voters {
-                Some(value) => value.try_into().ok(),
-                None => None,
-            },
-=======
             number: Some(
                 self.physical_location
                     .polling_station
@@ -477,8 +465,10 @@
                     .parse::<i64>()
                     .or(Err(EMLImportError::InvalidPollingStation))?,
             ),
-            number_of_voters: None,
->>>>>>> fdaebef5
+            number_of_voters: match self.physical_location.polling_station.number_of_voters {
+                Some(value) => value.try_into().ok(),
+                None => None,
+            },
             polling_station_type: None,
             address: "".to_string(),
             postal_code: match self.physical_location.address.locality.postal_code.clone() {
