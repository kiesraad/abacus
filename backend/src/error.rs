--- conflicted
+++ resolved
@@ -15,16 +15,8 @@
 use zip::result::ZipError;
 
 use crate::{
-<<<<<<< HEAD
-    apportionment::ApportionmentError,
-    authentication::error::AuthenticationError,
-    data_entry::{DataError, status::DataEntryTransitionError},
-    eml::EMLImportError,
-    pdf_gen::PdfGenError,
-=======
     apportionment::ApportionmentError, authentication::error::AuthenticationError,
-    data_entry::DataError, pdf_gen::PdfGenError,
->>>>>>> 26db5b04
+    data_entry::DataError, eml::EMLImportError, pdf_gen::PdfGenError,
 };
 
 /// Error reference used to show the corresponding error message to the end-user
@@ -370,61 +362,6 @@
     }
 }
 
-impl From<SeError> for APIError {
-    fn from(err: SeError) -> Self {
-        APIError::XmlError(err)
-    }
-}
-
-<<<<<<< HEAD
-impl From<DeError> for APIError {
-    fn from(err: DeError) -> Self {
-        APIError::XmlDeError(err)
-    }
-}
-
-impl From<DataEntryTransitionError> for APIError {
-    fn from(err: DataEntryTransitionError) -> Self {
-        match err {
-            DataEntryTransitionError::FirstEntryAlreadyClaimed
-            | DataEntryTransitionError::SecondEntryAlreadyClaimed => {
-                APIError::Conflict(err.to_string(), ErrorReference::DataEntryAlreadyClaimed)
-            }
-            DataEntryTransitionError::FirstEntryAlreadyFinalised
-            | DataEntryTransitionError::SecondEntryAlreadyFinalised => {
-                APIError::Conflict(err.to_string(), ErrorReference::DataEntryAlreadyFinalised)
-            }
-            _ => APIError::Conflict(err.to_string(), ErrorReference::InvalidStateTransition),
-        }
-    }
-}
-
-impl From<AuthenticationError> for APIError {
-    fn from(err: AuthenticationError) -> Self {
-        APIError::Authentication(err)
-    }
-}
-
-impl From<ZipError> for APIError {
-    fn from(err: ZipError) -> Self {
-        APIError::ZipError(err)
-    }
-}
-
-impl From<ApportionmentError> for APIError {
-    fn from(err: ApportionmentError) -> Self {
-        APIError::Apportionment(err)
-    }
-}
-
-impl From<EMLImportError> for APIError {
-    fn from(err: EMLImportError) -> Self {
-        APIError::EmlImportError(err)
-    }
-}
-
-=======
->>>>>>> 26db5b04
 impl From<Box<dyn Error>> for APIError {
     fn from(err: Box<dyn Error>) -> Self {
         APIError::StdError(err)
