use std::error::Error;

<<<<<<< HEAD
use crate::data_entry::status::DataEntryTransitionError;
=======
use crate::authentication::AuthenticationError;
>>>>>>> a178c3e7
use crate::data_entry::DataError;
use axum::extract::rejection::JsonRejection;
use axum::http::StatusCode;
use axum::response::{IntoResponse, Response};
use axum::Json;
use hyper::header::InvalidHeaderValue;
use quick_xml::SeError;
use serde::{Deserialize, Serialize};
use sqlx::Error::RowNotFound;
use tracing::error;
use typst::diag::SourceDiagnostic;
use utoipa::ToSchema;
use zip::result::ZipError;

/// Error reference used to show the corresponding error message to the end-user
#[derive(Serialize, Deserialize, ToSchema, Debug)]
pub enum ErrorReference {
    EntryNumberNotSupported,
    EntryNotFound,
    PollingStationFirstEntryAlreadyFinalised,
    PollingStationFirstEntryNotFinalised,
    PollingStationSecondEntryAlreadyFinalised,
    PollingStationResultsAlreadyFinalised,
    PollingStationDataValidation,
    PollingStationStatusTransition,
    InvalidVoteGroup,
    InvalidVoteCandidate,
    InvalidData,
    InvalidJson,
    InvalidDataEntryNumber,
    InvalidStateTransition,
    EntryNotUnique,
    DatabaseError,
    InternalServerError,
    PdfGenerationError,
    PollingStationRepeated,
    PollingStationValidationErrors,
    InvalidPoliticalGroup,
    InvalidUsernamePassword,
    InvalidSession,
}

/// Response structure for errors
#[derive(Serialize, Deserialize, ToSchema, Debug)]
pub struct ErrorResponse {
    pub error: String,
    pub fatal: bool,
    pub reference: ErrorReference,
}

impl IntoResponse for ErrorResponse {
    fn into_response(self) -> Response {
        Json(self).into_response()
    }
}

/// Generic error type, converted to an ErrorResponse by the IntoResponse
/// trait implementation
#[derive(Debug)]
pub enum APIError {
    BadRequest(String, ErrorReference),
    NotFound(String, ErrorReference),
    Conflict(String, ErrorReference),
    InvalidData(DataError),
    JsonRejection(JsonRejection),
    SerdeJsonError(serde_json::Error),
    SqlxError(sqlx::Error),
    InvalidHeaderValue,
    PdfGenError(Vec<SourceDiagnostic>),
    StdError(Box<dyn Error>),
    AddError(String, ErrorReference),
    XmlError(quick_xml::se::SeError),
    Authentication(AuthenticationError),
    ZipError(ZipError),
}

impl IntoResponse for APIError {
    fn into_response(self) -> Response {
        fn to_error(error: &str, reference: ErrorReference, fatal: bool) -> ErrorResponse {
            ErrorResponse {
                error: error.to_string(),
                reference,
                fatal,
            }
        }

        let (status, response) = match self {
            APIError::BadRequest(message, reference) => {
                (StatusCode::BAD_REQUEST, to_error(&message, reference, true))
            }
            APIError::NotFound(message, reference) => {
                (StatusCode::NOT_FOUND, to_error(&message, reference, true))
            }
            APIError::Conflict(message, reference) => {
                (StatusCode::CONFLICT, to_error(&message, reference, false))
            }
            APIError::InvalidData(err) => {
                error!("Invalid data error: {}", err);
                (
                    StatusCode::UNPROCESSABLE_ENTITY,
                    to_error("Invalid data", ErrorReference::InvalidData, false),
                )
            }
            APIError::JsonRejection(rejection) => (
                StatusCode::UNPROCESSABLE_ENTITY,
                to_error(&rejection.body_text(), ErrorReference::InvalidJson, true),
            ),
            APIError::SerdeJsonError(err) => {
                error!("Serde JSON error: {:?}", err);
                (
                    StatusCode::INTERNAL_SERVER_ERROR,
                    to_error("Internal server error", ErrorReference::InvalidJson, true),
                )
            }
            APIError::SqlxError(RowNotFound) => (
                StatusCode::NOT_FOUND,
                to_error("Resource not found", ErrorReference::EntryNotFound, true),
            ),
            APIError::SqlxError(err) => {
                error!("SQLx error: {:?}", err);
                (
                    StatusCode::INTERNAL_SERVER_ERROR,
                    to_error("Internal server error", ErrorReference::DatabaseError, true),
                )
            }
            APIError::InvalidHeaderValue => (
                StatusCode::INTERNAL_SERVER_ERROR,
                to_error(
                    "Internal server error",
                    ErrorReference::InternalServerError,
                    true,
                ),
            ),
            APIError::PdfGenError(err) => {
                error!("Pdf generation error: {:?}", err);
                (
                    StatusCode::INTERNAL_SERVER_ERROR,
                    to_error(
                        "Internal server error",
                        ErrorReference::PdfGenerationError,
                        false,
                    ),
                )
            }
            APIError::StdError(err) => {
                error!("Error: {:?}", err);
                (
                    StatusCode::INTERNAL_SERVER_ERROR,
                    to_error(
                        "Internal server error",
                        ErrorReference::InternalServerError,
                        true,
                    ),
                )
            }
            APIError::AddError(err, reference) => {
                error!("Error while adding totals: {:?}", err);
                (
                    StatusCode::INTERNAL_SERVER_ERROR,
                    to_error("Internal server error", reference, false),
                )
            }
            APIError::XmlError(err) => {
                error!("Could not serialize XML: {:?}", err);
                (
                    StatusCode::INTERNAL_SERVER_ERROR,
                    to_error(
                        "Internal server error",
                        ErrorReference::InternalServerError,
                        false,
                    ),
                )
            }
            APIError::Authentication(err) => {
                error!("Authentication error: {:?}", err);

                match err {
                    // client errors
                    AuthenticationError::UserNotFound | AuthenticationError::InvalidPassword => (
                        StatusCode::UNAUTHORIZED,
                        to_error(
                            "Invalid username and/or password",
                            ErrorReference::InvalidUsernamePassword,
                            false,
                        ),
                    ),
                    AuthenticationError::SessionKeyNotFound
                    | AuthenticationError::NoSessionCookie => (
                        StatusCode::UNAUTHORIZED,
                        to_error("Invalid session key", ErrorReference::InvalidSession, false),
                    ),
                    // server errors
                    AuthenticationError::Database(_)
                    | AuthenticationError::HashPassword(_)
                    | AuthenticationError::BackwardTimeTravel
                    | AuthenticationError::InvalidSessionDuration => (
                        StatusCode::INTERNAL_SERVER_ERROR,
                        to_error(
                            "Internal server error",
                            ErrorReference::InternalServerError,
                            false,
                        ),
                    ),
                }
            }
            APIError::ZipError(err) => {
                error!("Error with zip file: {:?}", err);
                (
                    StatusCode::INTERNAL_SERVER_ERROR,
                    to_error(
                        "Internal server error",
                        ErrorReference::InternalServerError,
                        false,
                    ),
                )
            }
        };

        (status, response).into_response()
    }
}

impl From<JsonRejection> for APIError {
    fn from(rejection: JsonRejection) -> Self {
        APIError::JsonRejection(rejection)
    }
}

impl From<serde_json::Error> for APIError {
    fn from(err: serde_json::Error) -> Self {
        APIError::SerdeJsonError(err)
    }
}

impl From<sqlx::Error> for APIError {
    fn from(err: sqlx::Error) -> Self {
        match &err {
            sqlx::Error::RowNotFound => {
                APIError::NotFound("Item not found".to_string(), ErrorReference::EntryNotFound)
            }
            sqlx::Error::Database(db_error) => match db_error.kind() {
                sqlx::error::ErrorKind::UniqueViolation => APIError::Conflict(
                    "Item is not unique".to_string(),
                    ErrorReference::EntryNotUnique,
                ),
                sqlx::error::ErrorKind::ForeignKeyViolation => {
                    APIError::InvalidData(DataError::new("Invalid associated item"))
                }
                sqlx::error::ErrorKind::NotNullViolation => {
                    APIError::InvalidData(DataError::new("Missing field"))
                }
                _ => APIError::SqlxError(err),
            },
            _ => APIError::SqlxError(err),
        }
    }
}

impl From<DataError> for APIError {
    fn from(err: DataError) -> Self {
        APIError::InvalidData(err)
    }
}

impl From<InvalidHeaderValue> for APIError {
    fn from(_: InvalidHeaderValue) -> Self {
        APIError::InvalidHeaderValue
    }
}

impl From<SeError> for APIError {
    fn from(err: SeError) -> Self {
        APIError::XmlError(err)
    }
}

<<<<<<< HEAD
impl From<DataEntryTransitionError> for APIError {
    fn from(err: DataEntryTransitionError) -> Self {
        Self::Conflict(
            err.to_string(),
            ErrorReference::PollingStationStatusTransition,
        )
=======
impl From<AuthenticationError> for APIError {
    fn from(err: AuthenticationError) -> Self {
        APIError::Authentication(err)
    }
}

impl From<ZipError> for APIError {
    fn from(err: ZipError) -> Self {
        APIError::ZipError(err)
>>>>>>> a178c3e7
    }
}

impl From<Box<dyn Error>> for APIError {
    fn from(err: Box<dyn Error>) -> Self {
        APIError::StdError(err)
    }
}

#[derive(Debug, Serialize)]
pub struct JsonResponse<T>(T);

impl<T: Serialize> IntoResponse for JsonResponse<T> {
    fn into_response(self) -> Response {
        Json(self).into_response()
    }
}<|MERGE_RESOLUTION|>--- conflicted
+++ resolved
@@ -1,10 +1,7 @@
 use std::error::Error;
 
-<<<<<<< HEAD
+use crate::authentication::AuthenticationError;
 use crate::data_entry::status::DataEntryTransitionError;
-=======
-use crate::authentication::AuthenticationError;
->>>>>>> a178c3e7
 use crate::data_entry::DataError;
 use axum::extract::rejection::JsonRejection;
 use axum::http::StatusCode;
@@ -281,14 +278,15 @@
     }
 }
 
-<<<<<<< HEAD
 impl From<DataEntryTransitionError> for APIError {
     fn from(err: DataEntryTransitionError) -> Self {
         Self::Conflict(
             err.to_string(),
             ErrorReference::PollingStationStatusTransition,
         )
-=======
+    }
+}
+
 impl From<AuthenticationError> for APIError {
     fn from(err: AuthenticationError) -> Self {
         APIError::Authentication(err)
@@ -298,7 +296,6 @@
 impl From<ZipError> for APIError {
     fn from(err: ZipError) -> Self {
         APIError::ZipError(err)
->>>>>>> a178c3e7
     }
 }
 
