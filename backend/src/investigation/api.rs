use axum::{Json, extract::State, http::StatusCode};
use axum_extra::response::Attachment;
use chrono::Datelike;
use sqlx::{SqliteConnection, SqlitePool};
use utoipa_axum::{router::OpenApiRouter, routes};

use super::{
    repository::{
        conclude_polling_station_investigation, create_polling_station_investigation,
        delete_polling_station_investigation, get_polling_station_investigation,
        list_investigations_for_committee_session, update_polling_station_investigation,
    },
    structs::{
        CurrentSessionPollingStationId, PollingStationInvestigation,
        PollingStationInvestigationConcludeRequest, PollingStationInvestigationCreateRequest,
        PollingStationInvestigationUpdateRequest,
    },
};
use crate::{
    APIError, AppState, ErrorResponse, SqlitePoolExt,
    audit_log::{AuditEvent, AuditService},
    authentication::Coordinator,
    committee_session::{
        CommitteeSession, CommitteeSessionError,
        status::{CommitteeSessionStatus, change_committee_session_status},
    },
    data_entry::{
        PollingStationResults, delete_data_entry_and_result_for_polling_station,
        repository::{data_entry_exists, previous_results_for_polling_station, result_exists},
    },
    election::ElectionWithPoliticalGroups,
    error::ErrorReference,
    pdf_gen::{
        VotesTablesWithOnlyPreviousVotes, generate_pdf,
        models::{ModelNa14_2Bijlage1Input, ToPdfFileModel},
    },
    polling_station::PollingStation,
};

pub fn router() -> OpenApiRouter<AppState> {
    OpenApiRouter::default()
        .routes(routes!(polling_station_investigation_create))
        .routes(routes!(polling_station_investigation_conclude))
        .routes(routes!(polling_station_investigation_update))
        .routes(routes!(polling_station_investigation_delete))
        .routes(routes!(
            polling_station_investigation_download_corrigendum_pdf
        ))
}

/// Validate that the committee session is in a state that allows mutations
async fn validate_and_get_committee_session(
    conn: &mut SqliteConnection,
    polling_station_id: u32,
) -> Result<CommitteeSession, APIError> {
    let polling_station = crate::polling_station::repository::get(conn, polling_station_id).await?;

    // Get latest committee session for the election
    let committee_session = crate::committee_session::repository::get_election_committee_session(
        conn,
        polling_station.election_id,
    )
    .await?;

    // Ensure this is not the first session and that the polling station is part of the last session
    if !committee_session.is_next_session()
        || polling_station.committee_session_id != committee_session.id
    {
        return Err(CommitteeSessionError::InvalidCommitteeSessionStatus.into());
    }

    Ok(committee_session)
}

pub async fn delete_investigation_for_polling_station(
    conn: &mut SqliteConnection,
    audit_service: &AuditService,
    committee_session: &CommitteeSession,
    polling_station_id: u32,
) -> Result<(), APIError> {
    if let Some(investigation) =
        delete_polling_station_investigation(conn, polling_station_id).await?
    {
        audit_service
            .log(
                conn,
                &AuditEvent::PollingStationInvestigationDeleted(investigation),
                None,
            )
            .await?;

        if committee_session.status == CommitteeSessionStatus::DataEntryFinished {
            change_committee_session_status(
                conn,
                committee_session.id,
                CommitteeSessionStatus::DataEntryInProgress,
                audit_service.clone(),
            )
            .await?;
        }
    }
    Ok(())
}

/// Create an investigation for a polling station
#[utoipa::path(
    post,
    path = "/api/polling_stations/{polling_station_id}/investigation",
    request_body = PollingStationInvestigationCreateRequest,
    responses(
        (status = 201, description = "Polling station investigation created successfully", body = PollingStationInvestigation),
        (status = 401, description = "Unauthorized", body = ErrorResponse),
        (status = 403, description = "Forbidden", body = ErrorResponse),
        (status = 404, description = "Polling station not found", body = ErrorResponse),
        (status = 409, description = "Request cannot be completed", body = ErrorResponse),
        (status = 500, description = "Internal server error", body = ErrorResponse),
    ),
    params(
        ("polling_station_id" = u32, description = "Polling station database id"),
    ),
    security(("cookie_auth" = ["coordinator"])),
)]
async fn polling_station_investigation_create(
    _user: Coordinator,
    State(pool): State<SqlitePool>,
    audit_service: AuditService,
    CurrentSessionPollingStationId(polling_station_id): CurrentSessionPollingStationId,
    Json(polling_station_investigation): Json<PollingStationInvestigationCreateRequest>,
) -> Result<(StatusCode, PollingStationInvestigation), APIError> {
    let mut tx = pool.begin_immediate().await?;

    let committee_session = validate_and_get_committee_session(&mut tx, polling_station_id).await?;

    let investigation = create_polling_station_investigation(
        &mut tx,
        polling_station_id,
        polling_station_investigation,
    )
    .await?;

    audit_service
        .log(
            &mut tx,
            &AuditEvent::PollingStationInvestigationCreated(investigation.clone()),
            None,
        )
        .await?;

    if committee_session.status == CommitteeSessionStatus::Created {
        change_committee_session_status(
            &mut tx,
            committee_session.id,
            CommitteeSessionStatus::DataEntryNotStarted,
            audit_service,
        )
        .await?;
    } else if committee_session.status == CommitteeSessionStatus::DataEntryFinished {
        change_committee_session_status(
            &mut tx,
            committee_session.id,
            CommitteeSessionStatus::DataEntryInProgress,
            audit_service,
        )
        .await?;
    }

    tx.commit().await?;

    Ok((StatusCode::CREATED, investigation))
}

/// Conclude an investigation for a polling station
#[utoipa::path(
    post,
    path = "/api/polling_stations/{polling_station_id}/investigation/conclude",
    request_body = PollingStationInvestigationConcludeRequest,
    responses(
        (status = 200, description = "Polling station investigation concluded successfully", body = PollingStationInvestigation),
        (status = 401, description = "Unauthorized", body = ErrorResponse),
        (status = 403, description = "Forbidden", body = ErrorResponse),
        (status = 404, description = "Investigation not found", body = ErrorResponse),
        (status = 409, description = "Request cannot be completed", body = ErrorResponse),
        (status = 500, description = "Internal server error", body = ErrorResponse),
    ),
    params(
        ("polling_station_id" = u32, description = "Polling station database id"),
    ),
    security(("cookie_auth" = ["coordinator"])),
)]
async fn polling_station_investigation_conclude(
    _user: Coordinator,
    State(pool): State<SqlitePool>,
    audit_service: AuditService,
    CurrentSessionPollingStationId(polling_station_id): CurrentSessionPollingStationId,
    Json(polling_station_investigation): Json<PollingStationInvestigationConcludeRequest>,
) -> Result<PollingStationInvestigation, APIError> {
    let mut tx = pool.begin_immediate().await?;

    let committee_session = validate_and_get_committee_session(&mut tx, polling_station_id).await?;

    let polling_station =
        crate::polling_station::repository::get(&mut tx, polling_station_id).await?;
    if polling_station.id_prev_session.is_none() && !polling_station_investigation.corrected_results
    {
        return Err(APIError::Conflict(
            "Investigation requires corrected results, because the polling station is not part of a previous session".into(),
            ErrorReference::InvestigationRequiresCorrectedResults,
        ));
    }

    let investigation = conclude_polling_station_investigation(
        &mut tx,
        polling_station_id,
        polling_station_investigation,
    )
    .await?;

    audit_service
        .log(
            &mut tx,
            &AuditEvent::PollingStationInvestigationConcluded(investigation.clone()),
            None,
        )
        .await?;

    if committee_session.status == CommitteeSessionStatus::DataEntryNotStarted
        || committee_session.status == CommitteeSessionStatus::DataEntryFinished
    {
        change_committee_session_status(
            &mut tx,
            committee_session.id,
            CommitteeSessionStatus::DataEntryInProgress,
            audit_service,
        )
        .await?;
    }

    tx.commit().await?;

    Ok(investigation)
}

/// Update an investigation for a polling station
#[utoipa::path(
    put,
    path = "/api/polling_stations/{polling_station_id}/investigation",
    request_body = PollingStationInvestigationUpdateRequest,
    responses(
        (status = 200, description = "Polling station investigation updated successfully", body = PollingStationInvestigation),
        (status = 401, description = "Unauthorized", body = ErrorResponse),
        (status = 403, description = "Forbidden", body = ErrorResponse),
        (status = 404, description = "Investigation not found", body = ErrorResponse),
        (status = 409, description = "Request cannot be completed", body = ErrorResponse),
        (status = 500, description = "Internal server error", body = ErrorResponse),
    ),
    params(
        ("polling_station_id" = u32, description = "Polling station database id"),
    ),
    security(("cookie_auth" = ["coordinator"])),
)]
#[allow(clippy::too_many_lines)]
async fn polling_station_investigation_update(
    _user: Coordinator,
    State(pool): State<SqlitePool>,
    audit_service: AuditService,
    CurrentSessionPollingStationId(polling_station_id): CurrentSessionPollingStationId,
    Json(polling_station_investigation): Json<PollingStationInvestigationUpdateRequest>,
) -> Result<PollingStationInvestigation, APIError> {
    let mut tx = pool.begin_immediate().await?;

    let committee_session = validate_and_get_committee_session(&mut tx, polling_station_id).await?;

    let polling_station =
        crate::polling_station::repository::get(&mut tx, polling_station_id).await?;
    if polling_station.id_prev_session.is_none()
        && polling_station_investigation.corrected_results != Some(true)
    {
        return Err(APIError::Conflict(
            "Investigation requires corrected results, because it is not part of a previous session".into(),
            ErrorReference::InvestigationRequiresCorrectedResults,
        ));
    }

    // If corrected_results is changed from yes to no, check if there are data entries or results.
    // If deleting them is accepted, delete them. If not, return an error.
<<<<<<< HEAD
    if polling_station_investigation.corrected_results == Some(false) {
        if let Ok(current) = get_polling_station_investigation(&mut tx, polling_station_id).await {
            if current.corrected_results == Some(true)
                && (data_entry_exists(&mut tx, polling_station_id).await?
                    || result_exists(&mut tx, polling_station_id).await?)
            {
                if polling_station_investigation.accept_data_entry_deletion == Some(true) {
                    let polling_station =
                        crate::polling_station::repository::get(&mut tx, polling_station_id)
                            .await?;
                    delete_data_entry_and_result_for_polling_station(
                        &mut tx,
                        &audit_service,
                        &committee_session,
                        polling_station.id,
                    )
                    .await?;
                } else {
                    return Err(APIError::Conflict(
                        "Investigation has data entries or results".into(),
                        ErrorReference::InvestigationHasDataEntryOrResult,
                    ));
                }
            }
=======
    if polling_station_investigation.corrected_results == Some(false)
        && let Ok(current) = get_polling_station_investigation(&mut tx, polling_station_id).await
        && current.corrected_results == Some(true)
        && (data_entry_exists(&mut tx, polling_station_id).await?
            || result_exists(&mut tx, polling_station_id).await?)
    {
        if polling_station_investigation.accept_data_entry_deletion == Some(true) {
            let polling_station =
                crate::polling_station::repository::get(&mut tx, polling_station_id).await?;
            delete_data_entry_and_result_for_polling_station(
                &mut tx,
                &audit_service,
                polling_station.id,
            )
            .await?;
        } else {
            return Err(APIError::Conflict(
                "Investigation has data entries or results".into(),
                ErrorReference::InvestigationHasDataEntryOrResult,
            ));
>>>>>>> 665d49b1
        }
    }

    let investigation = update_polling_station_investigation(
        &mut tx,
        polling_station_id,
        polling_station_investigation,
    )
    .await?;

    audit_service
        .log(
            &mut tx,
            &AuditEvent::PollingStationInvestigationUpdated(investigation.clone()),
            None,
        )
        .await?;

    if committee_session.status == CommitteeSessionStatus::DataEntryFinished {
        change_committee_session_status(
            &mut tx,
            committee_session.id,
            CommitteeSessionStatus::DataEntryInProgress,
            audit_service,
        )
        .await?;
    }

    tx.commit().await?;

    Ok(investigation)
}

/// Delete an investigation for a polling station
#[utoipa::path(
    delete,
    path = "/api/polling_stations/{polling_station_id}/investigation",
    responses(
        (status = 204, description = "Polling station investigation deleted successfully"),
        (status = 401, description = "Unauthorized", body = ErrorResponse),
        (status = 403, description = "Forbidden", body = ErrorResponse),
        (status = 404, description = "Investigation not found", body = ErrorResponse),
        (status = 500, description = "Internal server error", body = ErrorResponse),
    ),
    params(
        ("polling_station_id" = u32, description = "Polling station database id"),
    ),
    security(("cookie_auth" = ["coordinator"])),
)]
async fn polling_station_investigation_delete(
    _user: Coordinator,
    State(pool): State<SqlitePool>,
    audit_service: AuditService,
    CurrentSessionPollingStationId(polling_station_id): CurrentSessionPollingStationId,
) -> Result<StatusCode, APIError> {
    let mut tx = pool.begin_immediate().await?;

    let committee_session = validate_and_get_committee_session(&mut tx, polling_station_id).await?;

    get_polling_station_investigation(&mut tx, polling_station_id).await?;
    let polling_station =
        crate::polling_station::repository::get(&mut tx, polling_station_id).await?;

    // Delete investigation
    delete_investigation_for_polling_station(
        &mut tx,
        &audit_service,
        &committee_session,
        polling_station_id,
    )
    .await?;

    // Delete potential data entry and result linked to the polling station
    delete_data_entry_and_result_for_polling_station(
        &mut tx,
        &audit_service,
        &committee_session,
        polling_station.id,
    )
    .await?;

    // Change committee session status if last investigation is deleted
    if list_investigations_for_committee_session(&mut tx, committee_session.id)
        .await?
        .is_empty()
    {
        change_committee_session_status(
            &mut tx,
            committee_session.id,
            CommitteeSessionStatus::Created,
            audit_service,
        )
        .await?;
    }

    tx.commit().await?;

    Ok(StatusCode::NO_CONTENT)
}

/// Download a corrigendum for a polling station
#[utoipa::path(
    get,
    path = "/api/polling_stations/{polling_station_id}/investigation/download_corrigendum_pdf",
    responses(
        (
            status = 200,
            description = "PDF",
            content_type = "application/pdf",
            headers(
                ("Content-Disposition", description = "attachment; filename=\"filename.pdf\"")
            )
        ),
        (status = 401, description = "Unauthorized", body = ErrorResponse),
        (status = 403, description = "Forbidden", body = ErrorResponse),
        (status = 404, description = "Not found", body = ErrorResponse),
        (status = 409, description = "Request cannot be completed", body = ErrorResponse),
        (status = 500, description = "Internal server error", body = ErrorResponse),
    ),
    params(
        ("polling_station_id" = u32, description = "Polling station database id"),
    ),
    security(("cookie_auth" = ["coordinator"])),
)]
async fn polling_station_investigation_download_corrigendum_pdf(
    _user: Coordinator,
    State(pool): State<SqlitePool>,
    CurrentSessionPollingStationId(polling_station_id): CurrentSessionPollingStationId,
) -> Result<Attachment<Vec<u8>>, APIError> {
    let mut conn = pool.acquire().await?;
    let investigation: PollingStationInvestigation =
        get_polling_station_investigation(&mut conn, polling_station_id).await?;
    let polling_station: PollingStation =
        crate::polling_station::repository::get(&mut conn, polling_station_id).await?;
    let election: ElectionWithPoliticalGroups =
        crate::election::repository::get(&mut conn, polling_station.election_id).await?;

    let previous_results = match polling_station.id_prev_session {
        Some(_) => {
            match previous_results_for_polling_station(&mut conn, polling_station_id).await {
                Ok(results) => results,
                Err(_) => {
                    return Err(APIError::NotFound(
                        "Previous results not found for the current polling station".to_string(),
                        ErrorReference::EntryNotFound,
                    ));
                }
            }
        }
        None => PollingStationResults::empty_cso_first_session(&election.political_groups),
    };

    let name = format!(
        "Model_Na14-2_{}{}_Stembureau_{}_Bijlage_1.pdf",
        election.category.to_eml_code(),
        election.election_date.year(),
        polling_station.number
    );

    let votes_tables =
        VotesTablesWithOnlyPreviousVotes::new(&election, &previous_results.as_common())?;

    let input = ModelNa14_2Bijlage1Input {
        votes_tables,
        election: election.into(),
        polling_station,
        previous_results: previous_results.as_common().into(),
        investigation,
    }
    .to_pdf_file_model(name.clone());

    let content = generate_pdf(input).await?;

    Ok(Attachment::new(content.buffer)
        .filename(&name)
        .content_type("application/pdf"))
}

#[cfg(test)]
mod tests {
    use sqlx::SqlitePool;
    use test_log::test;

    #[test(sqlx::test(fixtures(path = "../../fixtures", scripts("election_7_four_sessions"))))]
    async fn test_validation_ok(pool: SqlitePool) {
        let mut conn = pool.acquire().await.unwrap();

        let polling_station_id = 741; // session 4 (last)
        let res = super::validate_and_get_committee_session(&mut conn, polling_station_id).await;
        assert!(res.is_ok());

        let committee_session = res.unwrap();
        assert_eq!(committee_session.number, 4);
    }

    #[test(sqlx::test(fixtures(path = "../../fixtures", scripts("election_7_four_sessions"))))]
    async fn test_validation_err_not_last_session(pool: SqlitePool) {
        let mut conn = pool.acquire().await.unwrap();

        let polling_station_id = 731; // session 3 (out of 4)
        let res = super::validate_and_get_committee_session(&mut conn, polling_station_id).await;
        assert!(res.is_err());
    }

    #[test(sqlx::test(fixtures(path = "../../fixtures", scripts("election_2"))))]
    async fn test_validation_err_first_session(pool: SqlitePool) {
        let mut conn = pool.acquire().await.unwrap();

        let polling_station_id = 33; // part of first and only session
        let res = super::validate_and_get_committee_session(&mut conn, polling_station_id).await;
        assert!(res.is_err());
    }
}<|MERGE_RESOLUTION|>--- conflicted
+++ resolved
@@ -283,32 +283,6 @@
 
     // If corrected_results is changed from yes to no, check if there are data entries or results.
     // If deleting them is accepted, delete them. If not, return an error.
-<<<<<<< HEAD
-    if polling_station_investigation.corrected_results == Some(false) {
-        if let Ok(current) = get_polling_station_investigation(&mut tx, polling_station_id).await {
-            if current.corrected_results == Some(true)
-                && (data_entry_exists(&mut tx, polling_station_id).await?
-                    || result_exists(&mut tx, polling_station_id).await?)
-            {
-                if polling_station_investigation.accept_data_entry_deletion == Some(true) {
-                    let polling_station =
-                        crate::polling_station::repository::get(&mut tx, polling_station_id)
-                            .await?;
-                    delete_data_entry_and_result_for_polling_station(
-                        &mut tx,
-                        &audit_service,
-                        &committee_session,
-                        polling_station.id,
-                    )
-                    .await?;
-                } else {
-                    return Err(APIError::Conflict(
-                        "Investigation has data entries or results".into(),
-                        ErrorReference::InvestigationHasDataEntryOrResult,
-                    ));
-                }
-            }
-=======
     if polling_station_investigation.corrected_results == Some(false)
         && let Ok(current) = get_polling_station_investigation(&mut tx, polling_station_id).await
         && current.corrected_results == Some(true)
@@ -321,6 +295,7 @@
             delete_data_entry_and_result_for_polling_station(
                 &mut tx,
                 &audit_service,
+                &committee_session,
                 polling_station.id,
             )
             .await?;
@@ -329,7 +304,6 @@
                 "Investigation has data entries or results".into(),
                 ErrorReference::InvestigationHasDataEntryOrResult,
             ));
->>>>>>> 665d49b1
         }
     }
 
