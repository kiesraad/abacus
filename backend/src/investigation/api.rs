use axum::{
    Json,
    extract::{Path, State},
};
use axum_extra::response::Attachment;
use chrono::Datelike;
use sqlx::SqlitePool;
use utoipa_axum::{router::OpenApiRouter, routes};

use super::{
    repository::{
        conclude_polling_station_investigation, create_polling_station_investigation,
<<<<<<< HEAD
        get_polling_station_investigation,
=======
        update_polling_station_investigation,
>>>>>>> 444142d5
    },
    structs::{
        CurrentSessionPollingStationId, PollingStationInvestigation,
        PollingStationInvestigationConcludeRequest, PollingStationInvestigationCreateRequest,
        PollingStationInvestigationUpdateRequest,
    },
};
use crate::{
    APIError, AppState, ErrorResponse, SqlitePoolExt,
    audit_log::{AuditEvent, AuditService},
    authentication::Coordinator,
<<<<<<< HEAD
    data_entry::{
        CSOFirstSessionResults, PollingStationResults, VotesCounts,
        repository::most_recent_results_for_polling_station,
    },
    election::ElectionWithPoliticalGroups,
    investigation::{
        repository::update_polling_station_investigation,
        structs::{CurrentSessionPollingStationId, PollingStationInvestigationUpdateRequest},
    },
    pdf_gen::{
        generate_pdf,
        models::{ModelNa14_2Bijlage1Input, ToPdfFileModel},
    },
    polling_station::PollingStation,
=======
    committee_session::status::{CommitteeSessionStatus, change_committee_session_status},
>>>>>>> 444142d5
};

pub fn router() -> OpenApiRouter<AppState> {
    OpenApiRouter::default()
        .routes(routes!(polling_station_investigation_create))
        .routes(routes!(polling_station_investigation_conclude))
        .routes(routes!(polling_station_investigation_update))
        .routes(routes!(
            polling_station_investigation_download_corrigendum_pdf
        ))
}

/// Create an investigation for a polling station
#[utoipa::path(
    post,
    path = "/api/polling_stations/{polling_station_id}/investigation",
    request_body = PollingStationInvestigationCreateRequest,
    responses(
        (status = 200, description = "Polling station investigation added successfully"),
        (status = 401, description = "Unauthorized", body = ErrorResponse),
        (status = 403, description = "Forbidden", body = ErrorResponse),
        (status = 404, description = "Polling station not found", body = ErrorResponse),
        (status = 409, description = "Request cannot be completed", body = ErrorResponse),
        (status = 500, description = "Internal server error", body = ErrorResponse),
    ),
    params(
        ("polling_station_id" = u32, description = "Polling station database id"),
    ),
)]
async fn polling_station_investigation_create(
    _user: Coordinator,
    State(pool): State<SqlitePool>,
    audit_service: AuditService,
    CurrentSessionPollingStationId(polling_station_id): CurrentSessionPollingStationId,
    Json(polling_station_investigation): Json<PollingStationInvestigationCreateRequest>,
) -> Result<PollingStationInvestigation, APIError> {
    let mut tx = pool.begin_immediate().await?;

    // Check if the polling station and its committee session exist, will respond with NOT_FOUND otherwise
    let polling_station =
        crate::polling_station::repository::get(&mut tx, polling_station_id).await?;
    let committee_session =
        crate::committee_session::repository::get(&mut tx, polling_station.committee_session_id)
            .await?;

    let investigation = create_polling_station_investigation(
        &mut tx,
        polling_station_id,
        polling_station_investigation,
    )
    .await?;

    audit_service
        .log(
            &mut tx,
            &AuditEvent::PollingStationInvestigationCreated(investigation.clone()),
            None,
        )
        .await?;

    if committee_session.status == CommitteeSessionStatus::Created {
        change_committee_session_status(
            &mut tx,
            committee_session.id,
            CommitteeSessionStatus::DataEntryNotStarted,
            audit_service,
        )
        .await?;
    } else if committee_session.status == CommitteeSessionStatus::DataEntryFinished {
        change_committee_session_status(
            &mut tx,
            committee_session.id,
            CommitteeSessionStatus::DataEntryInProgress,
            audit_service,
        )
        .await?;
    };

    tx.commit().await?;

    Ok(investigation)
}

/// Conclude an investigation for a polling station
#[utoipa::path(
    post,
    path = "/api/polling_stations/{polling_station_id}/investigation/conclude",
    request_body = PollingStationInvestigationConcludeRequest,
    responses(
        (status = 200, description = "Polling station investigation concluded successfully"),
        (status = 401, description = "Unauthorized", body = ErrorResponse),
        (status = 403, description = "Forbidden", body = ErrorResponse),
        (status = 404, description = "Investigation not found", body = ErrorResponse),
        (status = 409, description = "Request cannot be completed", body = ErrorResponse),
        (status = 500, description = "Internal server error", body = ErrorResponse),
    ),
    params(
        ("polling_station_id" = u32, description = "Polling station database id"),
    ),
)]
async fn polling_station_investigation_conclude(
    _user: Coordinator,
    State(pool): State<SqlitePool>,
    audit_service: AuditService,
    CurrentSessionPollingStationId(polling_station_id): CurrentSessionPollingStationId,
    Json(polling_station_investigation): Json<PollingStationInvestigationConcludeRequest>,
) -> Result<PollingStationInvestigation, APIError> {
    let mut tx = pool.begin_immediate().await?;

    let investigation = conclude_polling_station_investigation(
        &mut tx,
        polling_station_id,
        polling_station_investigation,
    )
    .await?;

    audit_service
        .log(
            &mut tx,
            &AuditEvent::PollingStationInvestigationConcluded(investigation.clone()),
            None,
        )
        .await?;

    tx.commit().await?;

    Ok(investigation)
}

/// Update an investigation for a polling station
#[utoipa::path(
    put,
    path = "/api/polling_stations/{polling_station_id}/investigation",
    request_body = PollingStationInvestigationUpdateRequest,
    responses(
        (status = 200, description = "Polling station investigation updated successfully"),
        (status = 401, description = "Unauthorized", body = ErrorResponse),
        (status = 403, description = "Forbidden", body = ErrorResponse),
        (status = 404, description = "Investigation not found", body = ErrorResponse),
        (status = 409, description = "Request cannot be completed", body = ErrorResponse),
        (status = 500, description = "Internal server error", body = ErrorResponse),
    ),
    params(
        ("polling_station_id" = u32, description = "Polling station database id"),
    ),
)]
async fn polling_station_investigation_update(
    _user: Coordinator,
    State(pool): State<SqlitePool>,
    audit_service: AuditService,
    CurrentSessionPollingStationId(polling_station_id): CurrentSessionPollingStationId,
    Json(polling_station_investigation): Json<PollingStationInvestigationUpdateRequest>,
) -> Result<PollingStationInvestigation, APIError> {
    let mut tx = pool.begin_immediate().await?;

    let investigation = update_polling_station_investigation(
        &mut tx,
        polling_station_id,
        polling_station_investigation,
    )
    .await?;

    audit_service
        .log(
            &mut tx,
            &AuditEvent::PollingStationInvestigationUpdated(investigation.clone()),
            None,
        )
        .await?;

    tx.commit().await?;

    Ok(investigation)
}

/// Download a corrigendum for a polling station
#[utoipa::path(
    get,
    path = "/api/polling_stations/{polling_station_id}/investigation/download_corrigendum_pdf",
    responses(
        (
            status = 200,
            description = "PDF",
            content_type = "application/pdf",
            headers(
                ("Content-Disposition", description = "attachment; filename=\"filename.pdf\"")
            )
        ),
        (status = 401, description = "Unauthorized", body = ErrorResponse),
        (status = 403, description = "Forbidden", body = ErrorResponse),
        (status = 404, description = "Not found", body = ErrorResponse),
        (status = 409, description = "Request cannot be completed", body = ErrorResponse),
        (status = 500, description = "Internal server error", body = ErrorResponse),
    ),
    params(
        ("polling_station_id" = u32, description = "Polling station database id"),
    ),
)]
async fn polling_station_investigation_download_corrigendum_pdf(
    _user: Coordinator,
    State(pool): State<SqlitePool>,
    Path(polling_station_id): Path<u32>,
) -> Result<Attachment<Vec<u8>>, APIError> {
    let mut conn = pool.acquire().await?;
    let investigation: PollingStationInvestigation =
        get_polling_station_investigation(&mut conn, polling_station_id).await?;
    let polling_station: PollingStation =
        crate::polling_station::repository::get(&mut conn, polling_station_id).await?;
    let election: ElectionWithPoliticalGroups =
        crate::election::repository::get(&mut conn, polling_station.election_id).await?;
    let previous_results = if let Some(id) = polling_station.id_prev_session {
        most_recent_results_for_polling_station(&mut conn, id).await?
    } else {
        Some(PollingStationResults::CSOFirstSession(
            CSOFirstSessionResults {
                extra_investigation: Default::default(),
                counting_differences_polling_station: Default::default(),
                voters_counts: Default::default(),
                votes_counts: VotesCounts {
                    political_group_total_votes:
                        CSOFirstSessionResults::default_political_group_total_votes(
                            &election.political_groups,
                        ),
                    ..Default::default()
                },
                differences_counts: Default::default(),
                political_group_votes: CSOFirstSessionResults::default_political_group_votes(
                    &election.political_groups,
                ),
            },
        ))
    };

    let name = format!(
        "Model_Na14-2_{}{}_Stembureau_{}_Bijlage_1.pdf",
        election.category.to_eml_code(),
        election.election_date.year(),
        polling_station.number
    );

    let content = generate_pdf(
        ModelNa14_2Bijlage1Input {
            election: election.clone(),
            polling_station: polling_station.clone(),
            previous_results: previous_results.expect("Previous results should exist"),
            investigation: investigation.clone(),
        }
        .to_pdf_file_model(name.clone()),
    )
    .await?;

    Ok(Attachment::new(content.buffer)
        .filename(&name)
        .content_type("application/pdf"))
}<|MERGE_RESOLUTION|>--- conflicted
+++ resolved
@@ -10,11 +10,7 @@
 use super::{
     repository::{
         conclude_polling_station_investigation, create_polling_station_investigation,
-<<<<<<< HEAD
-        get_polling_station_investigation,
-=======
-        update_polling_station_investigation,
->>>>>>> 444142d5
+        get_polling_station_investigation, update_polling_station_investigation,
     },
     structs::{
         CurrentSessionPollingStationId, PollingStationInvestigation,
@@ -26,24 +22,17 @@
     APIError, AppState, ErrorResponse, SqlitePoolExt,
     audit_log::{AuditEvent, AuditService},
     authentication::Coordinator,
-<<<<<<< HEAD
+    committee_session::status::{CommitteeSessionStatus, change_committee_session_status},
     data_entry::{
         CSOFirstSessionResults, PollingStationResults, VotesCounts,
         repository::most_recent_results_for_polling_station,
     },
     election::ElectionWithPoliticalGroups,
-    investigation::{
-        repository::update_polling_station_investigation,
-        structs::{CurrentSessionPollingStationId, PollingStationInvestigationUpdateRequest},
-    },
     pdf_gen::{
         generate_pdf,
         models::{ModelNa14_2Bijlage1Input, ToPdfFileModel},
     },
     polling_station::PollingStation,
-=======
-    committee_session::status::{CommitteeSessionStatus, change_committee_session_status},
->>>>>>> 444142d5
 };
 
 pub fn router() -> OpenApiRouter<AppState> {
