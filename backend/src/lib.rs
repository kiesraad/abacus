--- conflicted
+++ resolved
@@ -108,15 +108,7 @@
         .route("/login", post(authentication::login))
         .route("/logout", post(authentication::logout))
         .route("/whoami", get(authentication::whoami))
-<<<<<<< HEAD
-        .route("/account", put(authentication::account_update))
-        .layer(middleware::map_response_with_state(
-            state.clone(),
-            authentication::extend_session,
-        ));
-=======
         .route("/account", put(authentication::account_update));
->>>>>>> e128a60d
 
     let audit_log_routes = Router::new().route("/", get(audit_log::audit_log_list));
 
@@ -135,8 +127,8 @@
 
     let app = app
         .layer(TraceLayer::new_for_http())
-        .layer(middleware::from_fn_with_state(
-            pool.clone(),
+        .layer(middleware::map_response_with_state(
+            state.clone(),
             authentication::extend_session,
         ));
 
