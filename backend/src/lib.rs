use axum::extract::FromRef;
use axum::routing::{delete, get, post};
use axum::Router;
#[cfg(feature = "memory-serve")]
use memory_serve::MemoryServe;
use sqlx::SqlitePool;
use std::error::Error;
#[cfg(feature = "openapi")]
use utoipa_swagger_ui::SwaggerUi;

<<<<<<< HEAD
pub mod apportionment;
=======
pub mod authentication;
>>>>>>> b9ca32b5
pub mod data_entry;
pub mod election;
pub mod eml;
mod error;
#[cfg(feature = "dev-database")]
pub mod fixtures;
pub mod pdf_gen;
pub mod polling_station;
pub mod summary;

pub use error::{APIError, ErrorResponse};

#[derive(FromRef, Clone)]
pub struct AppState {
    pool: SqlitePool,
}

/// Axum router for the application
pub fn router(pool: SqlitePool) -> Result<Router, Box<dyn Error>> {
    let data_entry_routes = Router::new()
        .route(
            "/:entry_number",
            post(data_entry::polling_station_data_entry_save),
        )
        .route(
            "/:entry_number",
            get(data_entry::polling_station_data_entry_get),
        )
        .route(
            "/:entry_number",
            delete(data_entry::polling_station_data_entry_delete),
        )
        .route(
            "/:entry_number/finalise",
            post(data_entry::polling_station_data_entry_finalise),
        );

    let polling_station_routes = Router::new().route(
        "/:polling_station_id",
        get(polling_station::polling_station_get)
            .put(polling_station::polling_station_update)
            .delete(polling_station::polling_station_delete),
    );

    let election_routes = Router::new()
        .route("/", get(election::election_list))
        .route("/:election_id", get(election::election_details))
        .route(
            "/:election_id/download_zip_results",
            get(election::election_download_zip_results),
        )
        .route(
            "/:election_id/download_pdf_results",
            get(election::election_download_pdf_results),
        )
        .route(
            "/:election_id/download_xml_results",
            get(election::election_download_xml_results),
        )
        .route(
            "/:election_id/polling_stations",
            get(polling_station::polling_station_list)
                .post(polling_station::polling_station_create),
        )
        .route("/:election_id/status", get(election::election_status));

    let user_router = Router::new()
        .route("/login", post(authentication::login))
        .route("/logout", post(authentication::logout));

    let app = Router::new()
        .nest("/api/user", user_router)
        .nest("/api/elections", election_routes)
        .nest("/api/polling_stations", polling_station_routes)
        .nest(
            "/api/polling_stations/:polling_station_id/data_entries",
            data_entry_routes,
        );

    #[cfg(feature = "memory-serve")]
    let app = {
        app.merge(
            MemoryServe::from_env()
                .index_file(Some("/index.html"))
                .fallback(Some("/index.html"))
                .fallback_status(axum::http::StatusCode::OK)
                .into_router(),
        )
    };

    // Add a route to reset the database if the dev-database feature is enabled
    #[cfg(feature = "dev-database")]
    let app = app.route("/reset", post(fixtures::reset_database));

    // Add the state to the app
    let state = AppState { pool };
    let app = app.with_state(state);

    // Only include the OpenAPI spec if the feature is enabled
    #[cfg(feature = "openapi")]
    let app = {
        let openapi = create_openapi();
        app.merge(SwaggerUi::new("/api-docs").url("/api-docs/openapi.json", openapi.clone()))
    };

    Ok(app)
}

#[cfg(feature = "openapi")]
pub fn create_openapi() -> utoipa::openapi::OpenApi {
    use error::ErrorResponse;
    use utoipa::OpenApi;

    #[derive(OpenApi)]
    #[openapi(
        paths(
            authentication::login,
            authentication::logout,
            election::election_list,
            election::election_details,
            election::election_status,
            election::election_download_zip_results,
            election::election_download_pdf_results,
            election::election_download_xml_results,
            data_entry::polling_station_data_entry_save,
            data_entry::polling_station_data_entry_get,
            data_entry::polling_station_data_entry_delete,
            data_entry::polling_station_data_entry_finalise,
            polling_station::polling_station_list,
            polling_station::polling_station_create,
            polling_station::polling_station_get,
            polling_station::polling_station_update,
            polling_station::polling_station_delete,
        ),
        components(
            schemas(
                ErrorResponse,
                authentication::Credentials,
                authentication::LoginResponse,
                data_entry::CandidateVotes,
                data_entry::SaveDataEntryRequest,
                data_entry::SaveDataEntryResponse,
                data_entry::GetDataEntryResponse,
                data_entry::DifferencesCounts,
                data_entry::PoliticalGroupVotes,
                data_entry::PollingStationResults,
                data_entry::VotersCounts,
                data_entry::VotesCounts,
                data_entry::ValidationResult,
                data_entry::ValidationResultCode,
                data_entry::ValidationResults,
                election::Election,
                election::ElectionCategory,
                election::PoliticalGroup,
                election::Candidate,
                election::CandidateGender,
                election::ElectionListResponse,
                election::ElectionDetailsResponse,
                election::ElectionStatusResponse,
                polling_station::PollingStation,
                polling_station::PollingStationListResponse,
                polling_station::PollingStationStatus,
                polling_station::PollingStationStatusEntry,
                polling_station::PollingStationType,
                polling_station::PollingStationRequest,
            ),
        ),
        tags(
            (name = "authentication", description = "Authentication and user API"),
            (name = "election", description = "Election API"),
            (name = "polling_station", description = "Polling station API"),
        )
    )]
    struct ApiDoc;
    ApiDoc::openapi()
}<|MERGE_RESOLUTION|>--- conflicted
+++ resolved
@@ -8,11 +8,8 @@
 #[cfg(feature = "openapi")]
 use utoipa_swagger_ui::SwaggerUi;
 
-<<<<<<< HEAD
 pub mod apportionment;
-=======
 pub mod authentication;
->>>>>>> b9ca32b5
 pub mod data_entry;
 pub mod election;
 pub mod eml;
