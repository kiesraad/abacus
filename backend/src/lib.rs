--- conflicted
+++ resolved
@@ -158,11 +158,8 @@
     SqlxError(sqlx::Error),
     InvalidHeaderValue,
     PdfGenError(Vec<SourceDiagnostic>),
-<<<<<<< HEAD
+    StdError(Box<dyn Error>),
     AddError(String),
-=======
-    StdError(Box<dyn Error>),
->>>>>>> 69ac604d
 }
 
 impl IntoResponse for APIError {
@@ -214,19 +211,18 @@
                     to_error("Internal server error".into()),
                 )
             }
-<<<<<<< HEAD
+            APIError::StdError(err) => {
+                eprintln!("Error: {:?}", err);
+                (
+                    StatusCode::INTERNAL_SERVER_ERROR,
+                    to_error("Internal server error".to_string()),
+                )
+            }
             APIError::AddError(err) => {
                 println!("Error while adding totals: {:?}", err);
                 (
                     StatusCode::INTERNAL_SERVER_ERROR,
                     to_error("Internal server error".into()),
-=======
-            APIError::StdError(err) => {
-                eprintln!("Error: {:?}", err);
-                (
-                    StatusCode::INTERNAL_SERVER_ERROR,
-                    to_error("Internal server error".to_string()),
->>>>>>> 69ac604d
                 )
             }
         };
