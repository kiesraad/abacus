--- conflicted
+++ resolved
@@ -145,12 +145,9 @@
         paths(
             authentication::login,
             authentication::logout,
-<<<<<<< HEAD
             authentication::whoami,
             authentication::change_password,
-=======
             authentication::list,
->>>>>>> 0eb6b9e3
             election::election_list,
             election::election_create,
             election::election_details,
@@ -180,11 +177,8 @@
                 apportionment::HighestSurplusAssignedSeat,
                 authentication::Credentials,
                 authentication::LoginResponse,
-<<<<<<< HEAD
                 authentication::ChangePasswordRequest,
-=======
                 authentication::UserListResponse,
->>>>>>> 0eb6b9e3
                 data_entry::CandidateVotes,
                 data_entry::DataEntry,
                 data_entry::SaveDataEntryResponse,
