use axum::{
    Json,
    extract::{Path, State},
    http::StatusCode,
    response::{IntoResponse, Response},
};
use serde::{Deserialize, Serialize};
use sqlx::{Connection, SqliteConnection, SqlitePool};
use utoipa::ToSchema;
use utoipa_axum::{router::OpenApiRouter, routes};

pub use self::structs::*;
use crate::{
    APIError, AppState, ErrorResponse, SqlitePoolExt,
    audit_log::{AuditEvent, AuditService, PollingStationImportDetails},
    authentication::{AdminOrCoordinator, User, error::AuthenticationError},
    committee_session::{
        CommitteeSession,
        repository::get_election_committee_session,
        status::{CommitteeSessionStatus, change_committee_session_status},
    },
    data_entry::delete_data_entry_and_result_for_polling_station,
    election::ElectionId,
<<<<<<< HEAD
    eml::{EML110, EMLDocument, EMLImportError},
    investigation::delete_investigation_for_polling_station,
=======
    eml::{EML110, EMLDocument, EMLImportError, EmlHash},
    error::ErrorReference,
>>>>>>> 8257b35d
};

pub mod repository;
pub mod structs;

pub fn router() -> OpenApiRouter<AppState> {
    OpenApiRouter::default()
        .routes(routes!(polling_station_list))
        .routes(routes!(polling_station_create))
        .routes(routes!(polling_station_get))
        .routes(routes!(polling_station_update))
        .routes(routes!(polling_station_delete))
        .routes(routes!(polling_station_validate_import))
        .routes(routes!(polling_station_import))
}

/// Polling station list response
#[derive(Serialize, Deserialize, ToSchema, Debug)]
#[serde(deny_unknown_fields)]
pub struct PollingStationListResponse {
    pub polling_stations: Vec<PollingStation>,
}

impl IntoResponse for PollingStationListResponse {
    fn into_response(self) -> Response {
        Json(self).into_response()
    }
}

/// Get a list of all [PollingStation]s for an election
#[utoipa::path(
    get,
    path = "/api/elections/{election_id}/polling_stations",
    responses(
        (status = 200, description = "Polling station listing successful", body = PollingStationListResponse),
        (status = 401, description = "Unauthorized", body = ErrorResponse),
        (status = 404, description = "Election not found", body = ErrorResponse),
        (status = 500, description = "Internal server error", body = ErrorResponse),
    ),
    params(
        ("election_id" = ElectionId, description = "Election database id"),
    ),
    security(("cookie_auth" = ["administrator", "coordinator", "typist"])),
)]
async fn polling_station_list(
    _user: User,
    State(pool): State<SqlitePool>,
    Path(election_id): Path<ElectionId>,
) -> Result<PollingStationListResponse, APIError> {
    let mut conn = pool.acquire().await?;

    // Check if the election exists, will respond with NOT_FOUND otherwise
    crate::election::repository::get(&mut conn, election_id).await?;

    let committee_session = get_election_committee_session(&mut conn, election_id).await?;

    Ok(PollingStationListResponse {
        polling_stations: repository::list(&mut conn, committee_session.id).await?,
    })
}

pub async fn validate_user_is_allowed_to_perform_action(
    user: AdminOrCoordinator,
    committee_session: &CommitteeSession,
) -> Result<(), APIError> {
    // Check if the user is allowed to perform the action in this committee session status,
    // respond with FORBIDDEN otherwise
    if user.is_coordinator()
        || (user.is_administrator()
            && (committee_session.status == CommitteeSessionStatus::Created
                || committee_session.status == CommitteeSessionStatus::DataEntryNotStarted))
    {
        Ok(())
    } else {
        Err(AuthenticationError::Forbidden.into())
    }
}

/// Create a new [PollingStation]
#[utoipa::path(
    post,
    path = "/api/elections/{election_id}/polling_stations",
    request_body = PollingStationRequest,
    responses(
        (status = 201, description = "Polling station created successfully", body = PollingStation),
        (status = 401, description = "Unauthorized", body = ErrorResponse),
        (status = 403, description = "Forbidden", body = ErrorResponse),
        (status = 404, description = "Election not found", body = ErrorResponse),
        (status = 409, description = "Polling station already exists", body = ErrorResponse),
        (status = 500, description = "Internal server error", body = ErrorResponse),
    ),
    params(
        ("election_id" = ElectionId, description = "Election database id"),
    ),
    security(("cookie_auth" = ["administrator", "coordinator"])),
)]
async fn polling_station_create(
    user: AdminOrCoordinator,
    State(pool): State<SqlitePool>,
    Path(election_id): Path<ElectionId>,
    audit_service: AuditService,
    new_polling_station: PollingStationRequest,
) -> Result<(StatusCode, PollingStation), APIError> {
    let mut tx = pool.begin_immediate().await?;

    // Check if the election and a committee session exist, will respond with NOT_FOUND otherwise
    crate::election::repository::get(&mut tx, election_id).await?;
    let committee_session = get_election_committee_session(&mut tx, election_id).await?;

    validate_user_is_allowed_to_perform_action(user, &committee_session).await?;

    let polling_station = repository::create(&mut tx, election_id, new_polling_station).await?;

    audit_service
        .log(
            &mut tx,
            &AuditEvent::PollingStationCreated(polling_station.clone().into()),
            None,
        )
        .await?;

    if committee_session.status == CommitteeSessionStatus::Created
        && !committee_session.is_next_session()
    {
        change_committee_session_status(
            &mut tx,
            committee_session.id,
            CommitteeSessionStatus::DataEntryNotStarted,
            audit_service,
        )
        .await?;
    } else if committee_session.status == CommitteeSessionStatus::DataEntryFinished {
        change_committee_session_status(
            &mut tx,
            committee_session.id,
            CommitteeSessionStatus::DataEntryInProgress,
            audit_service,
        )
        .await?;
    };

    tx.commit().await?;

    Ok((StatusCode::CREATED, polling_station))
}

/// Get a [PollingStation]
#[utoipa::path(
    get,
    path = "/api/elections/{election_id}/polling_stations/{polling_station_id}",
    responses(
        (status = 200, description = "Polling station found", body = PollingStation),
        (status = 401, description = "Unauthorized", body = ErrorResponse),
        (status = 404, description = "Polling station not found", body = ErrorResponse),
        (status = 500, description = "Internal server error", body = ErrorResponse),
    ),
    params(
        ("election_id" = ElectionId, description = "Election database id"),
        ("polling_station_id" = u32, description = "Polling station database id"),
    ),
    security(("cookie_auth" = ["administrator", "coordinator", "typist"])),
)]
async fn polling_station_get(
    _user: User,
    State(pool): State<SqlitePool>,
    Path((election_id, polling_station_id)): Path<(ElectionId, u32)>,
) -> Result<(StatusCode, PollingStation), APIError> {
    let mut conn = pool.acquire().await?;
    Ok((
        StatusCode::OK,
        repository::get_for_election(&mut conn, election_id, polling_station_id).await?,
    ))
}

/// Update a [PollingStation]
#[utoipa::path(
    put,
    path = "/api/elections/{election_id}/polling_stations/{polling_station_id}",
    request_body = PollingStationRequest,
    responses(
        (status = 200, description = "Polling station updated successfully", body = PollingStation),
        (status = 401, description = "Unauthorized", body = ErrorResponse),
        (status = 403, description = "Forbidden", body = ErrorResponse),
        (status = 404, description = "Polling station not found", body = ErrorResponse),
        (status = 500, description = "Internal server error", body = ErrorResponse),
    ),
    params(
        ("election_id" = ElectionId, description = "Election database id"),
        ("polling_station_id" = u32, description = "Polling station database id"),
    ),
    security(("cookie_auth" = ["administrator", "coordinator"])),
)]
async fn polling_station_update(
    user: AdminOrCoordinator,
    State(pool): State<SqlitePool>,
    audit_service: AuditService,
    Path((election_id, polling_station_id)): Path<(ElectionId, u32)>,
    polling_station_update: PollingStationRequest,
) -> Result<(StatusCode, PollingStation), APIError> {
    let mut tx = pool.begin_immediate().await?;

    // Check if the election and a committee session exist, will respond with NOT_FOUND otherwise
    crate::election::repository::get(&mut tx, election_id).await?;
    let committee_session = get_election_committee_session(&mut tx, election_id).await?;

    validate_user_is_allowed_to_perform_action(user, &committee_session).await?;

    let polling_station = repository::update(
        &mut tx,
        election_id,
        polling_station_id,
        polling_station_update,
    )
    .await?;

    audit_service
        .log(
            &mut tx,
            &AuditEvent::PollingStationUpdated(polling_station.clone().into()),
            None,
        )
        .await?;

    if committee_session.status == CommitteeSessionStatus::DataEntryFinished {
        change_committee_session_status(
            &mut tx,
            committee_session.id,
            CommitteeSessionStatus::DataEntryInProgress,
            audit_service,
        )
        .await?;
    }

    tx.commit().await?;

    Ok((StatusCode::OK, polling_station))
}

/// Delete a [PollingStation]
#[utoipa::path(
    delete,
    path = "/api/elections/{election_id}/polling_stations/{polling_station_id}",
    responses(
        (status = 204, description = "Polling station deleted successfully"),
        (status = 401, description = "Unauthorized", body = ErrorResponse),
        (status = 403, description = "Forbidden", body = ErrorResponse),
        (status = 404, description = "Polling station not found", body = ErrorResponse),
        (status = 409, description = "Request cannot be completed", body = ErrorResponse),
        (status = 500, description = "Internal server error", body = ErrorResponse),
    ),
    params(
        ("election_id" = ElectionId, description = "Election database id"),
        ("polling_station_id" = u32, description = "Polling station database id"),
    ),
    security(("cookie_auth" = ["administrator", "coordinator"])),
)]
async fn polling_station_delete(
    user: AdminOrCoordinator,
    State(pool): State<SqlitePool>,
    audit_service: AuditService,
    Path((election_id, polling_station_id)): Path<(ElectionId, u32)>,
) -> Result<StatusCode, APIError> {
    let mut tx = pool.begin_immediate().await?;

    // Check if the election and a committee session exist, will respond with NOT_FOUND otherwise
    crate::election::repository::get(&mut tx, election_id).await?;
    let committee_session = get_election_committee_session(&mut tx, election_id).await?;

    validate_user_is_allowed_to_perform_action(user, &committee_session).await?;

    let polling_station =
        repository::get_for_election(&mut tx, election_id, polling_station_id).await?;

    delete_data_entry_and_result_for_polling_station(
        &mut tx,
        &audit_service,
        &committee_session,
        polling_station.id,
    )
    .await?;

    delete_investigation_for_polling_station(
        &mut tx,
        &audit_service,
        &committee_session,
        polling_station.id,
    )
    .await?;

    repository::delete(&mut tx, election_id, polling_station_id).await?;

    audit_service
        .log(
            &mut tx,
            &AuditEvent::PollingStationDeleted(polling_station.clone().into()),
            None,
        )
        .await?;

    if repository::list(&mut tx, committee_session.id)
        .await?
        .is_empty()
    {
        change_committee_session_status(
            &mut tx,
            committee_session.id,
            CommitteeSessionStatus::Created,
            audit_service,
        )
        .await?;
    }

    tx.commit().await?;

    Ok(StatusCode::NO_CONTENT)
}

#[derive(Debug, Deserialize, Serialize, Clone, ToSchema)]
pub struct PollingStationFileRequest {
    data: String,
}

#[derive(Serialize, Deserialize, ToSchema, Debug)]
pub struct PollingStationRequestListResponse {
    pub polling_stations: Vec<PollingStationRequest>,
}

/// Validate a file with Polling Stations
#[utoipa::path(
    post,
    path = "/api/elections/{election_id}/polling_stations/validate-import",
    request_body = PollingStationFileRequest,
    responses(
        (status = 200, description = "Polling stations validated", body = PollingStationRequestListResponse),
        (status = 400, description = "Bad request", body = ErrorResponse),
        (status = 401, description = "Unauthorized", body = ErrorResponse),
        (status = 403, description = "Forbidden", body = ErrorResponse),
        (status = 500, description = "Internal server error", body = ErrorResponse),
    ),
    params(
        ("election_id" = ElectionId, description = "Election database id"),
    ),
    security(("cookie_auth" = ["administrator", "coordinator"])),
)]
async fn polling_station_validate_import(
    _user: AdminOrCoordinator,
    Json(polling_station_request): Json<PollingStationFileRequest>,
) -> Result<(StatusCode, Json<PollingStationRequestListResponse>), APIError> {
    Ok((
        StatusCode::OK,
        Json(PollingStationRequestListResponse {
            polling_stations: EML110::from_str(&polling_station_request.data)?
                .get_polling_stations()?,
        }),
    ))
}

#[derive(Debug, Deserialize, Serialize, Clone, ToSchema)]
pub struct PollingStationsRequest {
    pub file_name: String,
    pub polling_stations: String,
}

pub async fn create_imported_polling_stations(
    conn: &mut SqliteConnection,
    audit_service: AuditService,
    election_id: ElectionId,
    polling_stations_request: PollingStationsRequest,
) -> Result<Vec<PollingStation>, APIError> {
    let mut tx = conn.begin().await?;

    let committee_session = get_election_committee_session(&mut tx, election_id).await?;
    let polling_stations =
        EML110::from_str(&polling_stations_request.polling_stations)?.get_polling_stations()?;
    let file_hash = EmlHash::from(polling_stations_request.polling_stations.as_bytes()).chunks;

    // Create new polling stations
    let polling_stations = repository::create_many(&mut tx, election_id, polling_stations).await?;

    // Create audit event
    audit_service
        .log(
            &mut tx,
            &AuditEvent::PollingStationsImported(PollingStationImportDetails {
                import_election_id: election_id,
                import_file_name: polling_stations_request.file_name,
                import_number_of_polling_stations: u64::try_from(polling_stations.len())
                    .map_err(|_| EMLImportError::NumberOfPollingStationsNotInRange)?,
            }),
            Some(format!(
                "Polling stations file hash: {}",
                file_hash.join(" ")
            )),
        )
        .await?;

    if committee_session.status == CommitteeSessionStatus::Created {
        // Change committee session status to DataEntryNotStarted
        change_committee_session_status(
            &mut tx,
            committee_session.id,
            CommitteeSessionStatus::DataEntryNotStarted,
            audit_service,
        )
        .await?;
    }

    tx.commit().await?;

    Ok(polling_stations)
}

/// Import file with Polling Stations
#[utoipa::path(
    post,
    path = "/api/elections/{election_id}/polling_stations/import",
    request_body = PollingStationsRequest,
    responses(
        (status = 200, description = "Polling stations imported", body = PollingStationListResponse),
        (status = 400, description = "Bad request", body = ErrorResponse),
        (status = 401, description = "Unauthorized", body = ErrorResponse),
        (status = 403, description = "Forbidden", body = ErrorResponse),
        (status = 500, description = "Internal server error", body = ErrorResponse),
    ),
    params(
        ("election_id" = ElectionId, description = "Election database id"),
    ),
    security(("cookie_auth" = ["administrator", "coordinator"])),
)]
async fn polling_station_import(
    _user: AdminOrCoordinator,
    State(pool): State<SqlitePool>,
    Path(election_id): Path<ElectionId>,
    audit_service: AuditService,
    Json(polling_stations_request): Json<PollingStationsRequest>,
) -> Result<(StatusCode, PollingStationListResponse), APIError> {
    let mut tx = pool.begin_immediate().await?;

    // Check if the election and a committee session exist, will respond with NOT_FOUND otherwise
    crate::election::repository::get(&mut tx, election_id).await?;
    let committee_session = get_election_committee_session(&mut tx, election_id).await?;

    if !repository::list(&mut tx, committee_session.id)
        .await?
        .is_empty()
    {
        return Err(AuthenticationError::Forbidden.into());
    }

    let polling_stations: Vec<PollingStation> = create_imported_polling_stations(
        &mut tx,
        audit_service,
        election_id,
        polling_stations_request,
    )
    .await?;
    tx.commit().await?;

    Ok((
        StatusCode::OK,
        PollingStationListResponse { polling_stations },
    ))
}

#[cfg(test)]
mod tests {
    use sqlx::{SqlitePool, query};
    use test_log::test;

    use crate::election::ElectionId;

    #[test(sqlx::test(fixtures(path = "../../fixtures", scripts("election_2", "election_3"))))]
    async fn test_polling_station_number_unique_per_election(pool: SqlitePool) {
        query!("DELETE FROM polling_stations")
            .execute(&pool)
            .await
            .unwrap();

        // Insert two unique polling stations
        let _ = query!(r#"
INSERT INTO polling_stations (id, committee_session_id, id_prev_session, name, number, number_of_voters, polling_station_type, address, postal_code, locality)
VALUES
(1, 2, NULL, 'Op Rolletjes', 33, NULL, 'mobiel', 'Rijksweg A12 1', '1234 YQ', 'Den Haag'),
(2, 2, NULL, 'Testplek', 34, NULL, 'bijzonder', 'Teststraat 2b', '1234 QY', 'Testdorp')
"#)
            .execute(&pool)
            .await
            .unwrap();

        // Add a polling station with the same number to a different election
        let _ = query!(r#"
INSERT INTO polling_stations (id, committee_session_id, id_prev_session, name, number, number_of_voters, polling_station_type, address, postal_code, locality)
VALUES
(3, 3, NULL, 'Op Rolletjes', 33, NULL, 'mobiel', 'Rijksweg A12 1', '1234 YQ', 'Den Haag');
"#)
            .execute(&pool)
            .await
            .unwrap();

        // Add a polling station with a duplicate number and assert that it fails
        let result = query!(r#"
INSERT INTO polling_stations (id, committee_session_id, id_prev_session, name, number, number_of_voters, polling_station_type, address, postal_code, locality)
VALUES
(4, 2, NULL, 'Op Rolletjes', 33, NULL, 'mobiel', 'Rijksweg A12 1', '1234 YQ', 'Den Haag');
"#)
            .execute(&pool)
            .await;

        assert!(result.is_err());
    }

    #[test(sqlx::test(fixtures(path = "../../fixtures", scripts("election_7_four_sessions"))))]
    async fn test_create_number_required(pool: SqlitePool) {
        let mut conn = pool.acquire().await.unwrap();
        let mut data = crate::polling_station::structs::PollingStationRequest {
            name: "Name".to_string(),
            number: None,
            number_of_voters: None,
            polling_station_type: None,
            address: "Address".to_string(),
            postal_code: "1234 AB".to_string(),
            locality: "Locality".to_string(),
        };
        let result = crate::polling_station::repository::create(
            &mut conn,
            ElectionId::from(7),
            data.clone(),
        )
        .await;
        assert!(result.is_err());

        data.number = Some(123);
        let result =
            crate::polling_station::repository::create(&mut conn, ElectionId::from(7), data).await;
        assert!(result.is_ok());
    }

    #[test(sqlx::test(fixtures(path = "../../fixtures", scripts("election_7_four_sessions"))))]
    async fn test_create_many_number_required(pool: SqlitePool) {
        let mut conn = pool.acquire().await.unwrap();
        let mut data = crate::polling_station::structs::PollingStationRequest {
            name: "Name".to_string(),
            number: None,
            number_of_voters: None,
            polling_station_type: None,
            address: "Address".to_string(),
            postal_code: "1234 AB".to_string(),
            locality: "Locality".to_string(),
        };
        let result = crate::polling_station::repository::create_many(
            &mut conn,
            ElectionId::from(7),
            vec![data.clone()],
        )
        .await;
        assert!(result.is_err());

        data.number = Some(123);
        let result = crate::polling_station::repository::create_many(
            &mut conn,
            ElectionId::from(7),
            vec![data],
        )
        .await;
        assert!(result.is_ok());
    }

    #[test(sqlx::test(fixtures(path = "../../fixtures", scripts("election_7_four_sessions"))))]
    async fn test_update_number_allowed_when_no_prev_session(pool: SqlitePool) {
        let mut conn = pool.acquire().await.unwrap();
        let mut data = crate::polling_station::structs::PollingStationRequest {
            name: "Name".to_string(),
            number: Some(123),
            number_of_voters: None,
            polling_station_type: None,
            address: "Address".to_string(),
            postal_code: "1234 AB".to_string(),
            locality: "Locality".to_string(),
        };

        // Add a new polling station
        let polling_station = crate::polling_station::repository::create(
            &mut conn,
            ElectionId::from(7),
            data.clone(),
        )
        .await
        .unwrap();

        // Update number
        data.number = Some(456);
        let result = crate::polling_station::repository::update(
            &mut conn,
            ElectionId::from(7),
            polling_station.id,
            data.clone(),
        )
        .await;

        assert!(result.is_ok());
    }

    #[test(sqlx::test(fixtures(path = "../../fixtures", scripts("election_7_four_sessions"))))]
    async fn test_update_number_restricted_when_prev_session(pool: SqlitePool) {
        let mut conn = pool.acquire().await.unwrap();
        let mut data = crate::polling_station::structs::PollingStationRequest {
            name: "Name".to_string(),
            number: None,
            number_of_voters: None,
            polling_station_type: None,
            address: "Address".to_string(),
            postal_code: "1234 AB".to_string(),
            locality: "Locality".to_string(),
        };

        // Update a polling station that has an id_prev_session reference
        // ... without number change
        let result = crate::polling_station::repository::update(
            &mut conn,
            ElectionId::from(7),
            741,
            data.clone(),
        )
        .await;
        assert!(result.is_ok());

        // ... with number change
        data.number = Some(123);
        let result =
            crate::polling_station::repository::update(&mut conn, ElectionId::from(7), 741, data)
                .await;
        assert!(result.is_err());
    }

    #[test(sqlx::test(fixtures(path = "../../fixtures", scripts("election_7_four_sessions"))))]
    async fn test_delete_restricted_when_prev_session(pool: SqlitePool) {
        // Try to delete a polling station that has an id_prev_session reference
        let result = query!("DELETE FROM polling_stations WHERE id = 721")
            .execute(&pool)
            .await;

        assert!(result.is_err());
    }
}<|MERGE_RESOLUTION|>--- conflicted
+++ resolved
@@ -21,13 +21,8 @@
     },
     data_entry::delete_data_entry_and_result_for_polling_station,
     election::ElectionId,
-<<<<<<< HEAD
-    eml::{EML110, EMLDocument, EMLImportError},
+    eml::{EML110, EMLDocument, EMLImportError, EmlHash},
     investigation::delete_investigation_for_polling_station,
-=======
-    eml::{EML110, EMLDocument, EMLImportError, EmlHash},
-    error::ErrorReference,
->>>>>>> 8257b35d
 };
 
 pub mod repository;
