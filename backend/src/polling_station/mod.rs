use axum::extract::{FromRequest, Path, State};
use axum::response::{IntoResponse, Response};
use axum::Json;
use serde::{Deserialize, Serialize};
use sqlx::{query, query_as, SqlitePool};
use utoipa::ToSchema;

use crate::election::repository::get_election;
use crate::validation::ValidationResults;
use crate::{APIError, JsonResponse};

pub use self::structs::*;

pub mod structs;

/// Request structure for data entry of polling station results
#[derive(Serialize, Deserialize, ToSchema, Clone, Debug, PartialEq, Eq, Hash, FromRequest)]
#[from_request(via(axum::Json), rejection(APIError))]
pub struct DataEntryRequest {
    pub data: PollingStationResults,
}

/// Response structure for data entry of polling station results
#[derive(Serialize, Deserialize, ToSchema, Debug)]
pub struct DataEntryResponse {
    pub saved: bool,
    pub message: String,
    pub validation_results: ValidationResults,
}

impl IntoResponse for DataEntryResponse {
    fn into_response(self) -> Response {
        Json(self).into_response()
    }
}

/// Save or update the data entry for a polling station
#[utoipa::path(
        post,
        path = "/api/polling_stations/{polling_station_id}/data_entries/{entry_number}",
        request_body = DataEntryRequest,
        responses(
            (status = 200, description = "Data entry saved successfully", body = DataEntryResponse),
            (status = 404, description = "Not found", body = ErrorResponse),
            (status = 422, description = "JSON body parsing error (Unprocessable Content)", body = ErrorResponse),
            (status = 500, description = "Internal server error", body = ErrorResponse),
        ),
        params(
            ("polling_station_id" = u32, description = "Polling station database id"),
            ("entry_number" = u8, description = "Data entry number (first or second data entry)"),
        ),
    )]
pub async fn polling_station_data_entry(
    State(pool): State<SqlitePool>,
    Path((id, entry_number)): Path<(u32, u8)>,
    data_entry_request: DataEntryRequest,
) -> Result<DataEntryResponse, APIError> {
    // only the first data entry is supported for now
    if entry_number != 1 {
        return Err(APIError::NotFound(
            "Only the first data entry is supported".to_string(),
        ));
    }
    // need to resolve election id from polling station once we have
    // polling stations in the database
    let election_id = 1;
    let election = get_election(pool.clone(), election_id).await?;

    let mut validation_results = ValidationResults::default();
    data_entry_request
        .data
        .validate(&election, &mut validation_results, "data".to_string());

    let data = serde_json::to_string(&data_entry_request.data)?;

    // Save the data entry or update it if it already exists
    query!("INSERT INTO polling_station_data_entries (polling_station_id, entry_number, data) VALUES (?, ?, ?)\
              ON CONFLICT(polling_station_id, entry_number) DO UPDATE SET data = excluded.data",
        id, entry_number, data)
        .execute(&pool)
        .await?;

    Ok(DataEntryResponse {
        saved: true,
        message: "Data entry saved successfully".to_string(),
        validation_results,
    })
}

/// Polling station list response
#[derive(Serialize, Deserialize, ToSchema, Debug)]
pub struct PollingStationListResponse {
    pub polling_stations: Vec<PollingStation>,
}

/// List all polling stations
#[utoipa::path(
    get,
    path = "/api/polling_stations/{election_id}",
    responses(
        (status = 200, description = "Polling station listing successful", body = PollingStationListResponse),
        (status = 500, description = "Internal server error", body = ErrorResponse),
    ),
)]
pub async fn polling_station_list(
    State(pool): State<SqlitePool>,
    Path(election_id): Path<u32>,
) -> Result<JsonResponse<PollingStationListResponse>, APIError> {
    let polling_stations = query_as!(
        PollingStation,
        r#"
SELECT
  id,
  name,
  number,
  number_of_voters,
  polling_station_type,
  street,
  house_number,
  house_number_addition,
  postal_code,
  locality
FROM polling_stations
WHERE election_id = $1;
"#,
        election_id
    )
    .fetch_all(&pool)
    .await?;

    Ok(JsonResponse(PollingStationListResponse {
        polling_stations,
    }))
}

/// Polling station list response
#[derive(Serialize, Deserialize, ToSchema, Debug)]
pub struct PollingStationListResponse {
    pub polling_stations: Vec<PollingStation>,
}

/// List all polling stations
#[utoipa::path(
    get,
    path = "/api/polling_stations/{election_id}",
    responses(
        (status = 200, description = "Polling station listing successful", body = PollingStationListResponse),
        (status = 500, description = "Internal server error", body = ErrorResponse),
    ),
)]
pub async fn polling_station_list(
    State(pool): State<SqlitePool>,
    Path(election_id): Path<u32>,
) -> Result<JsonResponse<PollingStationListResponse>, APIError> {
    let polling_stations = query_as!(
        PollingStation,
        r#"
SELECT
  id,
  name,
  number,
  number_of_voters,
  polling_station_type,
  street,
  house_number,
  house_number_addition,
  postal_code,
  locality
FROM polling_stations
WHERE election_id = $1;
"#,
        election_id
    )
    .fetch_all(&pool)
    .await?;

    Ok(JsonResponse(PollingStationListResponse {
        polling_stations,
    }))
}

#[cfg(test)]
mod tests {
    use super::*;

    #[sqlx::test(fixtures(path = "../../fixtures", scripts("elections")))]
    async fn test_polling_station_data_entry_valid(pool: SqlitePool) {
        let mut request_body = DataEntryRequest {
            data: PollingStationResults {
                voters_counts: VotersCounts {
                    poll_card_count: 1,
                    proxy_certificate_count: 2,
                    voter_card_count: 3,
                    total_admitted_voters_count: 4,
                },
                votes_counts: VotesCounts {
                    votes_candidates_counts: 5,
                    blank_votes_count: 6,
                    invalid_votes_count: 7,
                    total_votes_cast_count: 8,
                },
                political_group_votes: vec![PoliticalGroupVotes {
                    number: 1,
                    total: 9,
                    candidate_votes: vec![CandidateVotes {
                        number: 1,
                        votes: 10,
                    }],
                }],
            },
        };

        let response =
            polling_station_data_entry(State(pool.clone()), Path((1, 1)), request_body.clone())
                .await
                .into_response();
        assert_eq!(response.status(), 200);

        // Check if a row was created
        let row_count = query!("SELECT COUNT(*) AS count FROM polling_station_data_entries")
            .fetch_one(&pool)
            .await
            .unwrap();
        assert_eq!(row_count.count, 1);

        // Test updating the same row
        let new_value = 10;
        request_body.data.voters_counts.poll_card_count = new_value;
        let response = polling_station_data_entry(State(pool.clone()), Path((1, 1)), request_body)
            .await
            .into_response();
        assert_eq!(response.status(), 200);

        // Check if there is still only one row
        let row_count = query!("SELECT COUNT(*) AS count FROM polling_station_data_entries")
            .fetch_one(&pool)
            .await
            .unwrap();
        assert_eq!(row_count.count, 1);

        // Check if the data was updated
        let data = query!("SELECT data FROM polling_station_data_entries")
            .fetch_one(&pool)
            .await
            .expect("No data found");
        let data: PollingStationResults = serde_json::from_slice(&data.data.unwrap()).unwrap();
        assert_eq!(data.voters_counts.poll_card_count, new_value);
    }

<<<<<<< HEAD
    #[sqlx::test(fixtures(path = "../../tests/fixtures", scripts("elections")))]
=======
    #[sqlx::test(fixtures(path = "../../fixtures", scripts("elections")))]
>>>>>>> 646001b6
    async fn test_polling_station_number_unique_per_election(pool: SqlitePool) {
        // Insert two unique polling stations
        let _ = query!(r#"
INSERT INTO polling_stations (id, election_id, name, number, number_of_voters, polling_station_type, street, house_number, house_number_addition, postal_code, locality)
VALUES
(1, 1, 'Stembureau "Op Rolletjes"', 33, NULL, 'mobiel', 'Rijksweg A12', '1', NULL, '1234 YQ', 'Den Haag'),
(2, 1, 'Testplek', 34, NULL, 'bijzonder', 'Teststraat', '2', 'b', '1234 QY', 'Testdorp')
"#)
            .execute(&pool)
            .await
            .unwrap();

<<<<<<< HEAD
        // Add the same polling station, but for a differect election
=======
        // Add a polling station with the same number to a different election
>>>>>>> 646001b6
        let _ = query!(r#"
INSERT INTO polling_stations (id, election_id, name, number, number_of_voters, polling_station_type, street, house_number, house_number_addition, postal_code, locality)
VALUES
(3, 2, 'Stembureau "Op Rolletjes"', 33, NULL, 'mobiel', 'Rijksweg A12', '1', NULL, '1234 YQ', 'Den Haag');
"#)
            .execute(&pool)
            .await
            .unwrap();

<<<<<<< HEAD
        // Add the same polling station, for the same election and see that it fails
=======
        // Add a polling station with a duplicate number and assert that it fails
>>>>>>> 646001b6
        let result = query!(r#"
INSERT INTO polling_stations (id, election_id, name, number, number_of_voters, polling_station_type, street, house_number, house_number_addition, postal_code, locality)
VALUES
(4, 1, 'Stembureau "Op Rolletjes"', 33, NULL, 'mobiel', 'Rijksweg A12', '1', NULL, '1234 YQ', 'Den Haag');
"#)
            .execute(&pool)
            .await;

        assert!(result.is_err());
    }
}<|MERGE_RESOLUTION|>--- conflicted
+++ resolved
@@ -133,52 +133,6 @@
     }))
 }
 
-/// Polling station list response
-#[derive(Serialize, Deserialize, ToSchema, Debug)]
-pub struct PollingStationListResponse {
-    pub polling_stations: Vec<PollingStation>,
-}
-
-/// List all polling stations
-#[utoipa::path(
-    get,
-    path = "/api/polling_stations/{election_id}",
-    responses(
-        (status = 200, description = "Polling station listing successful", body = PollingStationListResponse),
-        (status = 500, description = "Internal server error", body = ErrorResponse),
-    ),
-)]
-pub async fn polling_station_list(
-    State(pool): State<SqlitePool>,
-    Path(election_id): Path<u32>,
-) -> Result<JsonResponse<PollingStationListResponse>, APIError> {
-    let polling_stations = query_as!(
-        PollingStation,
-        r#"
-SELECT
-  id,
-  name,
-  number,
-  number_of_voters,
-  polling_station_type,
-  street,
-  house_number,
-  house_number_addition,
-  postal_code,
-  locality
-FROM polling_stations
-WHERE election_id = $1;
-"#,
-        election_id
-    )
-    .fetch_all(&pool)
-    .await?;
-
-    Ok(JsonResponse(PollingStationListResponse {
-        polling_stations,
-    }))
-}
-
 #[cfg(test)]
 mod tests {
     use super::*;
@@ -247,11 +201,7 @@
         assert_eq!(data.voters_counts.poll_card_count, new_value);
     }
 
-<<<<<<< HEAD
-    #[sqlx::test(fixtures(path = "../../tests/fixtures", scripts("elections")))]
-=======
     #[sqlx::test(fixtures(path = "../../fixtures", scripts("elections")))]
->>>>>>> 646001b6
     async fn test_polling_station_number_unique_per_election(pool: SqlitePool) {
         // Insert two unique polling stations
         let _ = query!(r#"
@@ -264,11 +214,7 @@
             .await
             .unwrap();
 
-<<<<<<< HEAD
-        // Add the same polling station, but for a differect election
-=======
         // Add a polling station with the same number to a different election
->>>>>>> 646001b6
         let _ = query!(r#"
 INSERT INTO polling_stations (id, election_id, name, number, number_of_voters, polling_station_type, street, house_number, house_number_addition, postal_code, locality)
 VALUES
@@ -278,11 +224,7 @@
             .await
             .unwrap();
 
-<<<<<<< HEAD
-        // Add the same polling station, for the same election and see that it fails
-=======
         // Add a polling station with a duplicate number and assert that it fails
->>>>>>> 646001b6
         let result = query!(r#"
 INSERT INTO polling_stations (id, election_id, name, number, number_of_voters, polling_station_type, street, house_number, house_number_addition, postal_code, locality)
 VALUES
