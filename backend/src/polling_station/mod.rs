--- conflicted
+++ resolved
@@ -19,12 +19,8 @@
         repository::get_election_committee_session,
         status::{CommitteeSessionStatus, change_committee_session_status},
     },
-<<<<<<< HEAD
     data_entry::delete_data_entry_and_result_for_polling_station,
-=======
-    data_entry::repository::{data_entry_exists, result_exists},
     election::ElectionId,
->>>>>>> 79b7ba51
     eml::{EML110, EMLDocument, EMLImportError},
     investigation::delete_investigation_for_polling_station,
 };
