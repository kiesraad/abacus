use super::structs::{PollingStation, PollingStationRequest};
use sqlx::{Connection, SqliteConnection, query, query_as};

/// List all polling stations from a committee session
pub async fn list(
    conn: &mut SqliteConnection,
    committee_session_id: u32,
) -> Result<Vec<PollingStation>, sqlx::Error> {
<<<<<<< HEAD
    let mut tx = conn.begin_immediate().await?;
    list_for_committee_session(&mut *tx, committee_session_id).await
}

pub async fn list_for_committee_session(
    conn: impl DbConnLike<'_>,
    committee_session_id: u32,
) -> Result<Vec<PollingStation>, sqlx::Error> {
=======
>>>>>>> 052c65d2
    query_as!(
        PollingStation,
        r#"
        SELECT
            p.id AS "id: u32",
            c.election_id AS "election_id: u32",
            p.committee_session_id AS "committee_session_id: u32",
            p.id_prev_session AS "id_prev_session: _",
            p.name,
            p.number AS "number: u32",
            p.number_of_voters,
            p.polling_station_type AS "polling_station_type: _",
            p.address,
            p.postal_code,
            p.locality
        FROM polling_stations AS p
        JOIN committee_sessions AS c ON c.id = p.committee_session_id
        WHERE c.id = $1
        "#,
        committee_session_id
    )
    .fetch_all(conn)
    .await
}

/// Get a single polling station
pub async fn get(conn: &mut SqliteConnection, id: u32) -> Result<PollingStation, sqlx::Error> {
    query_as!(
        PollingStation,
        r#"
        SELECT
            p.id AS "id: u32",
            c.election_id AS "election_id: u32",
            p.committee_session_id AS "committee_session_id: u32",
            p.id_prev_session AS "id_prev_session: _",
            p.name,
            p.number AS "number: u32",
            p.number_of_voters,
            p.polling_station_type AS "polling_station_type: _",
            p.address,
            p.postal_code,
            p.locality
        FROM polling_stations AS p
        JOIN committee_sessions AS c ON c.id = p.committee_session_id
        WHERE p.id = $1 AND c.number = (
            SELECT MAX(c2.number)
            FROM committee_sessions AS c2
            WHERE c2.election_id = c.election_id
        )
        "#,
        id
    )
    .fetch_one(conn)
    .await
}

#[cfg(test)]
pub async fn get_by_previous_id(
    conn: &mut SqliteConnection,
    previous_id: u32,
) -> Result<PollingStation, sqlx::Error> {
    query_as!(
        PollingStation,
        r#"
        SELECT
            p.id AS "id: u32",
            c.election_id AS "election_id: u32",
            p.committee_session_id AS "committee_session_id: u32",
            p.id_prev_session AS "id_prev_session: _",
            p.name,
            p.number AS "number: u32",
            p.number_of_voters,
            p.polling_station_type AS "polling_station_type: _",
            p.address,
            p.postal_code,
            p.locality
        FROM polling_stations AS p
        JOIN committee_sessions AS c ON c.id = p.committee_session_id
        WHERE p.id_prev_session = $1
        "#,
        previous_id
    )
    .fetch_one(conn)
    .await
}

/// Get a single polling station for an election
pub async fn get_for_election(
    conn: &mut SqliteConnection,
    election_id: u32,
    id: u32,
) -> Result<PollingStation, sqlx::Error> {
    let committee_session_id =
        crate::committee_session::repository::get_current_id_for_election(conn, election_id)
            .await?
            .ok_or(sqlx::Error::RowNotFound)?;

    query_as!(
        PollingStation,
        r#"
        SELECT
            p.id AS "id: u32",
            c.election_id AS "election_id: u32",
            p.committee_session_id AS "committee_session_id: u32",
            p.id_prev_session AS "id_prev_session: _",
            p.name,
            p.number AS "number: u32",
            p.number_of_voters,
            p.polling_station_type AS "polling_station_type: _",
            p.address,
            p.postal_code,
            p.locality
        FROM polling_stations AS p
        JOIN committee_sessions AS c ON c.id = p.committee_session_id
        WHERE p.id = $1 AND c.id = $2
        "#,
        id,
        committee_session_id
    )
    .fetch_one(&mut *conn)
    .await
}

/// Create a single polling station for an election
pub async fn create(
    conn: &mut SqliteConnection,
    election_id: u32,
    new_polling_station: PollingStationRequest,
) -> Result<PollingStation, sqlx::Error> {
    let mut tx = conn.begin().await?;
    let committee_session_id =
        crate::committee_session::repository::get_current_id_for_election(&mut tx, election_id)
            .await?
            .ok_or(sqlx::Error::RowNotFound)?;

    let res = query_as!(
        PollingStation,
        r#"
        INSERT INTO polling_stations (
            committee_session_id,
            id_prev_session,
            name,
            number,
            number_of_voters,
            polling_station_type,
            address,
            postal_code,
            locality
        ) VALUES (?, ?, ?, ?, ?, ?, ?, ?, ?)
        RETURNING
            id AS "id: u32",
            ? AS "election_id!: u32", -- Workaround to get election_id in the result without a temporary struct
            committee_session_id AS "committee_session_id: u32",
            id_prev_session AS "id_prev_session: _",
            name,
            number AS "number: u32",
            number_of_voters,
            polling_station_type AS "polling_station_type: _",
            address,
            postal_code,
            locality
        "#,
        committee_session_id,
        None::<u32> as _,
        new_polling_station.name,
        new_polling_station.number,
        new_polling_station.number_of_voters,
        new_polling_station.polling_station_type,
        new_polling_station.address,
        new_polling_station.postal_code,
        new_polling_station.locality,
        election_id,
    )
    .fetch_one(&mut *tx)
    .await?;
    tx.commit().await?;
    Ok(res)
}

/// Create many polling stations for an election
pub async fn create_many(
    conn: &mut SqliteConnection,
    election_id: u32,
    new_polling_stations: Vec<PollingStationRequest>,
) -> Result<Vec<PollingStation>, sqlx::Error> {
    let mut stations: Vec<PollingStation> = Vec::new();
    let mut tx = conn.begin().await?;

    let committee_session_id =
        crate::committee_session::repository::get_current_id_for_election(&mut tx, election_id)
            .await?
            .ok_or(sqlx::Error::RowNotFound)?;

    for new_polling_station in new_polling_stations {
        stations.push(
            query_as!(
                PollingStation,
                r#"
            INSERT INTO polling_stations (
                committee_session_id,
                id_prev_session,
                name,
                number,
                number_of_voters,
                polling_station_type,
                address,
                postal_code,
                locality
            ) VALUES (?, ?, ?, ?, ?, ?, ?, ?, ?)
            RETURNING
                id AS "id: u32",
                ? AS "election_id!: u32", -- Workaround to get election_id in the result without a temporary struct
                committee_session_id AS "committee_session_id: u32",
                id_prev_session AS "id_prev_session: _",
                name,
                number AS "number: u32",
                number_of_voters,
                polling_station_type AS "polling_station_type: _",
                address,
                postal_code,
                locality
            "#,
                committee_session_id,
                None::<u32> as _,
                new_polling_station.name,
                new_polling_station.number,
                new_polling_station.number_of_voters,
                new_polling_station.polling_station_type,
                new_polling_station.address,
                new_polling_station.postal_code,
                new_polling_station.locality,
                election_id,
            )
            .fetch_one(&mut *tx)
            .await?,
        );
    }
    tx.commit().await?;
    Ok(stations)
}

/// Update a single polling station for an election
pub async fn update(
    conn: &mut SqliteConnection,
    election_id: u32,
    polling_station_id: u32,
    polling_station_update: PollingStationRequest,
) -> Result<PollingStation, sqlx::Error> {
    let mut tx = conn.begin().await?;
    let committee_session_id =
        crate::committee_session::repository::get_current_id_for_election(&mut tx, election_id)
            .await?
            .ok_or(sqlx::Error::RowNotFound)?;

    let res = query_as!(
        PollingStation,
        r#"
        UPDATE polling_stations
        SET
            name = ?,
            number = ?,
            number_of_voters = ?,
            polling_station_type = ?,
            address = ?,
            postal_code = ?,
            locality = ?
        WHERE
            id = ? AND committee_session_id = ?
        RETURNING
            id AS "id: u32",
            ? AS "election_id!: u32", -- Workaround to get election_id in the result without a temporary struct
            committee_session_id AS "committee_session_id: u32",
            id_prev_session AS "id_prev_session: _",
            name,
            number AS "number: u32",
            number_of_voters,
            polling_station_type AS "polling_station_type: _",
            address,
            postal_code,
            locality
        "#,
        polling_station_update.name,
        polling_station_update.number,
        polling_station_update.number_of_voters,
        polling_station_update.polling_station_type,
        polling_station_update.address,
        polling_station_update.postal_code,
        polling_station_update.locality,
        polling_station_id,
        committee_session_id,
        election_id,
    )
    .fetch_one(&mut *tx)
    .await?;
    tx.commit().await?;
    Ok(res)
}

/// Delete a single polling station for an election
pub async fn delete(
    conn: &mut SqliteConnection,
    election_id: u32,
    id: u32,
) -> Result<bool, sqlx::Error> {
    let mut tx = conn.begin().await?;
    let committee_session_id =
        crate::committee_session::repository::get_current_id_for_election(&mut tx, election_id)
            .await?
            .ok_or(sqlx::Error::RowNotFound)?;

    let rows_affected = query!(
        r#"DELETE FROM polling_stations WHERE id = ? AND committee_session_id = ?"#,
        id,
        committee_session_id,
    )
    .execute(&mut *tx)
    .await?
    .rows_affected();

    tx.commit().await?;

    Ok(rows_affected > 0)
}

pub async fn duplicate_for_committee_session(
    conn: &mut SqliteConnection,
    from_committee_session_id: u32,
    to_committee_session_id: u32,
) -> Result<(), sqlx::Error> {
    query!(
        r#"
        INSERT INTO polling_stations (
            committee_session_id,
            id_prev_session,
            name,
            number,
            number_of_voters,
            polling_station_type,
            address,
            postal_code,
            locality
        )
        SELECT
            ? AS committee_session_id,
            id AS id_prev_session,
            name,
            number,
            number_of_voters,
            polling_station_type,
            address,
            postal_code,
            locality
        FROM polling_stations
        WHERE committee_session_id = ?
        "#,
        to_committee_session_id,
        from_committee_session_id
    )
    .execute(conn)
    .await?;
    Ok(())
}<|MERGE_RESOLUTION|>--- conflicted
+++ resolved
@@ -6,17 +6,6 @@
     conn: &mut SqliteConnection,
     committee_session_id: u32,
 ) -> Result<Vec<PollingStation>, sqlx::Error> {
-<<<<<<< HEAD
-    let mut tx = conn.begin_immediate().await?;
-    list_for_committee_session(&mut *tx, committee_session_id).await
-}
-
-pub async fn list_for_committee_session(
-    conn: impl DbConnLike<'_>,
-    committee_session_id: u32,
-) -> Result<Vec<PollingStation>, sqlx::Error> {
-=======
->>>>>>> 052c65d2
     query_as!(
         PollingStation,
         r#"
