--- conflicted
+++ resolved
@@ -226,10 +226,7 @@
         validation_results: &mut ValidationResults,
         field_name: String,
     ) {
-<<<<<<< HEAD
         // F.01
-=======
->>>>>>> 14fca7f3
         if self > &999_999_999 {
             validation_results.errors.push(ValidationResult {
                 fields: vec![field_name],
@@ -1524,12 +1521,7 @@
         ];
         let mut election = election_fixture(&[2, 2]);
 
-<<<<<<< HEAD
-        // validate with correct totals and correct number of candidates
-=======
         // validate out of range number of candidates
-        let mut validation_results = ValidationResults::default();
->>>>>>> 14fca7f3
         political_group_votes.validate(
             &election,
             &mut validation_results,
@@ -1554,14 +1546,10 @@
             vec!["political_group_votes[1].total"]
         );
 
-<<<<<<< HEAD
-        // validate with incorrect totals
+        // validate with correct in range votes for second political group but incorrect total for first political group
         validation_results = ValidationResults::default();
-=======
-        // validate with correct in range votes for second political group but incorrect total for first political group
         political_group_votes[1].candidate_votes[1].votes = 20;
         political_group_votes[1].total = 20;
->>>>>>> 14fca7f3
         political_group_votes[0].total = 20;
         political_group_votes.validate(
             &election,
