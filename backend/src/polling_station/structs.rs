--- conflicted
+++ resolved
@@ -466,32 +466,16 @@
         // W.201 validate that number of blank votes is no more than 3%
         if above_percentage_threshold(self.blank_votes_count, self.total_votes_cast_count, 3) {
             validation_results.warnings.push(ValidationResult {
-<<<<<<< HEAD
-                fields: vec![
-                    format!("{field_name}.blank_votes_count"),
-                    format!("{field_name}.total_votes_cast_count"),
-                ],
+                fields: vec![format!("{field_name}.blank_votes_count")],
                 code: ValidationResultCode::W201,
-=======
-                fields: vec![format!("{field_name}.blank_votes_count")],
-                code: ValidationResultCode::AboveThreshold,
->>>>>>> 90adbdea
             });
         }
 
         // W.202 validate that number of invalid votes is no more than 3%
         if above_percentage_threshold(self.invalid_votes_count, self.total_votes_cast_count, 3) {
             validation_results.warnings.push(ValidationResult {
-<<<<<<< HEAD
-                fields: vec![
-                    format!("{field_name}.invalid_votes_count"),
-                    format!("{field_name}.total_votes_cast_count"),
-                ],
+                fields: vec![format!("{field_name}.invalid_votes_count")],
                 code: ValidationResultCode::W202,
-=======
-                fields: vec![format!("{field_name}.invalid_votes_count")],
-                code: ValidationResultCode::AboveThreshold,
->>>>>>> 90adbdea
             });
         }
         Ok(())
