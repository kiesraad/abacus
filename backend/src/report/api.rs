--- conflicted
+++ resolved
@@ -141,20 +141,8 @@
     _user: Coordinator,
     State(pool): State<SqlitePool>,
     Path(id): Path<u32>,
-<<<<<<< HEAD
-) -> Result<Attachment<Vec<u8>>, APIError> {
+) -> Result<impl IntoResponse, APIError> {
     let input = ResultsInput::new(id, pool).await?;
-=======
-) -> Result<impl IntoResponse, APIError> {
-    let input = ResultsInput::new(
-        id,
-        committee_sessions_repo,
-        elections_repo,
-        polling_stations_repo,
-        polling_station_results_entries_repo,
-    )
-    .await?;
->>>>>>> edc88b44
     let xml = input.as_xml();
     let xml_string = xml.to_xml_string()?;
     let pdf_filename = input.pdf_filename();
