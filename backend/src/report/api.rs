use axum::{
    extract::{Path, State},
    response::IntoResponse,
};
use axum_extra::response::Attachment;
use chrono::{DateTime, Local, Utc};
use sqlx::{SqliteConnection, SqlitePool};
use utoipa_axum::{router::OpenApiRouter, routes};

use super::DEFAULT_DATE_TIME_FORMAT;
use crate::{
    APIError, AppState, ErrorResponse, SqlitePoolExt,
    audit_log::AuditService,
    authentication::Coordinator,
    committee_session,
    committee_session::{
        CommitteeSession, CommitteeSessionError, CommitteeSessionFilesUpdateRequest,
        repository::{change_files, get_previous_session},
        status::CommitteeSessionStatus,
    },
    data_entry::{
        PollingStationResults,
        repository::{
            are_results_complete_for_committee_session, list_results_for_committee_session,
        },
    },
    election,
    election::{ElectionId, ElectionWithPoliticalGroups},
    eml::{EML510, EMLDocument, EmlHash},
    error::ErrorReference,
    files,
    files::{File, create_file},
    investigation::{PollingStationInvestigation, list_investigations_for_committee_session},
    pdf_gen::{
        VotesTables, VotesTablesWithPreviousVotes, generate_pdf,
        models::{ModelNa14_2Input, ModelNa31_2Input, ModelP2aInput, PdfFileModel, ToPdfFileModel},
    },
    polling_station,
<<<<<<< HEAD
    polling_station::structs::PollingStation,
=======
    polling_station::PollingStation,
    report::DEFAULT_DATE_TIME_FORMAT,
>>>>>>> 314a2731
    summary::ElectionSummary,
    zip::{ZipResponse, ZipResponseError, slugify_filename, zip_single_file},
};

const EML_MIME_TYPE: &str = "text/xml";
const PDF_MIME_TYPE: &str = "application/pdf";

pub fn router() -> OpenApiRouter<AppState> {
    OpenApiRouter::default()
        .routes(routes!(election_download_zip_results))
        .routes(routes!(election_download_pdf_results))
}

#[derive(Debug)]
struct ResultsInput {
    committee_session: CommitteeSession,
    election: ElectionWithPoliticalGroups,
    polling_stations: Vec<PollingStation>,
    investigations: Vec<PollingStationInvestigation>,
    results: Vec<(PollingStation, PollingStationResults)>,
    summary: ElectionSummary,
    previous_summary: Option<ElectionSummary>,
    previous_committee_session: Option<CommitteeSession>,
    created_at: DateTime<Local>,
}

impl ResultsInput {
    async fn new(
        conn: &mut SqliteConnection,
        committee_session_id: u32,
        created_at: DateTime<Local>,
    ) -> Result<ResultsInput, APIError> {
        let committee_session =
<<<<<<< HEAD
            committee_session::repository::get(conn, committee_session_id).await?;
        let election = election::repository::get(conn, committee_session.election_id).await?;
        let polling_stations =
            polling_station::repository::list(conn, committee_session.id).await?;
        let results = list_results_for_committee_session(conn, committee_session.id).await?;
=======
            crate::committee_session::repository::get(conn, committee_session_id).await?;
        let election =
            crate::election::repository::get(conn, committee_session.election_id).await?;
        let polling_stations = polling_station::list(conn, committee_session.id).await?;
        let results = crate::data_entry::repository::list_results_for_committee_session(
            conn,
            committee_session.id,
        )
        .await?;
>>>>>>> 314a2731

        // get investigations if this is not the first session
        let investigations = if committee_session.is_next_session() {
            list_investigations_for_committee_session(conn, committee_session.id).await?
        } else {
            vec![]
        };

        // get the previous committee session if this is not the first session
        let previous_committee_session = if committee_session.is_next_session() {
            get_previous_session(conn, committee_session.id).await?
        } else {
            None
        };

        // get the previous results summary from the previous committee session if it exists
        let previous_summary = if let Some(previous_committee_session) = &previous_committee_session
        {
            let previous_results =
                list_results_for_committee_session(conn, previous_committee_session.id).await?;
            let previous_summary = ElectionSummary::from_results(&election, &previous_results)?;
            Some(previous_summary)
        } else {
            None
        };

        Ok(ResultsInput {
            committee_session,
            previous_summary,
            summary: ElectionSummary::from_results(&election, &results)?,
            created_at,
            election,
            polling_stations,
            investigations,
            results,
            previous_committee_session,
        })
    }

    fn as_xml(&self) -> EML510 {
        EML510::from_results(
            &self.election,
            &self.committee_session,
            &self.results,
            &self.summary,
            &self.created_at,
        )
    }

    fn xml_filename(&self) -> String {
        use chrono::Datelike;
        let location_without_whitespace: String =
            self.election.location.split_whitespace().collect();
        slugify_filename(&format!(
            "Telling {}{} {}.eml.xml",
            self.election.category.to_eml_code(),
            self.election.election_date.year(),
            location_without_whitespace
        ))
    }

    fn results_pdf_filename(&self) -> String {
        let name = if self.committee_session.is_next_session() {
            "Model Na14-2.pdf"
        } else {
            "Model Na31-2.pdf"
        };
        slugify_filename(name)
    }

    fn overview_pdf_filename(&self) -> Option<String> {
        if self.committee_session.is_next_session() {
            Some(slugify_filename("Leeg Model P2a.pdf"))
        } else {
            None
        }
    }

    fn get_p2a_pdf_file(&self, overview_filename: String) -> PdfFileModel {
        ModelP2aInput {
            committee_session: self.committee_session.clone(),
            election: self.election.clone(),
            investigations: self
                .investigations
                .iter()
                .map(|inv| {
                    let ps = self
                        .polling_stations
                        .iter()
                        .find(|ps| ps.id == inv.polling_station_id)
                        .cloned()
                        .expect("Polling station for investigation should exist");
                    (ps, inv.clone())
                })
                .collect(),
        }
        .to_pdf_file_model(overview_filename)
    }

    fn get_na14_2_pdf_file(
        &self,
        previous_summary: &ElectionSummary,
        previous_committee_session: &CommitteeSession,
        hash: String,
        creation_date_time: String,
        results_pdf_filename: String,
    ) -> Result<PdfFileModel, APIError> {
        let pdf_file: PdfFileModel = ModelNa14_2Input {
            votes_tables: VotesTablesWithPreviousVotes::new(
                &self.election,
                &self.summary,
                previous_summary,
            )?,
            committee_session: self.committee_session.clone(),
            election: self.election.clone().into(),
            summary: self.summary.clone().into(),
            previous_summary: previous_summary.clone().into(),
            previous_committee_session: previous_committee_session.clone(),
            hash,
            creation_date_time,
        }
        .to_pdf_file_model(results_pdf_filename);
        Ok(pdf_file)
    }

    fn get_na31_2_pdf_file(
        self,
        hash: String,
        creation_date_time: String,
        results_pdf_filename: String,
    ) -> Result<PdfFileModel, APIError> {
        let pdf_file: PdfFileModel = ModelNa31_2Input {
            votes_tables: VotesTables::new(&self.election, &self.summary)?,
            committee_session: self.committee_session,
            polling_stations: self.polling_stations,
            summary: self.summary.into(),
            election: self.election.into(),
            hash,
            creation_date_time,
        }
        .to_pdf_file_model(results_pdf_filename);
        Ok(pdf_file)
    }

    fn into_pdf_file_models(self, xml_hash: impl Into<String>) -> Result<PdfModelList, APIError> {
        let hash = xml_hash.into();
        let creation_date_time = self.created_at.format(DEFAULT_DATE_TIME_FORMAT).to_string();

        let overview_pdf = self
            .overview_pdf_filename()
            .map(|overview_filename| self.get_p2a_pdf_file(overview_filename));

        let results_pdf_filename = self.results_pdf_filename();
        let results_pdf = if self.committee_session.is_next_session() {
            let Some(previous_summary) = &self.previous_summary else {
                return Err(APIError::DataIntegrityError(
                "Previous summary is required for generating results PDF for next committee sessions"
                    .to_string(),
            ));
            };

            let Some(previous_committee_session) = &self.previous_committee_session else {
                return Err(APIError::DataIntegrityError(
                "Previous committee session is required for generating results PDF for next committee sessions"
                    .to_string(),
            ));
            };

            self.get_na14_2_pdf_file(
                previous_summary,
                previous_committee_session,
                hash,
                creation_date_time,
                results_pdf_filename,
            )?
        } else {
            self.get_na31_2_pdf_file(hash, creation_date_time, results_pdf_filename)?
        };

        Ok(PdfModelList {
            results: results_pdf,
            overview: overview_pdf,
        })
    }
}

struct PdfModelList {
    results: PdfFileModel,
    overview: Option<PdfFileModel>,
}

fn download_zip_filename(
    election: &ElectionWithPoliticalGroups,
    committee_session: &CommitteeSession,
    created_at: DateTime<Local>,
) -> String {
    use chrono::Datelike;
    let location = election.location.to_lowercase();
    let location_without_whitespace: String = location.split_whitespace().collect();
    slugify_filename(&format!(
        "{} {}{} {} gemeente {}-{}-{}.zip",
        if committee_session.is_next_session() {
            "correctie"
        } else {
            "definitieve-documenten"
        },
        election.category.to_eml_code().to_lowercase(),
        election.election_date.year(),
        location_without_whitespace,
        location.replace(" ", "-"),
        created_at.date_naive().format("%Y%m%d"),
        created_at.time().format("%H%M%S"),
    ))
}

fn xml_zip_filename(election: &ElectionWithPoliticalGroups) -> String {
    use chrono::Datelike;
    let location_without_whitespace: String = election.location.split_whitespace().collect();
    slugify_filename(&format!(
        "Telling {}{} {}.zip",
        election.category.to_eml_code(),
        election.election_date.year(),
        location_without_whitespace
    ))
}

async fn generate_and_save_files(
    conn: &mut SqliteConnection,
    audit_service: &AuditService,
    committee_session: CommitteeSession,
    corrections: bool,
    input: ResultsInput,
) -> Result<(Option<File>, Option<File>, Option<File>), APIError> {
    let mut eml_file: Option<File> = None;
    let mut pdf_file: Option<File> = None;
    let mut overview_pdf_file: Option<File> = None;
    let created_at = input.created_at.with_timezone(&Utc);
    let xml_string = input.as_xml().to_xml_string()?;

    let xml_hash = EmlHash::from(xml_string.as_bytes());
    let xml_filename = input.xml_filename();
    let pdf_files = input.into_pdf_file_models(xml_hash)?;

    // For the first session, or if there are corrections, we also store the EML and count PDF
    // For next sessions without corrections, we don't store these
    if !committee_session.is_next_session() || corrections {
        let eml = create_file(
            conn,
            audit_service,
            xml_filename,
            xml_string.as_bytes(),
            EML_MIME_TYPE.to_string(),
            created_at,
        )
        .await?;

        let pdf = create_file(
            conn,
            audit_service,
            pdf_files.results.file_name.clone(),
            &generate_pdf(pdf_files.results).await?.buffer,
            PDF_MIME_TYPE.to_string(),
            created_at,
        )
        .await?;

        eml_file = Some(eml);
        pdf_file = Some(pdf);
    }

    // Store the overview PDF for next sessions
    if let Some(overview_pdf) = pdf_files.overview {
        let overview_pdf = create_file(
            conn,
            audit_service,
            overview_pdf.file_name.clone(),
            &generate_pdf(overview_pdf).await?.buffer,
            PDF_MIME_TYPE.to_string(),
            created_at,
        )
        .await?;

        overview_pdf_file = Some(overview_pdf);
    }
    change_files(
        conn,
        committee_session.id,
        CommitteeSessionFilesUpdateRequest {
            results_eml: eml_file.as_ref().map(|eml| eml.id),
            results_pdf: pdf_file.as_ref().map(|pdf| pdf.id),
            overview_pdf: overview_pdf_file.as_ref().map(|overview| overview.id),
        },
    )
    .await?;

    Ok((eml_file, pdf_file, overview_pdf_file))
}

async fn get_existing_files(
    conn: &mut SqliteConnection,
    committee_session: &CommitteeSession,
) -> Result<(Option<File>, Option<File>, Option<File>, DateTime<Utc>), APIError> {
    let mut created_at = Utc::now();
    let mut eml_file: Option<File> = None;
    let mut pdf_file: Option<File> = None;
    let mut overview_pdf_file: Option<File> = None;
    if let Some(eml_id) = committee_session.results_eml {
        let file = files::repository::get(conn, eml_id).await?;
        created_at = file.created_at;
        eml_file = Some(file);
    }
    if let Some(pdf_id) = committee_session.results_pdf {
        let file = files::repository::get(conn, pdf_id).await?;
        created_at = file.created_at;
        pdf_file = Some(file);
    }
    if let Some(overview_pdf_id) = committee_session.overview_pdf {
        let file = files::repository::get(conn, overview_pdf_id).await?;
        created_at = file.created_at;
        overview_pdf_file = Some(file);
    }
    Ok((eml_file, pdf_file, overview_pdf_file, created_at))
}

async fn get_files(
    pool: &SqlitePool,
    audit_service: AuditService,
    committee_session_id: u32,
) -> Result<(Option<File>, Option<File>, Option<File>, DateTime<Utc>), APIError> {
    let mut conn = pool.acquire().await?;
    let committee_session =
        committee_session::repository::get(&mut conn, committee_session_id).await?;
    let investigations =
        list_investigations_for_committee_session(&mut conn, committee_session.id).await?;
    let corrections = investigations
        .iter()
        .any(|inv| matches!(inv.corrected_results, Some(true)));

    // Only generate files if the committee session is finished and has all the data needed
    if committee_session.status != CommitteeSessionStatus::DataEntryFinished
        || committee_session.start_date_time.is_none()
        || !are_results_complete_for_committee_session(&mut conn, committee_session.id).await?
    {
        return Err(APIError::CommitteeSession(
            CommitteeSessionError::InvalidCommitteeSessionStatus,
        ));
    }

    // Check if files exist, if so, get files from database
    let (mut eml_file, mut pdf_file, mut overview_pdf_file, mut created_at) =
        get_existing_files(&mut conn, &committee_session).await?;
    drop(conn);

    // Determine if we need to generate any of the files
    let generate_files = if committee_session.is_next_session() {
        if corrections {
            eml_file.is_none() || pdf_file.is_none() || overview_pdf_file.is_none()
        } else {
            overview_pdf_file.is_none()
        }
    } else {
        eml_file.is_none() || pdf_file.is_none()
    };

    // If one of the files doesn't exist, generate all and save them to the database
    if generate_files {
        created_at = Utc::now();
        let mut tx = pool.begin_immediate().await?;
        let input = ResultsInput::new(
            &mut tx,
            committee_session.id,
            created_at.with_timezone(&Local),
        )
        .await?;
        (eml_file, pdf_file, overview_pdf_file) = generate_and_save_files(
            &mut tx,
            &audit_service,
            committee_session,
            corrections,
            input,
        )
        .await?;
        tx.commit().await?;
    }

    Ok((eml_file, pdf_file, overview_pdf_file, created_at))
}

/// Download a zip containing a PDF for the PV and the EML with election results
#[utoipa::path(
    get,
    path = "/api/elections/{election_id}/committee_sessions/{committee_session_id}/download_zip_results",
    responses(
        (
            status = 200,
            description = "ZIP",
            content_type = "application/zip",
            headers(
                ("Content-Disposition", description = "attachment; filename=\"filename.zip\"")
            )
        ),
        (status = 401, description = "Unauthorized", body = ErrorResponse),
        (status = 403, description = "Forbidden", body = ErrorResponse),
        (status = 404, description = "Not found", body = ErrorResponse),
        (status = 409, description = "Request cannot be completed", body = ErrorResponse),
        (status = 500, description = "Internal server error", body = ErrorResponse),
    ),
    params(
        ("election_id" = ElectionId, description = "Election database id"),
        ("committee_session_id" = u32, description = "Committee session database id"),
    ),
    security(("cookie_auth" = ["coordinator"])),
)]
async fn election_download_zip_results(
    _user: Coordinator,
    State(pool): State<SqlitePool>,
    audit_service: AuditService,
    Path((election_id, committee_session_id)): Path<(ElectionId, u32)>,
) -> Result<impl IntoResponse, APIError> {
    let mut conn = pool.acquire().await?;
    let election = election::repository::get(&mut conn, election_id).await?;
    let committee_session =
        committee_session::repository::get(&mut conn, committee_session_id).await?;
    let (eml_file, pdf_file, overview_file, created_at) =
        get_files(&pool, audit_service, committee_session.id).await?;
    drop(conn);

    let download_zip_filename = download_zip_filename(
        &election,
        &committee_session,
        created_at.with_timezone(&Local),
    );

    let (zip_response, mut zip_writer) = ZipResponse::new(&download_zip_filename);

    tokio::spawn(async move {
        if let Some(pdf_file) = pdf_file {
            zip_writer.add_file(&pdf_file.name, &pdf_file.data).await?;
        }

        if let Some(eml_file) = eml_file {
            let xml_zip_filename = xml_zip_filename(&election);
            let xml_zip = zip_single_file(&eml_file.name, &eml_file.data).await?;
            zip_writer.add_file(&xml_zip_filename, &xml_zip).await?;
        }

        if let Some(overview_file) = overview_file {
            zip_writer
                .add_file(&overview_file.name, &overview_file.data)
                .await?;
        }

        zip_writer.finish().await?;

        Ok::<(), ZipResponseError>(())
    });

    Ok(zip_response)
}

/// Download a generated PDF with election results
#[utoipa::path(
    get,
    path = "/api/elections/{election_id}/committee_sessions/{committee_session_id}/download_pdf_results",
    responses(
        (
            status = 200,
            description = "PDF",
            content_type = "application/pdf",
            headers(
                ("Content-Disposition", description = "attachment; filename=\"filename.pdf\"")
            )
        ),
        (status = 401, description = "Unauthorized", body = ErrorResponse),
        (status = 403, description = "Forbidden", body = ErrorResponse),
        (status = 404, description = "Not found", body = ErrorResponse),
        (status = 409, description = "Request cannot be completed", body = ErrorResponse),
        (status = 500, description = "Internal server error", body = ErrorResponse),
    ),
    params(
        ("election_id" = ElectionId, description = "Election database id"),
        ("committee_session_id" = u32, description = "Committee session database id"),
    ),
    security(("cookie_auth" = ["coordinator"])),
)]
async fn election_download_pdf_results(
    _user: Coordinator,
    State(pool): State<SqlitePool>,
    audit_service: AuditService,
    Path((_election_id, committee_session_id)): Path<(ElectionId, u32)>,
) -> Result<Attachment<Vec<u8>>, APIError> {
    let (_, pdf_file, _, _) = get_files(&pool, audit_service, committee_session_id).await?;

    let pdf_file = pdf_file.ok_or(APIError::BadRequest(
        "PDF results are not generated".to_string(),
        ErrorReference::PdfGenerationError,
    ))?;

    Ok(Attachment::new(pdf_file.data)
        .filename(pdf_file.name)
        .content_type(pdf_file.mime_type))
}

#[cfg(test)]
mod tests {
    use super::*;

    use crate::audit_log::list_event_names;
    use test_log::test;

    #[test(sqlx::test(fixtures(path = "../../fixtures", scripts("election_5_with_results"))))]
    async fn test_get_files_first_session(pool: SqlitePool) {
        let mut conn = pool.acquire().await.unwrap();
        let audit_service = AuditService::new(None, None);

        // Files should be generated exactly once
        for _ in 1..=2 {
            let (eml, pdf, overview, _) = get_files(&pool, audit_service.clone(), 5)
                .await
                .expect("should return files");
            let eml = eml.expect("should have generated eml");
            let pdf = pdf.expect("should have generated pdf");

            assert_eq!(eml.name, "Telling_GR2026_GroteStad.eml.xml");
            assert_eq!(eml.id, 1);
            assert_eq!(pdf.name, "Model_Na31-2.pdf");
            assert_eq!(pdf.id, 2);
            assert!(overview.is_none());

            assert_eq!(
                list_event_names(&mut conn).await.unwrap(),
                ["FileCreated", "FileCreated"]
            );
        }
    }

    #[test(sqlx::test(fixtures(path = "../../fixtures", scripts("election_7_four_sessions"))))]
    async fn test_get_files_next_session(pool: SqlitePool) {
        let mut conn = pool.acquire().await.unwrap();
        let audit_service = AuditService::new(None, None);

        // Files should be generated exactly once
        for _ in 1..=2 {
            let (eml, pdf, overview, _) = get_files(&pool, audit_service.clone(), 703)
                .await
                .expect("should return files");

            let eml = eml.expect("should have generated eml");
            let pdf = pdf.expect("should have generated pdf");
            let overview = overview.expect("should have generated overview");

            assert_eq!(eml.name, "Telling_GR2026_GroteStad.eml.xml");
            assert_eq!(eml.id, 1);
            assert_eq!(pdf.name, "Model_Na14-2.pdf");
            assert_eq!(pdf.id, 2);
            assert_eq!(overview.name, "Leeg_Model_P2a.pdf");
            assert_eq!(overview.id, 3);

            assert_eq!(
                list_event_names(&mut conn).await.unwrap(),
                ["FileCreated", "FileCreated", "FileCreated"]
            );
        }
    }

    #[test(sqlx::test(fixtures(path = "../../fixtures", scripts("election_7_four_sessions"))))]
    async fn test_get_files_next_session_without_corrections(pool: SqlitePool) {
        let audit_service = AuditService::new(None, None);
        let mut conn = pool.acquire().await.unwrap();

        // Update investigations, set no corrections
        sqlx::query("UPDATE polling_station_investigations SET corrected_results = false")
            .execute(&mut *conn)
            .await
            .unwrap();

        // File should be generated exactly once
        for _ in 1..=2 {
            let (eml, pdf, overview, _) = get_files(&pool, audit_service.clone(), 703)
                .await
                .expect("should return files");

            // No EML and no model PDF should be generated at all
            assert_eq!(eml, None);
            assert_eq!(pdf, None);
            let overview = overview.expect("should have generated overview");

            assert_eq!(overview.name, "Leeg_Model_P2a.pdf");
            assert_eq!(overview.id, 1);

            assert_eq!(list_event_names(&mut conn).await.unwrap(), ["FileCreated"]);
        }
    }
}<|MERGE_RESOLUTION|>--- conflicted
+++ resolved
@@ -36,12 +36,7 @@
         models::{ModelNa14_2Input, ModelNa31_2Input, ModelP2aInput, PdfFileModel, ToPdfFileModel},
     },
     polling_station,
-<<<<<<< HEAD
-    polling_station::structs::PollingStation,
-=======
     polling_station::PollingStation,
-    report::DEFAULT_DATE_TIME_FORMAT,
->>>>>>> 314a2731
     summary::ElectionSummary,
     zip::{ZipResponse, ZipResponseError, slugify_filename, zip_single_file},
 };
@@ -75,23 +70,10 @@
         created_at: DateTime<Local>,
     ) -> Result<ResultsInput, APIError> {
         let committee_session =
-<<<<<<< HEAD
             committee_session::repository::get(conn, committee_session_id).await?;
         let election = election::repository::get(conn, committee_session.election_id).await?;
-        let polling_stations =
-            polling_station::repository::list(conn, committee_session.id).await?;
+        let polling_stations = polling_station::list(conn, committee_session.id).await?;
         let results = list_results_for_committee_session(conn, committee_session.id).await?;
-=======
-            crate::committee_session::repository::get(conn, committee_session_id).await?;
-        let election =
-            crate::election::repository::get(conn, committee_session.election_id).await?;
-        let polling_stations = polling_station::list(conn, committee_session.id).await?;
-        let results = crate::data_entry::repository::list_results_for_committee_session(
-            conn,
-            committee_session.id,
-        )
-        .await?;
->>>>>>> 314a2731
 
         // get investigations if this is not the first session
         let investigations = if committee_session.is_next_session() {
