use axum::extract::{Path, State};
use axum_extra::response::Attachment;
use utoipa_axum::{router::OpenApiRouter, routes};
use zip::result::ZipError;

use crate::{
    APIError, AppState, ErrorResponse,
    authentication::Coordinator,
    committee_session::{CommitteeSession, repository::CommitteeSessions},
    data_entry::{PollingStationResults, repository::PollingStationResultsEntries},
    election::{ElectionWithPoliticalGroups, repository::Elections},
    eml::{EML510, EMLDocument, EmlHash, axum::Eml},
    pdf_gen::{
        generate_pdf,
        models::{ModelNa31_2Input, PdfModel},
    },
    polling_station::{repository::PollingStations, structs::PollingStation},
    summary::ElectionSummary,
    zip::{ZipResponse, slugify_filename},
};

impl From<ZipError> for APIError {
    fn from(err: ZipError) -> Self {
        APIError::ZipError(err)
    }
}

pub fn router() -> OpenApiRouter<AppState> {
    OpenApiRouter::default()
        .routes(routes!(election_download_zip_results))
        .routes(routes!(election_download_pdf_results))
        .routes(routes!(election_download_xml_results))
}

struct ResultsInput {
    committee_session: CommitteeSession,
    election: ElectionWithPoliticalGroups,
    polling_stations: Vec<PollingStation>,
    results: Vec<(PollingStation, PollingStationResults)>,
    summary: ElectionSummary,
    creation_date_time: chrono::DateTime<chrono::Local>,
}

impl ResultsInput {
    async fn new(
        election_id: u32,
        committee_sessions_repo: CommitteeSessions,
        elections_repo: Elections,
        polling_stations_repo: PollingStations,
        polling_station_results_entries_repo: PollingStationResultsEntries,
    ) -> Result<ResultsInput, APIError> {
        let election = elections_repo.get(election_id).await?;
        let committee_session = committee_sessions_repo
            .get_election_committee_session(election_id)
            .await?;
        let polling_stations = polling_stations_repo.list(election.id).await?;
        let results = polling_station_results_entries_repo
            .list_with_polling_stations(polling_stations_repo, election.id)
            .await?;

        Ok(ResultsInput {
            committee_session,
            summary: ElectionSummary::from_results(&election, &results)?,
            creation_date_time: chrono::Local::now(),
            election,
            polling_stations,
            results,
        })
    }

    fn as_xml(&self) -> EML510 {
        EML510::from_results(
            &self.election,
            &self.results,
            &self.summary,
            &self.creation_date_time,
        )
    }

    fn xml_filename(&self) -> String {
        use chrono::Datelike;
        slugify_filename(&format!(
            "Telling_{}{}_{}.eml.xml",
            self.election.category.to_eml_code(),
            self.election.election_date.year(),
            self.election.location
        ))
    }

    fn pdf_filename(&self) -> String {
        use chrono::Datelike;
        slugify_filename(&format!(
            "Model_Na31-2_{}{}_{}.pdf",
            self.election.category.to_eml_code(),
            self.election.election_date.year(),
            self.election.location
        ))
    }

    fn zip_name(&self) -> String {
        use chrono::Datelike;
        slugify_filename(&format!(
            "election_result_{}{}_{}.zip",
            self.election.category.to_eml_code(),
            self.election.election_date.year(),
            self.election.location
        ))
    }

    fn into_pdf_model(self, xml_hash: impl Into<String>) -> PdfModel {
<<<<<<< HEAD
        PdfModel::ModelNa31_2(Box::new(ModelNa31_2Input {
=======
        PdfModel::ModelNa31_2(ModelNa31_2Input {
            committee_session: self.committee_session,
>>>>>>> 0f81bc7a
            polling_stations: self.polling_stations,
            summary: self.summary,
            election: self.election,
            hash: xml_hash.into(),
            creation_date_time: self.creation_date_time.format("%d-%m-%Y %H:%M").to_string(),
        }))
    }
}

/// Download a zip containing a PDF for the PV and the EML with election results
#[utoipa::path(
    get,
    path = "/api/elections/{election_id}/download_zip_results",
    responses(
        (
            status = 200,
            description = "ZIP",
            content_type = "application/zip",
            headers(
                ("Content-Disposition", description = "attachment; filename=\"filename.zip\"")
            )
        ),
        (status = 401, description = "Unauthorized", body = ErrorResponse),
        (status = 403, description = "Forbidden", body = ErrorResponse),
        (status = 404, description = "Not found", body = ErrorResponse),
        (status = 500, description = "Internal server error", body = ErrorResponse),
    ),
    params(
        ("election_id" = u32, description = "Election database id"),
    ),
)]
async fn election_download_zip_results(
    _user: Coordinator,
    State(committee_sessions_repo): State<CommitteeSessions>,
    State(elections_repo): State<Elections>,
    State(polling_stations_repo): State<PollingStations>,
    State(polling_station_results_entries_repo): State<PollingStationResultsEntries>,
    Path(id): Path<u32>,
) -> Result<Attachment<Vec<u8>>, APIError> {
    let input = ResultsInput::new(
        id,
        committee_sessions_repo,
        elections_repo,
        polling_stations_repo,
        polling_station_results_entries_repo,
    )
    .await?;
    let xml = input.as_xml();
    let xml_string = xml.to_xml_string()?;
    let pdf_filename = input.pdf_filename();
    let xml_filename = input.xml_filename();
    let zip_filename = input.zip_name();

    let model = input.into_pdf_model(EmlHash::from(xml_string.as_bytes()));
    let content = generate_pdf(model).await?;

    let zip = ZipResponse::with_name(&zip_filename);

    zip.create_zip(vec![
        (pdf_filename, content.buffer),
        (xml_filename, xml_string.into_bytes()),
    ])
}

/// Download a generated PDF with election results
#[utoipa::path(
    get,
    path = "/api/elections/{election_id}/download_pdf_results",
    responses(
        (
            status = 200,
            description = "PDF",
            content_type = "application/pdf",
            headers(
                ("Content-Disposition", description = "attachment; filename=\"filename.pdf\"")
            )
        ),
        (status = 401, description = "Unauthorized", body = ErrorResponse),
        (status = 403, description = "Forbidden", body = ErrorResponse),
        (status = 404, description = "Not found", body = ErrorResponse),
        (status = 500, description = "Internal server error", body = ErrorResponse),
    ),
    params(
        ("election_id" = u32, description = "Election database id"),
    ),
)]
async fn election_download_pdf_results(
    _user: Coordinator,
    State(committee_sessions_repo): State<CommitteeSessions>,
    State(elections_repo): State<Elections>,
    State(polling_stations_repo): State<PollingStations>,
    State(polling_station_results_entries_repo): State<PollingStationResultsEntries>,
    Path(id): Path<u32>,
) -> Result<Attachment<Vec<u8>>, APIError> {
    let input = ResultsInput::new(
        id,
        committee_sessions_repo,
        elections_repo,
        polling_stations_repo,
        polling_station_results_entries_repo,
    )
    .await?;
    let xml = input.as_xml();
    let xml_string = xml.to_xml_string()?;
    let pdf_filename = input.pdf_filename();
    let model = input.into_pdf_model(EmlHash::from(xml_string.as_bytes()));
    let content = generate_pdf(model).await?;

    Ok(Attachment::new(content.buffer)
        .filename(pdf_filename)
        .content_type("application/pdf"))
}

/// Download a generated EML_NL 510 XML file with election results
#[utoipa::path(
    get,
    path = "/api/elections/{election_id}/download_xml_results",
    responses(
        (
            status = 200,
            description = "XML",
            content_type = "text/xml",
        ),
        (status = 401, description = "Unauthorized", body = ErrorResponse),
        (status = 403, description = "Forbidden", body = ErrorResponse),
        (status = 404, description = "Not found", body = ErrorResponse),
        (status = 500, description = "Internal server error", body = ErrorResponse),
    ),
    params(
        ("election_id" = u32, description = "Election database id"),
    ),
)]
async fn election_download_xml_results(
    _user: Coordinator,
    State(committee_sessions_repo): State<CommitteeSessions>,
    State(elections_repo): State<Elections>,
    State(polling_stations_repo): State<PollingStations>,
    State(polling_station_results_entries_repo): State<PollingStationResultsEntries>,
    Path(id): Path<u32>,
) -> Result<Eml<EML510>, APIError> {
    let input = ResultsInput::new(
        id,
        committee_sessions_repo,
        elections_repo,
        polling_stations_repo,
        polling_station_results_entries_repo,
    )
    .await?;
    let xml = input.as_xml();
    Ok(Eml(xml))
}<|MERGE_RESOLUTION|>--- conflicted
+++ resolved
@@ -108,12 +108,8 @@
     }
 
     fn into_pdf_model(self, xml_hash: impl Into<String>) -> PdfModel {
-<<<<<<< HEAD
         PdfModel::ModelNa31_2(Box::new(ModelNa31_2Input {
-=======
-        PdfModel::ModelNa31_2(ModelNa31_2Input {
             committee_session: self.committee_session,
->>>>>>> 0f81bc7a
             polling_stations: self.polling_stations,
             summary: self.summary,
             election: self.election,
