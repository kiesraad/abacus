--- conflicted
+++ resolved
@@ -290,12 +290,8 @@
 
     use super::*;
     use crate::{
-<<<<<<< HEAD
+        committee_session::tests::committee_session_fixture,
         data_entry::{ExtraInvestigation, PoliticalGroupTotalVotes, YesNo, tests::ValidDefault},
-=======
-        committee_session::tests::committee_session_fixture,
-        data_entry::{PoliticalGroupTotalVotes, tests::ValidDefault},
->>>>>>> acc639ab
         election::tests::election_fixture,
         pdf_gen::tests::polling_stations_fixture,
     };
@@ -727,7 +723,8 @@
     #[test]
     fn test_investigation() {
         let election = election_fixture(&[2, 3]);
-        let ps = polling_stations_fixture(&election, &[20, 20]);
+        let committee_session = committee_session_fixture(election.id);
+        let ps = polling_stations_fixture(&election, committee_session.id, &[20, 20]);
         let ps1_result = polling_station_results_fixture_a();
         let ps2_result = polling_station_results_fixture_b();
         let totals = ElectionSummary::from_results(
