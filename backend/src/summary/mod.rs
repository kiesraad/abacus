use serde::{Deserialize, Serialize};
use utoipa::ToSchema;

use crate::{
    APIError,
    data_entry::{
        CSOFirstSessionResults, CandidateVotes, Count, DifferencesCounts,
        PoliticalGroupCandidateVotes, PoliticalGroupTotalVotes, Validate, ValidationResults,
        VotersCounts, VotesCounts, YesNo,
    },
    election::ElectionWithPoliticalGroups,
    error::ErrorReference,
    polling_station::PollingStation,
};

/// Contains a summary of the election results, added up from the votes of all polling stations.
#[derive(Serialize, Deserialize, Debug, ToSchema)]
#[serde(deny_unknown_fields)]
pub struct ElectionSummary {
    /// The total number of voters
    pub voters_counts: VotersCounts,
    /// The total number of votes
    pub votes_counts: VotesCounts,
    /// The differences between voters and votes
    pub differences_counts: SummaryDifferencesCounts,
    /// The summary votes for each political group (and each candidate within)
    pub political_group_votes: Vec<PoliticalGroupCandidateVotes>,
    /// Polling stations where results were investigated by the GSB
    pub polling_station_investigations: PollingStationInvestigations,
}

impl ElectionSummary {
    /// Initialize a new summary with all counts set to zero.
    pub fn zero() -> ElectionSummary {
        ElectionSummary {
            voters_counts: VotersCounts {
                poll_card_count: 0,
                proxy_certificate_count: 0,
                total_admitted_voters_count: 0,
            },
            votes_counts: VotesCounts {
                political_group_total_votes: vec![],
                total_votes_candidates_count: 0,
                blank_votes_count: 0,
                invalid_votes_count: 0,
                total_votes_cast_count: 0,
            },
            differences_counts: SummaryDifferencesCounts::zero(),
            polling_station_investigations: PollingStationInvestigations::default(),
            political_group_votes: vec![],
        }
    }

    /// Add all the votes from the given polling stations together, using the
    /// data from the election for candidates and political groups.
    pub fn from_results(
        election: &ElectionWithPoliticalGroups,
        results: &[(PollingStation, CSOFirstSessionResults)],
    ) -> Result<ElectionSummary, APIError> {
        // running totals
        let mut totals = ElectionSummary::zero();

        // initialize political group votes to zero
        for group in election.political_groups.iter() {
            totals
                .votes_counts
                .political_group_total_votes
                .push(PoliticalGroupTotalVotes {
                    number: group.number,
                    total: 0,
                });

            totals
                .political_group_votes
                .push(PoliticalGroupCandidateVotes {
                    number: group.number,
                    total: 0,
                    candidate_votes: group
                        .candidates
                        .iter()
                        .map(|c| CandidateVotes {
                            number: c.number,
                            votes: 0,
                        })
                        .collect(),
                });
        }

        // list of polling stations for which we processed results
        let mut touched_polling_stations = vec![];

        // loop over results and add them to the running total
        for (polling_station, result) in results {
            // Check that we didn't previously touch this polling station
            if touched_polling_stations.contains(&polling_station.number) {
                return Err(APIError::AddError(
                    format!("Polling station {} is repeated", polling_station.number),
                    ErrorReference::PollingStationRepeated,
                ));
            }

            // validate result and make sure that there are no errors
            let mut validation_results = ValidationResults::default();
            result.validate(
                election,
                polling_station,
                &mut validation_results,
                &"data".into(),
            )?;
            if validation_results.has_errors() {
                return Err(APIError::AddError(
                    format!(
                        "Polling station {} has validation errors",
                        polling_station.number
                    ),
                    ErrorReference::PollingStationValidationErrors,
                ));
            }

            // add voters and votes to the total
            totals.voters_counts += &result.voters_counts;
            totals.votes_counts.add(&result.votes_counts)?;

            // add any differences noted to the total
            totals
                .differences_counts
                .add_polling_station_results(polling_station, &result.differences_counts);

            // add votes for each political group to the total
            for pg in result.political_group_votes.iter() {
                let pg_total = totals
                    .political_group_votes
                    .iter_mut()
                    .find(|pgv| pgv.number == pg.number)
                    .ok_or(APIError::AddError(
                        format!("Could not find political group '{}'", pg.number),
                        ErrorReference::InvalidPoliticalGroup,
                    ))?;
                pg_total.add(pg)?;
            }

            // add checkbox states for this polling station
            totals
                .polling_station_investigations
                .append_result(polling_station, result);

            touched_polling_stations.push(polling_station.number);
        }

        Ok(totals)
    }
}

/// Contains a summary of the differences, containing which polling stations had differences.
#[derive(Debug, Serialize, Deserialize, ToSchema)]
#[serde(deny_unknown_fields)]
pub struct SummaryDifferenceCountsCompareVotesCastAdmittedVoters {
    pub admitted_voters_equal_votes_cast: bool,
    pub votes_cast_greater_than_admitted_voters: bool,
    pub votes_cast_smaller_than_admitted_voters: bool,
}

impl SummaryDifferenceCountsCompareVotesCastAdmittedVoters {
    /// Initialize a new differences count with all counts set to zero.
    pub fn zero() -> SummaryDifferenceCountsCompareVotesCastAdmittedVoters {
        SummaryDifferenceCountsCompareVotesCastAdmittedVoters {
            admitted_voters_equal_votes_cast: Default::default(),
            votes_cast_greater_than_admitted_voters: Default::default(),
            votes_cast_smaller_than_admitted_voters: Default::default(),
        }
    }
}

/// Contains a summary of the differences, containing which polling stations had differences.
#[derive(Debug, Serialize, Deserialize, ToSchema)]
#[serde(deny_unknown_fields)]
pub struct SummaryDifferencesCounts {
    pub more_ballots_count: SumCount,
    pub fewer_ballots_count: SumCount,
}

impl SummaryDifferencesCounts {
    /// Initialize a new differences count with all counts set to zero.
    pub fn zero() -> SummaryDifferencesCounts {
        SummaryDifferencesCounts {
            more_ballots_count: SumCount::zero(),
            fewer_ballots_count: SumCount::zero(),
        }
    }

    /// Add the differences for a specific polling station to the total.
    pub fn add_polling_station_results(
        &mut self,
        polling_station: &PollingStation,
        differences_counts: &DifferencesCounts,
    ) {
        self.more_ballots_count
            .add(polling_station, differences_counts.more_ballots_count);
        self.fewer_ballots_count
            .add(polling_station, differences_counts.fewer_ballots_count);
    }
}

/// Contains a summary count, containing both the count and a list of polling
/// stations that contributed to it.
#[derive(Debug, Serialize, Deserialize, ToSchema)]
#[serde(deny_unknown_fields)]
pub struct SumCount {
    #[schema(value_type = u32)]
    pub count: Count,
    pub polling_stations: Vec<u32>,
}

impl SumCount {
    /// Initialize a count of zero.
    pub fn zero() -> SumCount {
        SumCount {
            count: 0,
            polling_stations: vec![],
        }
    }

    /// Add the count for a specific polling station to this summary count.
    pub fn add(&mut self, polling_station: &PollingStation, count: Count) {
        if count > 0 {
            self.count += count;
            self.polling_stations.push(polling_station.number);
        }
    }
}

/// Polling stations where results were investigated by the GSB,
/// as vectors of polling station numbers
#[derive(Serialize, Deserialize, Debug, ToSchema, Default)]
#[serde(deny_unknown_fields)]
pub struct PollingStationInvestigations {
    /// Admitted voters were recounted
    /// ("Toegelaten kiezers opnieuw vastgesteld?")
    pub admitted_voters_recounted: Vec<u32>,
    /// Investigated for other reasons than unexplained difference
    /// ("Onderzocht vanwege andere reden dan onverklaard verschil?")
    pub investigated_other_reason: Vec<u32>,
    /// Ballots were (partially) recounted
    /// ("Stembiljetten (deels) herteld?")
    pub ballots_recounted: Vec<u32>,
}

impl PollingStationInvestigations {
    pub fn append_result(
        &mut self,
        polling_station: &PollingStation,
        result: &PollingStationResults,
    ) {
        if result
            .counting_differences_polling_station
            .unexplained_difference_ballots_voters
            .yes
            || result
                .counting_differences_polling_station
                .difference_ballots_per_list
                .yes
            || result
                .differences_counts
                .difference_completely_accounted_for
                .no
        {
            self.admitted_voters_recounted.push(polling_station.number);
        }

        if result
            .extra_investigation
            .extra_investigation_other_reason
            .yes
        {
            self.investigated_other_reason.push(polling_station.number);
        }

        if result
            .extra_investigation
            .ballots_recounted_extra_investigation
            .yes
        {
            self.ballots_recounted.push(polling_station.number);
        }
    }
}

#[cfg(test)]
mod tests {
    use test_log::test;

    use super::*;
    use crate::{
        committee_session::tests::committee_session_fixture,
        data_entry::{ExtraInvestigation, PoliticalGroupTotalVotes, YesNo, tests::ValidDefault},
        election::tests::election_fixture,
        pdf_gen::tests::polling_stations_fixture,
    };

    fn polling_station_results_fixture_a() -> CSOFirstSessionResults {
        CSOFirstSessionResults {
            extra_investigation: ValidDefault::valid_default(),
            counting_differences_polling_station: ValidDefault::valid_default(),
            voters_counts: VotersCounts {
                poll_card_count: 30,
                proxy_certificate_count: 5,
                total_admitted_voters_count: 35,
            },
            votes_counts: VotesCounts {
                political_group_total_votes: vec![
                    PoliticalGroupTotalVotes {
                        number: 1,
                        total: 21,
                    },
                    PoliticalGroupTotalVotes {
                        number: 2,
                        total: 10,
                    },
                ],
                total_votes_candidates_count: 31,
                blank_votes_count: 2,
                invalid_votes_count: 3,
                total_votes_cast_count: 36,
            },
            differences_counts: {
                let mut tmp = DifferencesCounts::zero();
                tmp.more_ballots_count = 1;
                tmp
            },
            political_group_votes: vec![
                PoliticalGroupCandidateVotes::from_test_data_auto(1, &[18, 3]),
                PoliticalGroupCandidateVotes::from_test_data_auto(2, &[4, 4, 2]),
            ],
        }
    }

<<<<<<< HEAD
    fn polling_station_results_fixture_b() -> PollingStationResults {
        PollingStationResults {
            extra_investigation: ExtraInvestigation {
                extra_investigation_other_reason: YesNo::yes(),
                ballots_recounted_extra_investigation: YesNo::no(),
            },
=======
    fn polling_station_results_fixture_b() -> CSOFirstSessionResults {
        CSOFirstSessionResults {
            extra_investigation: ValidDefault::valid_default(),
>>>>>>> 4d38d1a8
            counting_differences_polling_station: ValidDefault::valid_default(),
            voters_counts: VotersCounts {
                poll_card_count: 49,
                proxy_certificate_count: 1,
                total_admitted_voters_count: 50,
            },
            votes_counts: VotesCounts {
                political_group_total_votes: vec![
                    PoliticalGroupTotalVotes {
                        number: 1,
                        total: 16,
                    },
                    PoliticalGroupTotalVotes {
                        number: 2,
                        total: 30,
                    },
                ],
                total_votes_candidates_count: 46,
                blank_votes_count: 2,
                invalid_votes_count: 0,
                total_votes_cast_count: 48,
            },
            differences_counts: DifferencesCounts {
                fewer_ballots_count: 2,
                difference_completely_accounted_for: YesNo::no(),
                ..Default::default()
            },
            political_group_votes: vec![
                PoliticalGroupCandidateVotes::from_test_data_auto(1, &[10, 6]),
                PoliticalGroupCandidateVotes::from_test_data_auto(2, &[12, 10, 8]),
            ],
        }
    }

    #[test]
    fn test_differences_counts_addition() {
        let mut diff = SummaryDifferencesCounts::zero();
        let diff2 = {
            let mut tmp = DifferencesCounts::zero();
            tmp.more_ballots_count = 1;
            tmp
        };

        let election = election_fixture(&[1, 2]);
        let committee_session = committee_session_fixture(election.id);
        let mut ps = polling_stations_fixture(&election, committee_session.id, &[20, 20]);
        ps[0].number = 123;

        diff.add_polling_station_results(&ps[0], &diff2);

        assert_eq!(diff.more_ballots_count.count, 1);
        assert_eq!(diff.more_ballots_count.polling_stations, vec![123]);
        assert_eq!(diff.fewer_ballots_count.count, 0);

        ps[1].number = 321;

        diff.add_polling_station_results(&ps[1], &diff2);

        assert_eq!(diff.more_ballots_count.count, 2);
        assert_eq!(diff.more_ballots_count.polling_stations, vec![123, 321]);
    }

    #[test]
    fn test_political_group_counting() {
        let election = election_fixture(&[2, 3]);
        let committee_session = committee_session_fixture(election.id);
        let ps = polling_stations_fixture(&election, committee_session.id, &[20, 20]);
        let results = vec![
            (ps[0].clone(), polling_station_results_fixture_a()),
            (ps[1].clone(), polling_station_results_fixture_b()),
        ];
        let totals = ElectionSummary::from_results(&election, &results).unwrap();

        // check values in the differences counts
        assert_eq!(totals.differences_counts.more_ballots_count.count, 1);
        // should be ps1 number in here
        assert_eq!(
            totals
                .differences_counts
                .more_ballots_count
                .polling_stations,
            vec![31]
        );
        assert_eq!(totals.differences_counts.fewer_ballots_count.count, 2);
        // should be ps2 number in here
        assert_eq!(
            totals
                .differences_counts
                .fewer_ballots_count
                .polling_stations,
            vec![32]
        );

        // tests for voters counts
        assert_eq!(totals.voters_counts.total_admitted_voters_count, 85);
        assert_eq!(totals.voters_counts.poll_card_count, 79);
        assert_eq!(totals.voters_counts.proxy_certificate_count, 6);

        // tests for votes counts
        assert_eq!(totals.votes_counts.total_votes_cast_count, 84);
        assert_eq!(totals.votes_counts.total_votes_candidates_count, 77);
        assert_eq!(totals.votes_counts.blank_votes_count, 4);
        assert_eq!(totals.votes_counts.invalid_votes_count, 3);

        // finally the political group counts
        assert_eq!(totals.political_group_votes.len(), 2);
        let group1 = totals.political_group_votes.first().unwrap();
        assert_eq!(group1.total, 37);
        assert_eq!(group1.candidate_votes.len(), 2);

        assert_eq!(group1.candidate_votes.first().unwrap().votes, 28);
        assert_eq!(group1.candidate_votes.get(1).unwrap().votes, 9);

        let group2 = totals.political_group_votes.get(1).unwrap();
        assert_eq!(group2.total, 40);
        assert_eq!(group2.candidate_votes.len(), 3);

        assert_eq!(group2.candidate_votes.first().unwrap().votes, 16);
        assert_eq!(group2.candidate_votes.get(1).unwrap().votes, 14);
        assert_eq!(group2.candidate_votes.get(2).unwrap().votes, 10);
    }

    #[test]
    fn test_adding_zero_polling_stations() {
        let election = election_fixture(&[10, 20, 18]);
        let totals = ElectionSummary::from_results(&election, &[]).unwrap();
        assert_eq!(totals.voters_counts.total_admitted_voters_count, 0);
        assert_eq!(totals.votes_counts.total_votes_cast_count, 0);
    }

    #[test]
    fn test_adding_many_polling_stations() {
        let election = election_fixture(&[2, 3]);
        let committee_session = committee_session_fixture(election.id);
        let ps = polling_stations_fixture(&election, committee_session.id, &[20; 600]);
        let results_ps = polling_station_results_fixture_a();
        let results = ps
            .iter()
            .map(|p| (p.clone(), results_ps.clone()))
            .collect::<Vec<_>>();
        let totals = ElectionSummary::from_results(&election, &results).unwrap();

        assert_eq!(totals.voters_counts.total_admitted_voters_count, 21000);
        assert_eq!(totals.votes_counts.total_votes_cast_count, 21600);
        assert_eq!(totals.political_group_votes[0].total, 12600);
        assert_eq!(
            totals.political_group_votes[0].candidate_votes[0].votes,
            10800
        );
    }

    #[test]
    #[should_panic]
    fn test_too_high_polling_station_numbers() {
        let election = election_fixture(&[2, 3]);
        let committee_session = committee_session_fixture(election.id);
        let ps = polling_stations_fixture(&election, committee_session.id, &[20; 5]);
        let mut ps_results = polling_station_results_fixture_a();
        ps_results.political_group_votes[0].total = 999_999_998;
        ps_results.political_group_votes[0].candidate_votes[0].votes = 999_999_998;
        ps_results.political_group_votes[0].candidate_votes[1].votes = 0;
        ps_results.political_group_votes[1].total = 0;
        ps_results.political_group_votes[1].candidate_votes[0].votes = 0;
        ps_results.political_group_votes[1].candidate_votes[1].votes = 0;
        ps_results.political_group_votes[1].candidate_votes[2].votes = 0;
        ps_results.votes_counts.political_group_total_votes[0].total = 999_999_998;
        ps_results.votes_counts.political_group_total_votes[1].total = 0;
        ps_results.votes_counts.total_votes_cast_count = 999_999_998;
        ps_results.votes_counts.total_votes_candidates_count = 999_999_998;
        ps_results.votes_counts.blank_votes_count = 0;
        ps_results.votes_counts.invalid_votes_count = 0;
        ps_results.voters_counts.poll_card_count = 999_999_998;
        ps_results.voters_counts.proxy_certificate_count = 0;
        ps_results.voters_counts.total_admitted_voters_count = 999_999_998;
        ps_results.differences_counts.more_ballots_count = 0;

        let results = ps
            .iter()
            .map(|p| (p.clone(), ps_results.clone()))
            .collect::<Vec<_>>();
        let _totals = ElectionSummary::from_results(&election, &results);
    }

    #[test]
    fn test_invalid_polling_station_data_does_not_add() {
        let election = election_fixture(&[2, 3]);
        let committee_session = committee_session_fixture(election.id);
        let ps = polling_stations_fixture(&election, committee_session.id, &[20, 20]);
        let ps_results = polling_station_results_fixture_a();
        let mut ps_results2 = ps_results.clone();
        ps_results2.votes_counts.total_votes_cast_count = 0;

        let totals = ElectionSummary::from_results(
            &election,
            &[(ps[0].clone(), ps_results), (ps[1].clone(), ps_results2)],
        );

        assert!(totals.is_err());
    }

    #[test]
    fn test_repeated_polling_stations() {
        let election = election_fixture(&[2, 3]);
        let committee_session = committee_session_fixture(election.id);
        let ps = polling_stations_fixture(&election, committee_session.id, &[20, 20]);
        let totals = ElectionSummary::from_results(
            &election,
            &[
                (ps[0].clone(), polling_station_results_fixture_a()),
                (ps[0].clone(), polling_station_results_fixture_b()),
                (ps[1].clone(), polling_station_results_fixture_b()),
            ],
        );

        assert!(totals.is_err());
    }

    #[test]
    fn test_missing_votes_count_political_groups_total() {
        let election = election_fixture(&[2, 3]);
        let committee_session = committee_session_fixture(election.id);
        let ps = polling_stations_fixture(&election, committee_session.id, &[20, 20]);
        let ps1_result = polling_station_results_fixture_a();
        let mut ps2_result = polling_station_results_fixture_b();
        ps2_result.votes_counts.political_group_total_votes.pop();
        let totals = ElectionSummary::from_results(
            &election,
            &[(ps[0].clone(), ps1_result), (ps[1].clone(), ps2_result)],
        );

        assert!(totals.is_err());
    }

    #[test]
    fn test_too_many_votes_count_political_groups_total() {
        let election = election_fixture(&[2, 3]);
        let committee_session = committee_session_fixture(election.id);
        let ps = polling_stations_fixture(&election, committee_session.id, &[20, 20]);
        let ps1_result = polling_station_results_fixture_a();
        let mut ps2_result = polling_station_results_fixture_b();
        ps2_result
            .votes_counts
            .political_group_total_votes
            .push(PoliticalGroupTotalVotes {
                number: 3,
                total: 0,
            });
        let totals = ElectionSummary::from_results(
            &election,
            &[(ps[0].clone(), ps1_result), (ps[1].clone(), ps2_result)],
        );

        assert!(totals.is_err());
    }

    #[test]
    fn test_duplicate_votes_count_political_groups_total() {
        let election = election_fixture(&[2, 3]);
        let committee_session = committee_session_fixture(election.id);
        let ps = polling_stations_fixture(&election, committee_session.id, &[20, 20]);
        let ps1_result = polling_station_results_fixture_a();
        let mut ps2_result = polling_station_results_fixture_b();
        ps2_result
            .votes_counts
            .political_group_total_votes
            .push(ps2_result.votes_counts.political_group_total_votes[1].clone());
        let totals = ElectionSummary::from_results(
            &election,
            &[(ps[0].clone(), ps1_result), (ps[1].clone(), ps2_result)],
        );

        assert!(totals.is_err());
    }

    #[test]
    fn test_invalid_votes_count_political_group_total() {
        let election = election_fixture(&[2, 3]);
        let committee_session = committee_session_fixture(election.id);
        let ps = polling_stations_fixture(&election, committee_session.id, &[20, 20]);
        let ps1_result = polling_station_results_fixture_a();
        let mut ps2_result = polling_station_results_fixture_b();
        ps2_result.votes_counts.political_group_total_votes[1] = PoliticalGroupTotalVotes {
            number: 3,
            total: 0,
        };
        let totals = ElectionSummary::from_results(
            &election,
            &[(ps[0].clone(), ps1_result), (ps[1].clone(), ps2_result)],
        );

        assert!(totals.is_err());
    }

    #[test]
    fn test_missing_political_groups() {
        let election = election_fixture(&[2, 3]);
        let committee_session = committee_session_fixture(election.id);
        let ps = polling_stations_fixture(&election, committee_session.id, &[20, 20]);
        let ps1_result = polling_station_results_fixture_a();
        let mut ps2_result = polling_station_results_fixture_b();
        ps2_result.political_group_votes.pop();
        let totals = ElectionSummary::from_results(
            &election,
            &[(ps[0].clone(), ps1_result), (ps[1].clone(), ps2_result)],
        );

        assert!(totals.is_err());
    }

    #[test]
    fn test_too_many_political_groups() {
        let election = election_fixture(&[2, 3]);
        let committee_session = committee_session_fixture(election.id);
        let ps = polling_stations_fixture(&election, committee_session.id, &[20, 20]);
        let ps1_result = polling_station_results_fixture_a();
        let mut ps2_result = polling_station_results_fixture_b();
        ps2_result
            .political_group_votes
            .push(PoliticalGroupCandidateVotes::from_test_data_auto(3, &[0]));
        let totals = ElectionSummary::from_results(
            &election,
            &[(ps[0].clone(), ps1_result), (ps[1].clone(), ps2_result)],
        );

        assert!(totals.is_err());
    }

    #[test]
    fn test_duplicate_political_group() {
        let election = election_fixture(&[2, 3]);
        let committee_session = committee_session_fixture(election.id);
        let ps = polling_stations_fixture(&election, committee_session.id, &[20, 20]);
        let mut ps1_result = polling_station_results_fixture_a();
        let mut ps2_result = polling_station_results_fixture_b();
        ps1_result
            .political_group_votes
            .push(ps1_result.political_group_votes[1].clone());
        ps2_result
            .political_group_votes
            .push(ps2_result.political_group_votes[1].clone());
        let totals = ElectionSummary::from_results(
            &election,
            &[(ps[0].clone(), ps1_result), (ps[1].clone(), ps2_result)],
        );

        assert!(totals.is_err());
    }

    #[test]
    fn test_invalid_political_group() {
        let election = election_fixture(&[2, 3]);
        let committee_session = committee_session_fixture(election.id);
        let ps = polling_stations_fixture(&election, committee_session.id, &[20, 20]);
        let ps1_result = polling_station_results_fixture_a();
        let mut ps2_result = polling_station_results_fixture_b();
        ps2_result.political_group_votes[1] =
            PoliticalGroupCandidateVotes::from_test_data_auto(3, &[0]);
        let totals = ElectionSummary::from_results(
            &election,
            &[(ps[0].clone(), ps1_result), (ps[1].clone(), ps2_result)],
        );

        assert!(totals.is_err());
    }

    #[test]
    fn test_invalid_number_of_candidates() {
        let election = election_fixture(&[2, 3]);
        let committee_session = committee_session_fixture(election.id);
        let ps = polling_stations_fixture(&election, committee_session.id, &[20, 20]);
        let ps1_result = polling_station_results_fixture_a();
        let mut ps2_result = polling_station_results_fixture_b();
        ps2_result.political_group_votes[1].candidate_votes.pop();
        let totals = ElectionSummary::from_results(
            &election,
            &[(ps[0].clone(), ps1_result), (ps[1].clone(), ps2_result)],
        );

        assert!(totals.is_err());
    }

    #[test]
    fn test_investigation() {
        let election = election_fixture(&[2, 3]);
        let committee_session = committee_session_fixture(election.id);
        let ps = polling_stations_fixture(&election, committee_session.id, &[20, 20]);
        let ps1_result = polling_station_results_fixture_a();
        let ps2_result = polling_station_results_fixture_b();
        let totals = ElectionSummary::from_results(
            &election,
            &[(ps[0].clone(), ps1_result), (ps[1].clone(), ps2_result)],
        )
        .unwrap();
        let investigations = totals.polling_station_investigations;
        assert_eq!(investigations.admitted_voters_recounted, vec![32]);
        assert_eq!(investigations.investigated_other_reason, vec![32]);
        assert!(investigations.ballots_recounted.is_empty());
    }
}<|MERGE_RESOLUTION|>--- conflicted
+++ resolved
@@ -6,7 +6,7 @@
     data_entry::{
         CSOFirstSessionResults, CandidateVotes, Count, DifferencesCounts,
         PoliticalGroupCandidateVotes, PoliticalGroupTotalVotes, Validate, ValidationResults,
-        VotersCounts, VotesCounts, YesNo,
+        VotersCounts, VotesCounts,
     },
     election::ElectionWithPoliticalGroups,
     error::ErrorReference,
@@ -249,7 +249,7 @@
     pub fn append_result(
         &mut self,
         polling_station: &PollingStation,
-        result: &PollingStationResults,
+        result: &CSOFirstSessionResults,
     ) {
         if result
             .counting_differences_polling_station
@@ -292,7 +292,10 @@
     use super::*;
     use crate::{
         committee_session::tests::committee_session_fixture,
-        data_entry::{ExtraInvestigation, PoliticalGroupTotalVotes, YesNo, tests::ValidDefault},
+        data_entry::{
+            CSOFirstSessionResults, ExtraInvestigation, PoliticalGroupTotalVotes, YesNo,
+            tests::ValidDefault,
+        },
         election::tests::election_fixture,
         pdf_gen::tests::polling_stations_fixture,
     };
@@ -334,18 +337,12 @@
         }
     }
 
-<<<<<<< HEAD
-    fn polling_station_results_fixture_b() -> PollingStationResults {
-        PollingStationResults {
+    fn polling_station_results_fixture_b() -> CSOFirstSessionResults {
+        CSOFirstSessionResults {
             extra_investigation: ExtraInvestigation {
                 extra_investigation_other_reason: YesNo::yes(),
                 ballots_recounted_extra_investigation: YesNo::no(),
             },
-=======
-    fn polling_station_results_fixture_b() -> CSOFirstSessionResults {
-        CSOFirstSessionResults {
-            extra_investigation: ValidDefault::valid_default(),
->>>>>>> 4d38d1a8
             counting_differences_polling_station: ValidDefault::valid_default(),
             voters_counts: VotersCounts {
                 poll_card_count: 49,
