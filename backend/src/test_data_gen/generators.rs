use chrono::{Datelike, Days, NaiveDate, TimeDelta};
use rand::{SeedableRng, rngs::StdRng, seq::IndexedRandom};
use sqlx::{SqliteConnection, SqlitePool};
use std::error::Error;
use tracing::info;

use crate::{
    SqlitePoolExt, committee_session,
    committee_session::{
        CommitteeSession, CommitteeSessionCreateRequest, status::CommitteeSessionStatus,
    },
    data_entry,
    data_entry::{
        CSOFirstSessionResults, CandidateVotes, CountingDifferencesPollingStation,
        DifferenceCountsCompareVotesCastAdmittedVoters, DifferencesCounts, ExtraInvestigation,
        FieldPath, PoliticalGroupCandidateVotes, PoliticalGroupTotalVotes, PollingStationResults,
        Validate, ValidationResults, VotersCounts, VotesCounts, YesNo,
        repository::list_results_for_committee_session,
        status::{DataEntryStatus, Definitive, SecondEntryNotStarted},
    },
    election,
    election::{
        CandidateGender, CandidateNumber, ElectionCategory, ElectionWithPoliticalGroups,
        NewElection, PGNumber, PoliticalGroup, VoteCountingMethod,
    },
    polling_station,
    polling_station::{PollingStation, PollingStationRequest, PollingStationType},
    test_data_gen::GenerateElectionArgs,
};

pub struct CreateTestElectionResult {
    pub election: ElectionWithPoliticalGroups,
    pub committee_session: CommitteeSession,
    pub polling_stations: Vec<PollingStation>,
    pub results: Vec<(PollingStation, PollingStationResults)>,
    pub data_entry_completed: bool,
}

async fn generate_data_entries_and_return_whether_data_entry_completed(
    conn: &mut SqliteConnection,
    rng: &mut StdRng,
    args: GenerateElectionArgs,
    committee_session: &CommitteeSession,
    election: &ElectionWithPoliticalGroups,
    polling_stations: &[PollingStation],
) -> Result<bool, Box<dyn Error>> {
    let committee_session = committee_session::repository::change_status(
        conn,
        committee_session.id,
        CommitteeSessionStatus::DataEntryInProgress,
    )
    .await?;

    let (_, second_entries) = generate_data_entry(
        &committee_session,
        election,
        polling_stations,
        rng,
        conn,
        &args,
    )
    .await;
    Ok(second_entries == polling_stations.len())
}

pub async fn create_test_election(
    args: GenerateElectionArgs,
    pool: SqlitePool,
) -> Result<CreateTestElectionResult, Box<dyn Error>> {
    let mut rng = StdRng::from_rng(&mut rand::rng());

    let mut tx = pool.begin_immediate().await?;

    // generate and store the election
    let election =
        election::repository::create(&mut tx, generate_election(&mut rng, &args)).await?;

    // generate the committee session for the election
    let mut committee_session = committee_session::repository::create(
        &mut tx,
        CommitteeSessionCreateRequest {
            number: 1,
            election_id: election.id,
        },
    )
    .await?;

    // generate the polling stations for the election
    let polling_stations = generate_polling_stations(&mut rng, &election, &mut tx, &args).await;

    info!(
        "Election generated with election id: {}, election name: '{}'",
        election.id, election.name
    );

    if !polling_stations.is_empty() {
        committee_session = committee_session::repository::change_status(
            &mut tx,
            committee_session.id,
            CommitteeSessionStatus::DataEntryNotStarted,
        )
        .await?;
    }

    let data_entry_completed = if args.with_data_entry && !polling_stations.is_empty() {
        generate_data_entries_and_return_whether_data_entry_completed(
            &mut tx,
            &mut rng,
            args,
            &committee_session,
            &election,
            &polling_stations,
        )
        .await?
    } else {
        false
    };

    let results = if data_entry_completed {
        list_results_for_committee_session(&mut tx, committee_session.id).await?
    } else {
        vec![]
    };

    tx.commit().await?;

    Ok(CreateTestElectionResult {
        election,
        committee_session,
        polling_stations,
        results,
        data_entry_completed,
    })
}

/// Generate a random election using the limits from args.
fn generate_election(rng: &mut impl rand::Rng, args: &GenerateElectionArgs) -> NewElection {
    // start by generating the political groups
    let mut political_groups = vec![];
    let num_political_groups = rng.random_range(args.political_groups.clone());
    info!("Generating {num_political_groups} political groups");

    for i in 1..=num_political_groups {
        political_groups.push(generate_political_party(rng, PGNumber::from(i), args));
    }

    // generate a nomination date, and an election date not too long afterward
    let nomination_date = super::data::date_between(
        rng,
        NaiveDate::from_ymd_opt(2020, 1, 1).expect("Invalid date"),
        NaiveDate::from_ymd_opt(2040, 1, 1).expect("Invalid date"),
    );
    let election_date =
        super::data::date_between(rng, nomination_date, nomination_date + Days::new(63));

    // extract the year from the election date, generate the locality where this election would be
    let year = election_date.year();
    let locality = super::data::locality(rng).to_owned();

    // use the previous data to generate some identifiers and names
    let name = format!("Gemeenteraad {locality} {year}");
    let cleaned_up_locality = locality.replace(" ", "_").replace("'", "");
    let election_id = format!("{cleaned_up_locality}_{year}");

    info!("Election has name '{name}'");

    // and put it all in the struct (generating some additional fields where needed)
    NewElection {
        name,
        counting_method: VoteCountingMethod::CSO,
        domain_id: super::data::domain_id(rng),
        election_id,
        location: locality,
        category: ElectionCategory::Municipal,
        number_of_seats: rng.random_range(args.seats.clone()),
        number_of_voters: rng.random_range(args.voters.clone()),
        election_date,
        nomination_date,
        political_groups,
    }
}

/// Generate a single political party using the limits from args
fn generate_political_party(
    rng: &mut impl rand::Rng,
    pg_number: PGNumber,
    args: &GenerateElectionArgs,
) -> PoliticalGroup {
    let mut candidates = vec![];
    let has_first_name = rng.random_ratio(1, 2);

    for i in 1..rng.random_range(args.candidates_per_group.clone()) {
        // sometimes first names are omitted
        let first_name = if has_first_name {
            Some(super::data::first_name(rng).to_owned())
        } else {
            None
        };

        // initials are required, but if a first name is known, base initials on that
        let initials = super::data::initials(rng, first_name.as_deref());
        let (prefix, last_name) = super::data::last_name(rng);
        candidates.push(election::Candidate {
            number: CandidateNumber::from(i),
            initials,
            first_name,
            last_name_prefix: prefix.map(ToOwned::to_owned),
            last_name: last_name.to_owned(),
            locality: super::data::locality(rng).to_owned(),
            country_code: None,
            gender: [
                CandidateGender::Male,
                CandidateGender::Female,
                CandidateGender::X,
            ]
            .choose(rng)
            .cloned(),
        })
    }
    PoliticalGroup {
        number: pg_number,
        name: super::data::political_group_name(rng),
        candidates,
    }
}

/// Generate the polling stations for the given election using the limits from args
async fn generate_polling_stations(
    rng: &mut impl rand::Rng,
    election: &ElectionWithPoliticalGroups,
    conn: &mut SqliteConnection,
    args: &GenerateElectionArgs,
) -> Vec<PollingStation> {
    let number_of_ps = rng.random_range(args.polling_stations.clone());
    info!("Generating {number_of_ps} polling stations for election");

    let mut polling_stations = vec![];
    let mut remaining_voters = election.number_of_voters;
    for i in 1..=number_of_ps {
        // compute a some somewhat distributed number of voters for each polling station
        let remaining_ps = number_of_ps - i + 1;
        let ps_num_voters = if remaining_ps == 1 {
            remaining_voters
        } else {
            let sample_voters = remaining_voters / remaining_ps;
            #[allow(clippy::cast_possible_truncation)]
            let min_sample_voters = (sample_voters as f64 * 0.9) as u32;
            #[allow(clippy::cast_possible_truncation)]
            let max_sample_voters = (sample_voters as f64 * 1.1) as u32;
            rng.random_range(min_sample_voters..=max_sample_voters)
        };
        remaining_voters -= ps_num_voters;

<<<<<<< HEAD
        let ps = polling_station::repository::create(
=======
        let ps = polling_station::create(
>>>>>>> 314a2731
            conn,
            election.id,
            PollingStationRequest {
                name: super::data::polling_station_name(rng),
                number: Some(i),
                number_of_voters: Some(ps_num_voters),
                polling_station_type: Some(PollingStationType::FixedLocation),
                address: super::data::address(rng),
                postal_code: super::data::postal_code(rng),
                locality: super::data::locality(rng).to_owned(),
            },
        )
        .await
        .expect("Failed to create polling station");
        polling_stations.push(ps);
    }

    polling_stations
}

/// Generate and store data entries for the given election based on arguments
#[allow(clippy::too_many_lines)]
async fn generate_data_entry(
    committee_session: &CommitteeSession,
    election: &ElectionWithPoliticalGroups,
    polling_stations: &[PollingStation],
    rng: &mut impl rand::Rng,
    conn: &mut SqliteConnection,
    args: &GenerateElectionArgs,
) -> (usize, usize) {
    info!("Generating data entries for election");
    let now = chrono::Utc::now();
    let first_entry_chance = rng.random_range(args.first_data_entry.clone()).min(100);
    let second_entry_chance = rng.random_range(args.second_data_entry.clone()).min(100);

    let group_slope =
        rng.random_range(args.political_group_distribution_slope.clone()) as f64 / 1000.0;
    let group_weights =
        distribute_power_law_weights(rng, election.political_groups.len(), group_slope);

    let mut generated_first_entries = 0;
    let mut generated_second_entries = 0;

    for ps in polling_stations {
        if rng.random_ratio(first_entry_chance, 100) {
            let ts = super::data::datetime_around(rng, now, TimeDelta::hours(-24));

            // extract number of voters from polling station, or generate some approx default
            let voters_available = ps.number_of_voters.unwrap_or_else(|| {
                election.number_of_voters / u32::try_from(polling_stations.len()).expect(
                    "Failed to convert polling station length to u32 for voter count estimation",
                )
            });

            // number of voters that actually came and voted
            let turnout = rng.random_range(args.turnout.clone());
            let voters_turned_out = (voters_available * turnout) / 100;

            let candidate_slope =
                rng.random_range(args.candidate_distribution_slope.clone()) as f64 / 1000.0;
            let results =
                PollingStationResults::CSOFirstSession(generate_cso_first_session_results(
                    rng,
                    &election.political_groups,
                    voters_turned_out,
                    &group_weights,
                    candidate_slope,
                ));

            // Validate the generated results to catch issues early
            let mut validation_results = ValidationResults::default();
            if let Err(e) = results.validate(
                election,
                ps,
                &mut validation_results,
                &FieldPath::new("data".to_string()),
            ) {
                panic!(
                    "Failed to validate generated results for polling station {}: {}",
                    ps.number, e
                );
            }
            if validation_results.has_errors() {
                panic!(
                    "Generated invalid polling station results for station {}: {:?}",
                    ps.number, validation_results.errors
                );
            }

            if rng.random_ratio(second_entry_chance, 100) {
                // generate a definitive data entry
                let state = DataEntryStatus::Definitive(Definitive {
                    first_entry_user_id: 5,  // first typist from users in fixtures
                    second_entry_user_id: 6, // second typist from users in fixtures
                    finished_at: ts,
                    finalised_with_warnings: validation_results.has_warnings(),
                });

                data_entry::repository::make_definitive(
                    conn,
                    ps.id,
                    committee_session.id,
                    &state,
                    &results,
                )
                .await
                .expect("Could not create definitive data entry");
                generated_second_entries += 1;
            } else {
                // generate only a first data entry
                let state = DataEntryStatus::SecondEntryNotStarted(SecondEntryNotStarted {
                    first_entry_user_id: 5, // first typist from users in fixtures
                    finalised_first_entry: results.clone(),
                    first_entry_finished_at: ts,
                    finalised_with_warnings: validation_results.has_warnings(),
                });
                data_entry::repository::upsert(conn, ps.id, committee_session.id, &state)
                    .await
                    .expect("Could not create first data entry");
                generated_first_entries += 1;
            };
        }
    }
    (generated_first_entries, generated_second_entries)
}

#[allow(clippy::too_many_lines)]
fn generate_cso_first_session_results(
    rng: &mut impl rand::Rng,
    political_groups: &[PoliticalGroup],
    number_of_votes: u32,
    group_weights: &[f64],
    candidate_distribution_slope: f64,
) -> CSOFirstSessionResults {
    // generate a small percentage of blank votes
    #[allow(clippy::cast_possible_truncation)]
    let blank_votes = (number_of_votes as f64 * rng.random_range(0.0..0.02)) as u32;
    let remaining_votes = number_of_votes - blank_votes;

    // generate a small percentage of invalid votes
    #[allow(clippy::cast_possible_truncation)]
    let invalid_votes = (remaining_votes as f64 * rng.random_range(0.0..0.02)) as u32;
    let remaining_votes = remaining_votes - invalid_votes;

    // distribute the remaining votes for this polling station randomly according to a power law distribution
    let pg_votes = distribute_fill_weights(rng, group_weights, remaining_votes, false);

    // Define weighted options for extra_investigation (most common: both "no")
    let extra_investigation_options = [
        (
            // 85% weight - both unanswered
            85,
            ExtraInvestigation {
                extra_investigation_other_reason: YesNo::default(),
                ballots_recounted_extra_investigation: YesNo::default(),
            },
        ),
        (
            // 10% weight - no to both
            10,
            ExtraInvestigation {
                extra_investigation_other_reason: YesNo::no(),
                ballots_recounted_extra_investigation: YesNo::no(),
            },
        ),
        (
            // 3% weight - yes to investigation, no to recount
            3,
            ExtraInvestigation {
                extra_investigation_other_reason: YesNo::yes(),
                ballots_recounted_extra_investigation: YesNo::no(),
            },
        ),
        (
            // 2% weight - yes to both
            2,
            ExtraInvestigation {
                extra_investigation_other_reason: YesNo::yes(),
                ballots_recounted_extra_investigation: YesNo::yes(),
            },
        ),
    ];

    let extra_investigation = extra_investigation_options
        .choose_weighted(rng, |item| item.0)
        .expect("Weighted random selection for extra_investigation should never fail with valid weights")
        .1
        .clone();

    CSOFirstSessionResults {
        extra_investigation,
        counting_differences_polling_station: CountingDifferencesPollingStation {
            // 90% chance of "no", 10% chance of "yes" for each field
            unexplained_difference_ballots_voters: if rng.random_bool(0.9) {
                YesNo::no()
            } else {
                YesNo::yes()
            },
            difference_ballots_per_list: if rng.random_bool(0.9) {
                YesNo::no()
            } else {
                YesNo::yes()
            },
        },
        voters_counts: VotersCounts {
            poll_card_count: number_of_votes,
            proxy_certificate_count: 0,
            total_admitted_voters_count: number_of_votes,
        },
        votes_counts: VotesCounts {
            political_group_total_votes: political_groups
                .iter()
                .zip(pg_votes.clone())
                .map(|(pg, votes)| PoliticalGroupTotalVotes {
                    number: pg.number,
                    total: votes,
                })
                .collect(),
            total_votes_candidates_count: remaining_votes,
            blank_votes_count: blank_votes,
            invalid_votes_count: invalid_votes,
            total_votes_cast_count: number_of_votes,
        },
        differences_counts: DifferencesCounts {
            compare_votes_cast_admitted_voters: DifferenceCountsCompareVotesCastAdmittedVoters {
                admitted_voters_equal_votes_cast: true,
                votes_cast_greater_than_admitted_voters: false,
                votes_cast_smaller_than_admitted_voters: false,
            },
            more_ballots_count: 0,
            fewer_ballots_count: 0,
            difference_completely_accounted_for: YesNo::default(),
        },
        political_group_votes: political_groups
            .iter()
            .zip(pg_votes)
            .map(|(pg, votes)| {
                // distribute the votes for this group among candidates, but give the most votes to the first candidate
                let candidate_votes = distribute_power_law(
                    rng,
                    votes,
                    pg.candidates.len(),
                    candidate_distribution_slope,
                    true,
                );
                PoliticalGroupCandidateVotes {
                    number: pg.number,
                    total: votes,
                    candidate_votes: pg
                        .candidates
                        .iter()
                        .zip(candidate_votes)
                        .map(|(candidate, votes)| CandidateVotes {
                            number: candidate.number,
                            votes,
                        })
                        .collect(),
                }
            })
            .collect(),
    }
}

/// Generate weights for a power law distribution.
/// The slope determines the shape of the distribution, if the slope is zero,
/// the distribution is uniform. Beyond a slope of 2.0-5.0, the distribution becomes
/// heavily skewed towards a single target.
fn distribute_power_law_weights(rng: &mut impl rand::Rng, targets: usize, slope: f64) -> Vec<f64> {
    // Generate power-law weights: w_i = x_i^-s
    let mut weights: Vec<f64> = (0..targets)
        .map(|_| {
            // generate a uniform random number, avoid 0.0 for division by zero when normalizing
            let x: f64 = rng.random_range(0.000_001..1.0);

            // Calculate weight, using a power law distribution (i.e. we're over)
            1.0 / x.powf(slope)
        })
        .collect();

    // Normalize weights to sum to 1
    let sum: f64 = weights.iter().sum();
    for w in weights.iter_mut() {
        *w /= sum;
    }

    weights
}

/// Distribute a number of votes to a set of weighed targets. If the sorted flag is set,
/// the targets are sorted from high to low weight.
fn distribute_fill_weights(
    rng: &mut impl rand::Rng,
    weights: &[f64],
    votes: u32,
    sorted: bool,
) -> Vec<u32> {
    // Convert weights to integer quantities
    #[allow(clippy::cast_possible_truncation)]
    let mut result: Vec<u32> = weights
        .iter()
        .map(|w| (w * votes as f64).floor() as u32)
        .collect();

    // Fix rounding discrepancy, assign the rest randomly
    let mut remaining = votes - result.iter().sum::<u32>();
    while remaining > 0 {
        let i = rng.random_range(0..weights.len());
        result[i] += 1;
        remaining -= 1;
    }

    if sorted {
        // sort from high to low
        result.sort_by(|a, b| b.cmp(a));
    }

    result
}

/// Distribute the votes to a number of targets using a power law distribution.
/// The slope determines the shape of the distribution, if the slope is zero,
/// the distribution is uniform. Beyond a slope of 2.0-5.0, the distribution becomes
/// heavily skewed towards a single target.
fn distribute_power_law(
    rng: &mut impl rand::Rng,
    votes: u32,
    targets: usize,
    slope: f64,
    sorted: bool,
) -> Vec<u32> {
    let weights = distribute_power_law_weights(rng, targets, slope);
    distribute_fill_weights(rng, &weights, votes, sorted)
}

#[cfg(test)]
mod tests {
    use super::*;
    use crate::{election::repository as election_repo, test_data_gen::RandomRange};

    #[sqlx::test]
    async fn test_create_test_election(pool: SqlitePool) {
        let args = GenerateElectionArgs {
            political_groups: RandomRange(20..50),
            candidates_per_group: RandomRange(10..50),
            polling_stations: RandomRange(50..200),
            voters: RandomRange(100_000..200_000),
            seats: RandomRange(9..45),
            with_data_entry: true,
            first_data_entry: RandomRange(100..101),
            second_data_entry: RandomRange(100..101),
            turnout: RandomRange(60..85),
            candidate_distribution_slope: RandomRange(1100..1101),
            political_group_distribution_slope: RandomRange(1100..1101),
        };

        create_test_election(args, pool.clone()).await.unwrap();

        let mut conn = pool.acquire().await.unwrap();
        let elections = election_repo::list(&mut conn).await.unwrap();
        assert_eq!(elections.len(), 1);
    }
}<|MERGE_RESOLUTION|>--- conflicted
+++ resolved
@@ -251,11 +251,7 @@
         };
         remaining_voters -= ps_num_voters;
 
-<<<<<<< HEAD
-        let ps = polling_station::repository::create(
-=======
         let ps = polling_station::create(
->>>>>>> 314a2731
             conn,
             election.id,
             PollingStationRequest {
