--- conflicted
+++ resolved
@@ -35,14 +35,10 @@
     IncorrectTotal,
     AboveThreshold,
     EqualInput,
-<<<<<<< HEAD
-    IncorrectCandidatesList,
     MissingRecounts,
     IncorrectDifference,
     ConflictingDifferences,
     NoDifferenceExpected,
-=======
->>>>>>> eae58e7e
 }
 
 impl fmt::Display for ValidationResultCode {
@@ -51,14 +47,10 @@
             ValidationResultCode::IncorrectTotal => write!(f, "Incorrect sum"),
             ValidationResultCode::AboveThreshold => write!(f, "Above threshold"),
             ValidationResultCode::EqualInput => write!(f, "Equal input"),
-<<<<<<< HEAD
-            ValidationResultCode::IncorrectCandidatesList => write!(f, "Incorrect candidates list"),
             ValidationResultCode::MissingRecounts => write!(f, "Missing recounts"),
             ValidationResultCode::IncorrectDifference => write!(f, "Incorrect difference"),
             ValidationResultCode::ConflictingDifferences => write!(f, "Conflicting differences"),
             ValidationResultCode::NoDifferenceExpected => write!(f, "No difference expected"),
-=======
->>>>>>> eae58e7e
         }
     }
 }
