--- conflicted
+++ resolved
@@ -40,7 +40,6 @@
 /// Display a checkbox, optionally already checked when the `checked` parameter is set to `true`
 #let checkbox(checked: false, large: true, content) = {
   let size = if large { 14pt } else { 10pt }
-<<<<<<< HEAD
 
   grid(
     columns: (size + 6pt, auto),
@@ -56,9 +55,10 @@
 #let fmt-number(
   integer,
   thousands-sep: ".",
+  zero: "-"
 ) = {
   if (integer == 0) {
-    return "-"
+    return zero
   }
 
   return str(integer).clusters().rev().chunks(3).map(c => c.join("")).join(thousands-sep).rev()
@@ -196,154 +196,6 @@
   }
 }
 
-=======
-
-  grid(
-    columns: (size + 6pt, auto),
-    align: horizon,
-    box(width: size, height: size, inset: 3pt, stroke: 0.5pt, clip: true, if checked {
-      checkmark()
-    }),
-    content,
-  )
-}
-
-/// Format a number with thousands separator
-#let fmt-number(
-  integer,
-  thousands-sep: ".",
-  zero: "-"
-) = {
-  if (integer == 0) {
-    return zero
-  }
-
-  return str(integer).clusters().rev().chunks(3).map(c => c.join("")).join(thousands-sep).rev()
-}
-
-/// Display a box with a prefixed label and a value
-#let letterbox(letter, value: int, light: true, content) = {
-  let bg = if light { luma(213) } else { black }
-  let fill = if light { black } else { white }
-
-  grid(
-    columns: (8em, 4em, 1fr),
-    align: (center, right),
-    inset: 9pt,
-    grid.cell(align: right, stroke: 0.5pt + black, text(number-width: "tabular", fmt-number(value))),
-    grid.cell(stroke: 0.5pt + black, align: center, fill: bg, text(fill: fill, weight: "bold", letter)),
-    grid.cell(align: horizon + left, content),
-  )
-}
-
-// Mathematical addition layout
-#let sum(..boxes, sum_box) = {
-  grid(
-    rows: auto,
-    ..boxes,
-    v(1em),
-    grid(
-      columns: (1fr, 5em),
-      grid.cell(align: horizon, line(length: 100%, stroke: 0.5pt)),
-      grid.cell(align: horizon + right, "+ tel op"),
-    ),
-    v(1em),
-    grid.cell(sum_box)
-  )
-}
-
-// Default date formatting
-#let format_date(date) = {
-  let dp = date.split("-")
-  let date = datetime(year: int(dp.at(0)), month: int(dp.at(1)), day: int(dp.at(2)))
-
-  let weekdays = (
-    "zondag",
-    "maandag",
-    "dinsdag",
-    "woensdag",
-    "donderdag",
-    "vrijdag",
-    "zaterdag",
-  )
-
-  let months = (
-    "januari",
-    "februari",
-    "maart",
-    "april",
-    "mei",
-    "juni",
-    "juli",
-    "augustus",
-    "september",
-    "oktober",
-    "november",
-    "december",
-  )
-
-  weekdays.at(date.weekday())
-  date.display(" [day padding:none] ")
-  months.at(date.month() - 1)
-  date.display(" [year]")
-}
-
-// A title without any numbering
-#let title(value) = {
-  text(size: 14pt, weight: "semibold", value)
-}
-
-// Title (page) layout
-#let title_page(title1, title2, subtitle1, subtitle2) = {
-  let title_size = 24pt
-  let subtitle_size = 20pt
-  let space = 1em
-
-  grid(
-    columns: 1fr,
-    gutter: 1.33em,
-    grid.hline(stroke: 2pt),
-    v(space),
-    text(size: title_size, weight: "semibold", title1),
-    text(size: title_size, weight: "semibold", title2),
-    v(space),
-    text(size: subtitle_size, subtitle1),
-    text(size: subtitle_size, subtitle2),
-    v(space),
-    grid.hline(position: top)
-  )
-
-  v(space)
-}
-
-// Format the name of a candidate
-#let candidate_name(election_candidate) = {
-  if election_candidate == none {
-    return
-  }
-
-  if "last_name_prefix" in election_candidate {
-    election_candidate.last_name_prefix
-    " "
-  }
-  election_candidate.last_name
-  " "
-  election_candidate.initials
-  if "first_name" in election_candidate [
-    (#election_candidate.first_name)
-  ]
-  if "gender" in election_candidate {
-    if election_candidate.gender == "Male" [
-      (m)
-    ] else if election_candidate.gender == "Female" [
-      (v)
-    ] else if election_candidate.gender == "X" [
-      (x)
-    ]
-  }
-}
-
->>>>>>> d2a860d6
 // Default table layout
 #let light_table(columns: (), headers: (), values: ()) = {
   table(
@@ -490,11 +342,7 @@
     )
       .map(str)
       .join(" + ")))),
-<<<<<<< HEAD
-    grid.cell(stroke: 0.5pt + black)[#fmt-number(total)],
-=======
     grid.cell(stroke: 0.5pt + black)[#fmt-number(total, zero: 0)],
->>>>>>> d2a860d6
   ))
 
   pagebreak(weak: true)
