{
<<<<<<< HEAD
    "committee_session": {
        "number_of_voters": 12961
    },
    "election": {
        "id": 2,
        "name": "Gemeenteraad Juinen 2035",
        "election_id": "Juinen_2035",
        "location": "Juinen",
        "domain_id": "0263",
        "category": "Municipal",
        "number_of_seats": 29,
        "election_date": "2035-01-08",
        "nomination_date": "2034-12-15",
        "status": "DataEntryInProgress",
        "political_groups": [
            {
                "number": 1,
                "name": "Lijst van de Kandidaten",
                "candidates": [
                    {
                        "number": 1,
                        "initials": "D.",
                        "first_name": "Dirk-Jan",
                        "last_name_prefix": "de",
                        "last_name": "Vegt",
                        "locality": "'s Gravenveen",
                        "gender": "X"
                    },
                    {
                        "number": 2,
                        "initials": "O.S.C.Z.",
                        "first_name": "Christina",
                        "last_name": "Wolfswinkel",
                        "locality": "'s Gravenveen",
                        "gender": "Female"
                    },
                    {
                        "number": 3,
                        "initials": "J.W.J.",
                        "first_name": "Jelisa",
                        "last_name": "Titulaer",
                        "locality": "Hoek van Zoom",
                        "gender": "X"
                    },
                    {
                        "number": 4,
                        "initials": "İ.M.",
                        "first_name": "İlknur",
                        "last_name": "Born",
                        "locality": "Huisden",
                        "gender": "Male"
                    },
                    {
                        "number": 5,
                        "initials": "C.B.",
                        "first_name": "Cornelus",
                        "last_name": "Tax",
                        "locality": "Hoek van Zoom",
                        "gender": "X"
                    },
                    {
                        "number": 6,
                        "initials": "S.",
                        "first_name": "Sibel",
                        "last_name": "Boermans",
                        "locality": "Eksterlo",
                        "gender": "X"
                    },
                    {
                        "number": 7,
                        "initials": "K.",
                        "first_name": "Kris",
                        "last_name": "Cornelis",
                        "locality": "Middelgein",
                        "gender": "X"
                    },
                    {
                        "number": 8,
                        "initials": "X.",
                        "first_name": "Bart",
                        "last_name": "Wiertz",
                        "locality": "Eksterlo",
                        "gender": "X"
                    },
                    {
                        "number": 9,
                        "initials": "W.",
                        "first_name": "Damian",
                        "last_name": "Prakken",
                        "locality": "Hovenerwoud",
                        "gender": "X"
                    },
                    {
                        "number": 10,
                        "initials": "S.D.",
                        "first_name": "Kris",
                        "last_name": "Arets",
                        "locality": "Lekkum",
                        "gender": "Female"
                    },
                    {
                        "number": 11,
                        "initials": "J.",
                        "first_name": "Jory",
                        "last_name": "Oorschot",
                        "locality": "Eemstricht",
                        "gender": "Male"
                    },
                    {
                        "number": 12,
                        "initials": "H.",
                        "first_name": "Henk",
                        "last_name_prefix": "van de",
                        "last_name": "Kerkhof",
                        "locality": "Huisden",
                        "gender": "Female"
                    },
                    {
                        "number": 13,
                        "initials": "A.D.",
                        "first_name": "Alek",
                        "last_name_prefix": "van",
                        "last_name": "Bekking",
                        "locality": "Hovenerwoud",
                        "gender": "Male"
                    },
                    {
                        "number": 14,
                        "initials": "F.",
                        "first_name": "Florien",
                        "last_name": "Groenen",
                        "locality": "Juinen",
                        "gender": "X"
                    },
                    {
                        "number": 15,
                        "initials": "L.",
                        "first_name": "Leontien",
                        "last_name": "Groenen",
                        "locality": "Juinen",
                        "gender": "X"
                    },
                    {
                        "number": 16,
                        "initials": "S.H.",
                        "first_name": "Salomon",
                        "last_name_prefix": "van de",
                        "last_name": "Kerkhof",
                        "locality": "Eksterlo",
                        "gender": "Male"
                    },
                    {
                        "number": 17,
                        "initials": "T.H.",
                        "first_name": "Tiemen",
                        "last_name": "Prakken",
                        "locality": "Sluisdam",
                        "gender": "Female"
                    }
                ]
            },
            {
                "number": 2,
                "name": "De Stemunie",
                "candidates": [
                    {
                        "number": 1,
                        "initials": "D.",
                        "first_name": "Damian",
                        "last_name_prefix": "van der",
                        "last_name": "Spek",
                        "locality": "Bloemstede",
                        "gender": "Female"
                    },
                    {
                        "number": 2,
                        "initials": "M.",
                        "first_name": "Madelène",
                        "last_name": "Hoogstraten",
                        "locality": "Bloemstede",
                        "gender": "Male"
                    },
                    {
                        "number": 3,
                        "initials": "Y.",
                        "first_name": "Yağmur",
                        "last_name": "Gopal",
                        "locality": "Eemstricht",
                        "gender": "Female"
                    },
                    {
                        "number": 4,
                        "initials": "E.",
                        "first_name": "Eelko",
                        "last_name": "Hoogstraten",
                        "locality": "Hoek van Zoom",
                        "gender": "Female"
                    },
                    {
                        "number": 5,
                        "initials": "N.T.U.H.Q.",
                        "first_name": "Nikky",
                        "last_name": "Tax",
                        "locality": "Sluisdam",
                        "gender": "Male"
                    },
                    {
                        "number": 6,
                        "initials": "B.",
                        "first_name": "Bart",
                        "last_name": "Philippen",
                        "locality": "Eksterlo",
                        "gender": "X"
                    },
                    {
                        "number": 7,
                        "initials": "M.",
                        "first_name": "Madelène",
                        "last_name": "Tax",
                        "locality": "Hoek van Zoom",
                        "gender": "X"
                    },
                    {
                        "number": 8,
                        "initials": "H.Z.",
                        "first_name": "Henk",
                        "last_name_prefix": "van",
                        "last_name": "Lent",
                        "locality": "Eksterlo",
                        "gender": "Female"
                    },
                    {
                        "number": 9,
                        "initials": "L.D.Y.",
                        "first_name": "Leontien",
                        "last_name": "Tax",
                        "locality": "Sluisdam",
                        "gender": "X"
                    },
                    {
                        "number": 10,
                        "initials": "R.",
                        "first_name": "Renso",
                        "last_name_prefix": "van",
                        "last_name": "Lent",
                        "locality": "Middelgein",
                        "gender": "Male"
                    },
                    {
                        "number": 11,
                        "initials": "S.",
                        "first_name": "Silvana",
                        "last_name": "Wiertz",
                        "locality": "Huisden",
                        "gender": "Female"
                    },
                    {
                        "number": 12,
                        "initials": "S.T.X.",
                        "first_name": "Salomon",
                        "last_name_prefix": "den",
                        "last_name": "Mateman",
                        "locality": "Hoek van Zoom",
                        "gender": "X"
                    },
                    {
                        "number": 13,
                        "initials": "V.",
                        "first_name": "Leontien",
                        "last_name": "Güneş",
                        "locality": "'s Gravenveen",
                        "gender": "Male"
                    },
                    {
                        "number": 14,
                        "initials": "G.",
                        "first_name": "Gijsbertje",
                        "last_name": "Born",
                        "locality": "Hovenerwoud",
                        "gender": "Male"
                    },
                    {
                        "number": 15,
                        "initials": "S.",
                        "first_name": "Sijtze",
                        "last_name_prefix": "van",
                        "last_name": "Bekking",
                        "locality": "Bloemstede",
                        "gender": "Male"
                    },
                    {
                        "number": 16,
                        "initials": "İ.V.G.",
                        "first_name": "İlknur",
                        "last_name": "Katsma",
                        "locality": "Middelgein",
                        "gender": "Female"
                    },
                    {
                        "number": 17,
                        "initials": "H.O.",
                        "first_name": "Salomon",
                        "last_name": "Gopal",
                        "locality": "Bloemstede",
                        "gender": "X"
                    },
                    {
                        "number": 18,
                        "initials": "C.C.W.",
                        "first_name": "Cornelus",
                        "last_name_prefix": "van de",
                        "last_name": "Kerkhof",
                        "locality": "Middelgein",
                        "gender": "Male"
                    },
                    {
                        "number": 19,
                        "initials": "S.",
                        "first_name": "Sammie",
                        "last_name": "Wiertz",
                        "locality": "Hoek van Zoom",
                        "gender": "Female"
                    },
                    {
                        "number": 20,
                        "initials": "S.",
                        "first_name": "Sijtze",
                        "last_name": "Meulenkolk",
                        "locality": "Middelgein",
                        "gender": "Male"
                    },
                    {
                        "number": 21,
                        "initials": "N.",
                        "first_name": "Nicolaas",
                        "last_name_prefix": "van de",
                        "last_name": "Wal",
                        "locality": "Bloemstede",
                        "gender": "X"
                    },
                    {
                        "number": 22,
                        "initials": "N.",
                        "first_name": "Nikky",
                        "last_name": "Cornelis",
                        "locality": "Sluisdam",
                        "gender": "Male"
                    },
                    {
                        "number": 23,
                        "initials": "S.D.D.",
                        "first_name": "Salomon",
                        "last_name_prefix": "de",
                        "last_name": "Vegt",
                        "locality": "Lekkum",
                        "gender": "X"
                    },
                    {
                        "number": 24,
                        "initials": "S.",
                        "first_name": "Sammie",
                        "last_name": "Cornelis",
                        "locality": "Lekkum",
                        "gender": "Male"
                    },
                    {
                        "number": 25,
                        "initials": "G.",
                        "first_name": "Gijsbertje",
                        "last_name": "Meulenkolk",
                        "locality": "Hoek van Zoom",
                        "gender": "Male"
                    },
                    {
                        "number": 26,
                        "initials": "C.",
                        "first_name": "Cornelus",
                        "last_name_prefix": "van de",
                        "last_name": "Kerkhof",
                        "locality": "Sluisdam",
                        "gender": "Male"
                    },
                    {
                        "number": 27,
                        "initials": "S.",
                        "first_name": "Sibel",
                        "last_name": "Katsma",
                        "locality": "Hovenerwoud",
                        "gender": "Male"
                    },
                    {
                        "number": 28,
                        "initials": "R.O.",
                        "first_name": "Royce",
                        "last_name": "Goedhart",
                        "locality": "Eksterlo",
                        "gender": "Female"
                    },
                    {
                        "number": 29,
                        "initials": "H.T.",
                        "first_name": "Henk",
                        "last_name_prefix": "van",
                        "last_name": "Lent",
                        "locality": "Juinen",
                        "gender": "Female"
                    },
                    {
                        "number": 30,
                        "initials": "F.C.C.C.",
                        "first_name": "Florien",
                        "last_name_prefix": "van",
                        "last_name": "Lent",
                        "locality": "Heemdamseburg",
                        "gender": "X"
                    },
                    {
                        "number": 31,
                        "initials": "N.N.",
                        "first_name": "Nicolaas",
                        "last_name_prefix": "van de",
                        "last_name": "Kerkhof",
                        "locality": "Eemstricht",
                        "gender": "X"
                    },
                    {
                        "number": 32,
                        "initials": "F.G.",
                        "first_name": "Florien",
                        "last_name": "Born",
                        "locality": "Heemdamseburg",
                        "gender": "X"
                    },
                    {
                        "number": 33,
                        "initials": "D.",
                        "first_name": "Jelisa",
                        "last_name": "Titulaer",
                        "locality": "Middelgein",
                        "gender": "Male"
                    },
                    {
                        "number": 34,
                        "initials": "R.J.",
                        "first_name": "Royce",
                        "last_name": "Tax",
                        "locality": "Hovenerwoud",
                        "gender": "Male"
                    },
                    {
                        "number": 35,
                        "initials": "S.",
                        "first_name": "Silvana",
                        "last_name": "Tax",
                        "locality": "Hovenerwoud",
                        "gender": "X"
                    },
                    {
                        "number": 36,
                        "initials": "M.T.",
                        "first_name": "Madelène",
                        "last_name": "Oorschot",
                        "locality": "Sluisdam",
                        "gender": "Female"
                    },
                    {
                        "number": 37,
                        "initials": "S.X.",
                        "first_name": "Silvana",
                        "last_name": "Oorschot",
                        "locality": "Huisden",
                        "gender": "Female"
                    },
                    {
                        "number": 38,
                        "initials": "D.C.A.",
                        "first_name": "Damian",
                        "last_name": "Titulaer",
                        "locality": "Huisden",
                        "gender": "Female"
                    },
                    {
                        "number": 39,
                        "initials": "A.",
                        "first_name": "Alek",
                        "last_name": "Cornelis",
                        "locality": "Eemstricht",
                        "gender": "Male"
                    },
                    {
                        "number": 40,
                        "initials": "S.X.",
                        "first_name": "Sijtze",
                        "last_name_prefix": "van",
                        "last_name": "Bekking",
                        "locality": "Huisden",
                        "gender": "X"
                    },
                    {
                        "number": 41,
                        "initials": "H.X.F.V.",
                        "first_name": "Henk",
                        "last_name": "Prakken",
                        "locality": "Heemdamseburg",
                        "gender": "X"
                    },
                    {
                        "number": 42,
                        "initials": "T.W.",
                        "first_name": "Tiemen",
                        "last_name": "Goedhart",
                        "locality": "Eemstricht",
                        "gender": "Female"
                    },
                    {
                        "number": 43,
                        "initials": "Y.P.T.",
                        "first_name": "Yağmur",
                        "last_name": "Hoogstraten",
                        "locality": "Hovenerwoud",
                        "gender": "X"
                    },
                    {
                        "number": 44,
                        "initials": "T.",
                        "first_name": "Tiemen",
                        "last_name": "Brienen",
                        "locality": "Eemstricht",
                        "gender": "Male"
                    },
                    {
                        "number": 45,
                        "initials": "R.",
                        "first_name": "Royce",
                        "last_name": "Brienen",
                        "locality": "Sluisdam",
                        "gender": "Female"
                    },
                    {
                        "number": 46,
                        "initials": "K.Z.A.",
                        "first_name": "Damian",
                        "last_name": "Bruins-Van den Kerk",
                        "locality": "'s Gravenveen",
                        "gender": "Male"
                    },
                    {
                        "number": 47,
                        "initials": "M.P.U.",
                        "first_name": "Madelène",
                        "last_name": "Boermans",
                        "locality": "Middelgein",
                        "gender": "X"
                    },
                    {
                        "number": 48,
                        "initials": "B.",
                        "first_name": "Bart",
                        "last_name_prefix": "van",
                        "last_name": "Bekking",
                        "locality": "Lekkum",
                        "gender": "X"
                    },
                    {
                        "number": 49,
                        "initials": "E.",
                        "first_name": "Eelko",
                        "last_name": "Güneş",
                        "locality": "Lekkum",
                        "gender": "Male"
                    },
                    {
                        "number": 50,
                        "initials": "N.",
                        "first_name": "Nicolaas",
                        "last_name": "Philippen",
                        "locality": "Lekkum",
                        "gender": "Female"
                    },
                    {
                        "number": 51,
                        "initials": "X.",
                        "first_name": "Rachid",
                        "last_name_prefix": "van de",
                        "last_name": "Wal",
                        "locality": "Lekkum",
                        "gender": "Female"
                    },
                    {
                        "number": 52,
                        "initials": "R.W.O.O.",
                        "first_name": "Renso",
                        "last_name": "Tax",
                        "locality": "'s Gravenveen",
                        "gender": "X"
                    },
                    {
                        "number": 53,
                        "initials": "E.",
                        "first_name": "Eelko",
                        "last_name": "Cornelis",
                        "locality": "Middelgein",
                        "gender": "Female"
                    },
                    {
                        "number": 54,
                        "initials": "R.",
                        "first_name": "Ruth",
                        "last_name": "Gopal",
                        "locality": "Hoek van Zoom",
                        "gender": "X"
                    },
                    {
                        "number": 55,
                        "initials": "T.",
                        "first_name": "Tiemen",
                        "last_name": "Wiertz",
                        "locality": "Sluisdam",
                        "gender": "X"
                    }
                ]
            },
            {
                "number": 3,
                "name": "Unie voor Stemmen",
                "candidates": [
                    {
                        "number": 1,
                        "initials": "N.",
                        "first_name": "Sammie",
                        "last_name_prefix": "van de",
                        "last_name": "Kerkhof",
                        "locality": "Middelgein",
                        "gender": "X"
                    },
                    {
                        "number": 2,
                        "initials": "A.",
                        "first_name": "Alek",
                        "last_name_prefix": "van de",
                        "last_name": "Kerkhof",
                        "locality": "Eksterlo",
                        "gender": "X"
                    },
                    {
                        "number": 3,
                        "initials": "T.",
                        "first_name": "Tiemen",
                        "last_name_prefix": "van",
                        "last_name": "Jaspers-Gezen",
                        "locality": "Sluisdam",
                        "gender": "Male"
                    },
                    {
                        "number": 4,
                        "initials": "M.",
                        "first_name": "Madelène",
                        "last_name_prefix": "van",
                        "last_name": "Jaspers-Gezen",
                        "locality": "Huisden",
                        "gender": "Female"
                    },
                    {
                        "number": 5,
                        "initials": "N.Z.",
                        "first_name": "Nicolaas",
                        "last_name_prefix": "van",
                        "last_name": "Lent",
                        "locality": "Eksterlo",
                        "gender": "Male"
                    },
                    {
                        "number": 6,
                        "initials": "R.M.",
                        "first_name": "Renso",
                        "last_name_prefix": "de",
                        "last_name": "Vegt",
                        "locality": "'s Gravenveen",
                        "gender": "Male"
                    },
                    {
                        "number": 7,
                        "initials": "Y.",
                        "first_name": "Yağmur",
                        "last_name_prefix": "van der",
                        "last_name": "Spek",
                        "locality": "Middelgein",
                        "gender": "Male"
                    },
                    {
                        "number": 8,
                        "initials": "V.Q.",
                        "first_name": "Bart",
                        "last_name": "Wolfswinkel",
                        "locality": "Juinen",
                        "gender": "Female"
                    },
                    {
                        "number": 9,
                        "initials": "R.",
                        "first_name": "Rachid",
                        "last_name": "Hoogstraten",
                        "locality": "Middelgein",
                        "gender": "X"
                    },
                    {
                        "number": 10,
                        "initials": "M.M.",
                        "first_name": "İlknur",
                        "last_name_prefix": "van",
                        "last_name": "Lent",
                        "locality": "Eemstricht",
                        "gender": "Male"
                    },
                    {
                        "number": 11,
                        "initials": "R.",
                        "first_name": "Rachid",
                        "last_name": "Goedhart",
                        "locality": "Juinen",
                        "gender": "Male"
                    },
                    {
                        "number": 12,
                        "initials": "G.",
                        "first_name": "Salomon",
                        "last_name": "Groenen",
                        "locality": "Sluisdam",
                        "gender": "Male"
                    },
                    {
                        "number": 13,
                        "initials": "M.",
                        "first_name": "Alek",
                        "last_name_prefix": "de",
                        "last_name": "Vegt",
                        "locality": "Hoek van Zoom",
                        "gender": "Male"
                    },
                    {
                        "number": 14,
                        "initials": "R.",
                        "first_name": "Ruth",
                        "last_name": "Meulenkolk",
                        "locality": "Hovenerwoud",
                        "gender": "Female"
                    },
                    {
                        "number": 15,
                        "initials": "D.",
                        "first_name": "Madelène",
                        "last_name": "Wolfswinkel",
                        "locality": "Eksterlo",
                        "gender": "Female"
                    },
                    {
                        "number": 16,
                        "initials": "D.",
                        "first_name": "Damian",
                        "last_name_prefix": "van",
                        "last_name": "Jaspers-Gezen",
                        "locality": "Heemdamseburg",
                        "gender": "Female"
                    },
                    {
                        "number": 17,
                        "initials": "E.",
                        "first_name": "Florien",
                        "last_name": "Prakken",
                        "locality": "Lekkum",
                        "gender": "Male"
                    },
                    {
                        "number": 18,
                        "initials": "A.O.",
                        "first_name": "Alek",
                        "last_name": "Wiertz",
                        "locality": "Sluisdam",
                        "gender": "X"
                    },
                    {
                        "number": 19,
                        "initials": "R.",
                        "first_name": "Rachid",
                        "last_name_prefix": "van",
                        "last_name": "Bekking",
                        "locality": "Heemdamseburg",
                        "gender": "Female"
                    },
                    {
                        "number": 20,
                        "initials": "M.",
                        "first_name": "Madelène",
                        "last_name": "Arets",
                        "locality": "Heemdamseburg",
                        "gender": "X"
                    },
                    {
                        "number": 21,
                        "initials": "C.A.",
                        "first_name": "Christina",
                        "last_name": "Groenen",
                        "locality": "Eksterlo",
                        "gender": "X"
                    },
                    {
                        "number": 22,
                        "initials": "B.",
                        "first_name": "Bart",
                        "last_name_prefix": "van de",
                        "last_name": "Wal",
                        "locality": "Eemstricht",
                        "gender": "X"
                    },
                    {
                        "number": 23,
                        "initials": "A.Y.G.",
                        "first_name": "Alek",
                        "last_name": "Prakken",
                        "locality": "Hovenerwoud",
                        "gender": "Male"
                    },
                    {
                        "number": 24,
                        "initials": "S.C.A.",
                        "first_name": "Salomon",
                        "last_name_prefix": "van de",
                        "last_name": "Wal",
                        "locality": "Eksterlo",
                        "gender": "Female"
                    },
                    {
                        "number": 25,
                        "initials": "P.Q.S.",
                        "first_name": "Damian",
                        "last_name_prefix": "den",
                        "last_name": "Mateman",
                        "locality": "Eksterlo",
                        "gender": "Female"
                    },
                    {
                        "number": 26,
                        "initials": "D.C.",
                        "first_name": "Damian",
                        "last_name": "Philippen",
                        "locality": "Heemdamseburg",
                        "gender": "Male"
                    },
                    {
                        "number": 27,
                        "initials": "R.Q.",
                        "first_name": "Rachid",
                        "last_name": "Brienen",
                        "locality": "Huisden",
                        "gender": "X"
                    },
                    {
                        "number": 28,
                        "initials": "D.G.",
                        "first_name": "Dirk-Jan",
                        "last_name": "Hoogstraten",
                        "locality": "Hovenerwoud",
                        "gender": "X"
                    },
                    {
                        "number": 29,
                        "initials": "B.G.J.S.",
                        "first_name": "Bart",
                        "last_name": "Bruins-Van den Kerk",
                        "locality": "Lekkum",
                        "gender": "Male"
                    },
                    {
                        "number": 30,
                        "initials": "L.",
                        "first_name": "Leontien",
                        "last_name_prefix": "van der",
                        "last_name": "Spek",
                        "locality": "Huisden",
                        "gender": "X"
                    },
                    {
                        "number": 31,
                        "initials": "E.U.",
                        "first_name": "Esra",
                        "last_name": "Born",
                        "locality": "Sluisdam",
                        "gender": "Female"
                    },
                    {
                        "number": 32,
                        "initials": "R.A.",
                        "first_name": "Ruth",
                        "last_name": "Groenen",
                        "locality": "Hoek van Zoom",
                        "gender": "Male"
                    },
                    {
                        "number": 33,
                        "initials": "B.",
                        "first_name": "Bart",
                        "last_name": "Groenen",
                        "locality": "Lekkum",
                        "gender": "X"
                    },
                    {
                        "number": 34,
                        "initials": "Y.",
                        "first_name": "Nicolaas",
                        "last_name": "Bruins-Van den Kerk",
                        "locality": "Eksterlo",
                        "gender": "X"
                    }
                ]
            },
            {
                "number": 4,
                "name": "Kandidaten eerst!",
                "candidates": [
                    {
                        "number": 1,
                        "initials": "P.",
                        "last_name": "Cornelis",
                        "locality": "Hoek van Zoom",
                        "gender": "X"
                    },
                    {
                        "number": 2,
                        "initials": "K.",
                        "last_name_prefix": "van der",
                        "last_name": "Meulen",
                        "locality": "Eksterlo",
                        "gender": "Female"
                    },
                    {
                        "number": 3,
                        "initials": "H.H.X.",
                        "last_name": "Hoogstraten",
                        "locality": "Huisden",
                        "gender": "X"
                    },
                    {
                        "number": 4,
                        "initials": "X.",
                        "last_name": "Born",
                        "locality": "Heemdamseburg",
                        "gender": "X"
                    },
                    {
                        "number": 5,
                        "initials": "G.R.",
                        "last_name": "Güneş",
                        "locality": "'s Gravenveen",
                        "gender": "Female"
                    },
                    {
                        "number": 6,
                        "initials": "P.B.",
                        "last_name_prefix": "van der",
                        "last_name": "Meulen",
                        "locality": "Hovenerwoud",
                        "gender": "Female"
                    },
                    {
                        "number": 7,
                        "initials": "Q.W.X.",
                        "last_name_prefix": "van de",
                        "last_name": "Kerkhof",
                        "locality": "Bloemstede",
                        "gender": "Female"
                    },
                    {
                        "number": 8,
                        "initials": "X.",
                        "last_name_prefix": "den",
                        "last_name": "Mateman",
                        "locality": "Eksterlo",
                        "gender": "Male"
                    },
                    {
                        "number": 9,
                        "initials": "X.Y.",
                        "last_name_prefix": "van der",
                        "last_name": "Meulen",
                        "locality": "Middelgein",
                        "gender": "X"
                    },
                    {
                        "number": 10,
                        "initials": "L.",
                        "last_name": "Wolfswinkel",
                        "locality": "Hovenerwoud",
                        "gender": "Female"
                    },
                    {
                        "number": 11,
                        "initials": "G.",
                        "last_name_prefix": "van",
                        "last_name": "Jaspers-Gezen",
                        "locality": "Eemstricht",
                        "gender": "Male"
                    },
                    {
                        "number": 12,
                        "initials": "U.",
                        "last_name": "Güneş",
                        "locality": "Bloemstede",
                        "gender": "Male"
                    },
                    {
                        "number": 13,
                        "initials": "G.C.",
                        "last_name": "Philippen",
                        "locality": "Juinen",
                        "gender": "X"
                    },
                    {
                        "number": 14,
                        "initials": "B.",
                        "last_name": "Hoogstraten",
                        "locality": "'s Gravenveen",
                        "gender": "Female"
                    },
                    {
                        "number": 15,
                        "initials": "H.O.",
                        "last_name": "Philippen",
                        "locality": "Middelgein",
                        "gender": "X"
                    },
                    {
                        "number": 16,
                        "initials": "A.",
                        "last_name": "Groenen",
                        "locality": "Sluisdam",
                        "gender": "Male"
                    },
                    {
                        "number": 17,
                        "initials": "I.S.Q.",
                        "last_name_prefix": "van",
                        "last_name": "Jaspers-Gezen",
                        "locality": "Huisden",
                        "gender": "Female"
                    },
                    {
                        "number": 18,
                        "initials": "V.M.",
                        "last_name_prefix": "de",
                        "last_name": "Vegt",
                        "locality": "'s Gravenveen",
                        "gender": "Male"
                    },
                    {
                        "number": 19,
                        "initials": "I.F.",
                        "last_name_prefix": "van de",
                        "last_name": "Wal",
                        "locality": "Eemstricht",
                        "gender": "Male"
                    },
                    {
                        "number": 20,
                        "initials": "C.",
                        "last_name": "Bruins-Van den Kerk",
                        "locality": "Sluisdam",
                        "gender": "Male"
                    },
                    {
                        "number": 21,
                        "initials": "H.F.C.",
                        "last_name": "Prakken",
                        "locality": "Middelgein",
                        "gender": "Female"
                    },
                    {
                        "number": 22,
                        "initials": "Q.",
                        "last_name_prefix": "van",
                        "last_name": "Lent",
                        "locality": "'s Gravenveen",
                        "gender": "Male"
                    },
                    {
                        "number": 23,
                        "initials": "B.",
                        "last_name_prefix": "van",
                        "last_name": "Lent",
                        "locality": "Huisden",
                        "gender": "Female"
                    },
                    {
                        "number": 24,
                        "initials": "C.",
                        "last_name_prefix": "van",
                        "last_name": "Lent",
                        "locality": "Lekkum",
                        "gender": "Male"
                    },
                    {
                        "number": 25,
                        "initials": "M.G.",
                        "last_name_prefix": "van de",
                        "last_name": "Wal",
                        "locality": "Eksterlo",
                        "gender": "X"
                    },
                    {
                        "number": 26,
                        "initials": "K.",
                        "last_name_prefix": "den",
                        "last_name": "Mateman",
                        "locality": "Hoek van Zoom",
                        "gender": "Male"
                    },
                    {
                        "number": 27,
                        "initials": "I.P.",
                        "last_name": "Cornelis",
                        "locality": "Heemdamseburg",
                        "gender": "Female"
                    },
                    {
                        "number": 28,
                        "initials": "J.",
                        "last_name": "Oorschot",
                        "locality": "Lekkum",
                        "gender": "Male"
                    },
                    {
                        "number": 29,
                        "initials": "H.F.",
                        "last_name_prefix": "van der",
                        "last_name": "Meulen",
                        "locality": "Hovenerwoud",
                        "gender": "Male"
                    },
                    {
                        "number": 30,
                        "initials": "C.",
                        "last_name_prefix": "van",
                        "last_name": "Jaspers-Gezen",
                        "locality": "Huisden",
                        "gender": "X"
                    },
                    {
                        "number": 31,
                        "initials": "X.W.",
                        "last_name": "Tax",
                        "locality": "Eemstricht",
                        "gender": "Male"
                    },
                    {
                        "number": 32,
                        "initials": "B.H.T.",
                        "last_name_prefix": "den",
                        "last_name": "Mateman",
                        "locality": "Eksterlo",
                        "gender": "X"
                    },
                    {
                        "number": 33,
                        "initials": "R.O.",
                        "last_name_prefix": "van der",
                        "last_name": "Spek",
                        "locality": "Hovenerwoud",
                        "gender": "Female"
                    },
                    {
                        "number": 34,
                        "initials": "Z.",
                        "last_name_prefix": "van der",
                        "last_name": "Meulen",
                        "locality": "Eksterlo",
                        "gender": "X"
                    },
                    {
                        "number": 35,
                        "initials": "B.",
                        "last_name": "Tax",
                        "locality": "Sluisdam",
                        "gender": "Male"
                    },
                    {
                        "number": 36,
                        "initials": "L.",
                        "last_name_prefix": "van de",
                        "last_name": "Wal",
                        "locality": "'s Gravenveen",
                        "gender": "Male"
                    },
                    {
                        "number": 37,
                        "initials": "O.",
                        "last_name": "Born",
                        "locality": "'s Gravenveen",
                        "gender": "Female"
                    },
                    {
                        "number": 38,
                        "initials": "E.Y.",
                        "last_name": "Goedhart",
                        "locality": "Hoek van Zoom",
                        "gender": "Male"
                    },
                    {
                        "number": 39,
                        "initials": "G.O.",
                        "last_name_prefix": "van der",
                        "last_name": "Spek",
                        "locality": "Hoek van Zoom",
                        "gender": "X"
                    },
                    {
                        "number": 40,
                        "initials": "J.W.V.X.V.",
                        "last_name_prefix": "den",
                        "last_name": "Mateman",
                        "locality": "Sluisdam",
                        "gender": "X"
                    },
                    {
                        "number": 41,
                        "initials": "S.",
                        "last_name": "Meulenkolk",
                        "locality": "Middelgein",
                        "gender": "Female"
                    },
                    {
                        "number": 42,
                        "initials": "Y.",
                        "last_name": "Hoogstraten",
                        "locality": "Sluisdam",
                        "gender": "X"
                    },
                    {
                        "number": 43,
                        "initials": "L.",
                        "last_name": "Born",
                        "locality": "Middelgein",
                        "gender": "Male"
                    },
                    {
                        "number": 44,
                        "initials": "Q.",
                        "last_name": "Gopal",
                        "locality": "Huisden",
                        "gender": "Male"
                    },
                    {
                        "number": 45,
                        "initials": "R.F.",
                        "last_name": "Bruins-Van den Kerk",
                        "locality": "Lekkum",
                        "gender": "Female"
                    },
                    {
                        "number": 46,
                        "initials": "L.J.",
                        "last_name_prefix": "van de",
                        "last_name": "Kerkhof",
                        "locality": "Middelgein",
                        "gender": "Male"
                    },
                    {
                        "number": 47,
                        "initials": "Z.I.K.",
                        "last_name_prefix": "van der",
                        "last_name": "Spek",
                        "locality": "Middelgein",
                        "gender": "Male"
                    },
                    {
                        "number": 48,
                        "initials": "O.D.B.",
                        "last_name": "Wolfswinkel",
                        "locality": "Huisden",
                        "gender": "Male"
                    },
                    {
                        "number": 49,
                        "initials": "J.",
                        "last_name": "Meulenkolk",
                        "locality": "Sluisdam",
                        "gender": "Male"
                    },
                    {
                        "number": 50,
                        "initials": "D.",
                        "last_name": "Titulaer",
                        "locality": "Middelgein",
                        "gender": "Female"
                    },
                    {
                        "number": 51,
                        "initials": "A.J.",
                        "last_name": "Titulaer",
                        "locality": "Eksterlo",
                        "gender": "X"
                    },
                    {
                        "number": 52,
                        "initials": "S.L.F.N.",
                        "last_name_prefix": "van",
                        "last_name": "Bekking",
                        "locality": "Middelgein",
                        "gender": "Female"
                    },
                    {
                        "number": 53,
                        "initials": "W.Y.",
                        "last_name_prefix": "den",
                        "last_name": "Mateman",
                        "locality": "Eksterlo",
                        "gender": "Male"
                    },
                    {
                        "number": 54,
                        "initials": "Z.K.A.",
                        "last_name_prefix": "van",
                        "last_name": "Lent",
                        "locality": "Eemstricht",
                        "gender": "Female"
                    },
                    {
                        "number": 55,
                        "initials": "D.Z.",
                        "last_name": "Oorschot",
                        "locality": "Hoek van Zoom",
                        "gender": "X"
                    }
                ]
            },
            {
                "number": 5,
                "name": "Groep van de Stemmers",
                "candidates": [
                    {
                        "number": 1,
                        "initials": "T.",
                        "first_name": "Teun",
                        "last_name_prefix": "van der",
                        "last_name": "Meulen",
                        "locality": "'s Gravenveen",
                        "gender": "Female"
                    },
                    {
                        "number": 2,
                        "initials": "Y.",
                        "first_name": "Yağmur",
                        "last_name": "Boermans",
                        "locality": "Eksterlo",
                        "gender": "Male"
                    },
                    {
                        "number": 3,
                        "initials": "İ.E.",
                        "first_name": "İlknur",
                        "last_name": "Meulenkolk",
                        "locality": "Hovenerwoud",
                        "gender": "Male"
                    },
                    {
                        "number": 4,
                        "initials": "İ.",
                        "first_name": "İlknur",
                        "last_name": "Brienen",
                        "locality": "Eksterlo",
                        "gender": "Female"
                    },
                    {
                        "number": 5,
                        "initials": "N.T.S.",
                        "first_name": "Nicolaas",
                        "last_name_prefix": "van",
                        "last_name": "Bekking",
                        "locality": "Lekkum",
                        "gender": "Male"
                    },
                    {
                        "number": 6,
                        "initials": "D.H.",
                        "first_name": "Dirk-Jan",
                        "last_name_prefix": "van de",
                        "last_name": "Wal",
                        "locality": "Bloemstede",
                        "gender": "X"
                    },
                    {
                        "number": 7,
                        "initials": "A.",
                        "first_name": "Alek",
                        "last_name": "Wolfswinkel",
                        "locality": "Juinen",
                        "gender": "Male"
                    },
                    {
                        "number": 8,
                        "initials": "E.",
                        "first_name": "Edis",
                        "last_name_prefix": "van der",
                        "last_name": "Spek",
                        "locality": "Sluisdam",
                        "gender": "Female"
                    },
                    {
                        "number": 9,
                        "initials": "B.",
                        "first_name": "Bart",
                        "last_name": "Meulenkolk",
                        "locality": "Middelgein",
                        "gender": "X"
                    },
                    {
                        "number": 10,
                        "initials": "S.",
                        "first_name": "Salomon",
                        "last_name": "Wiertz",
                        "locality": "Sluisdam",
                        "gender": "Female"
                    },
                    {
                        "number": 11,
                        "initials": "K.",
                        "first_name": "Kris",
                        "last_name": "Meulenkolk",
                        "locality": "Eksterlo",
                        "gender": "Female"
                    },
                    {
                        "number": 12,
                        "initials": "E.Z.H.",
                        "first_name": "Sibel",
                        "last_name": "Hoogstraten",
                        "locality": "Bloemstede",
                        "gender": "X"
                    },
                    {
                        "number": 13,
                        "initials": "N.U.Z.",
                        "first_name": "Nikky",
                        "last_name": "Goedhart",
                        "locality": "Middelgein",
                        "gender": "Female"
                    },
                    {
                        "number": 14,
                        "initials": "H.",
                        "first_name": "Henk",
                        "last_name": "Oorschot",
                        "locality": "Middelgein",
                        "gender": "X"
                    },
                    {
                        "number": 15,
                        "initials": "S.",
                        "first_name": "Sammie",
                        "last_name": "Katsma",
                        "locality": "'s Gravenveen",
                        "gender": "X"
                    },
                    {
                        "number": 16,
                        "initials": "D.",
                        "first_name": "Leontien",
                        "last_name": "Tax",
                        "locality": "Huisden",
                        "gender": "X"
                    },
                    {
                        "number": 17,
                        "initials": "H.Z.",
                        "first_name": "Sibel",
                        "last_name_prefix": "van",
                        "last_name": "Lent",
                        "locality": "Lekkum",
                        "gender": "Male"
                    },
                    {
                        "number": 18,
                        "initials": "N.T.J.R.J.",
                        "first_name": "Nicolaas",
                        "last_name": "Meulenkolk",
                        "locality": "Lekkum",
                        "gender": "X"
                    },
                    {
                        "number": 19,
                        "initials": "H.",
                        "first_name": "Henk",
                        "last_name": "Katsma",
                        "locality": "Hovenerwoud",
                        "gender": "Male"
                    },
                    {
                        "number": 20,
                        "initials": "N.U.",
                        "first_name": "Nikky",
                        "last_name_prefix": "van der",
                        "last_name": "Spek",
                        "locality": "Middelgein",
                        "gender": "Female"
                    },
                    {
                        "number": 21,
                        "initials": "R.",
                        "first_name": "Rachid",
                        "last_name": "Bruins-Van den Kerk",
                        "locality": "'s Gravenveen",
                        "gender": "X"
                    },
                    {
                        "number": 22,
                        "initials": "D.I.",
                        "first_name": "Damian",
                        "last_name_prefix": "van der",
                        "last_name": "Meulen",
                        "locality": "Juinen",
                        "gender": "X"
                    },
                    {
                        "number": 23,
                        "initials": "G.",
                        "first_name": "Gijsbertje",
                        "last_name": "Katsma",
                        "locality": "Huisden",
                        "gender": "X"
                    },
                    {
                        "number": 24,
                        "initials": "Y.O.V.T.",
                        "first_name": "Yağmur",
                        "last_name": "Gopal",
                        "locality": "Hovenerwoud",
                        "gender": "Male"
                    },
                    {
                        "number": 25,
                        "initials": "S.",
                        "first_name": "Silvana",
                        "last_name_prefix": "van de",
                        "last_name": "Wal",
                        "locality": "Hoek van Zoom",
                        "gender": "X"
                    }
                ]
            },
            {
                "number": 6,
                "name": "De Lijst",
                "candidates": [
                    {
                        "number": 1,
                        "initials": "D.M.M.",
                        "first_name": "Dirk-Jan",
                        "last_name_prefix": "van",
                        "last_name": "Bekking",
                        "locality": "Bloemstede",
                        "gender": "Female"
                    },
                    {
                        "number": 2,
                        "initials": "X.",
                        "first_name": "Royce",
                        "last_name": "Goedhart",
                        "locality": "Eksterlo",
                        "gender": "Female"
                    },
                    {
                        "number": 3,
                        "initials": "K.T.",
                        "first_name": "Kris",
                        "last_name_prefix": "van",
                        "last_name": "Bekking",
                        "locality": "Bloemstede",
                        "gender": "Male"
                    },
                    {
                        "number": 4,
                        "initials": "E.J.",
                        "first_name": "Esra",
                        "last_name_prefix": "van",
                        "last_name": "Lent",
                        "locality": "Hoek van Zoom",
                        "gender": "Female"
                    },
                    {
                        "number": 5,
                        "initials": "U.X.",
                        "first_name": "İlknur",
                        "last_name_prefix": "de",
                        "last_name": "Vegt",
                        "locality": "Eemstricht",
                        "gender": "Male"
                    },
                    {
                        "number": 6,
                        "initials": "R.",
                        "first_name": "Royce",
                        "last_name": "Aygün",
                        "locality": "Eksterlo",
                        "gender": "X"
                    },
                    {
                        "number": 7,
                        "initials": "G.",
                        "first_name": "Gijsbertje",
                        "last_name": "Meulenkolk",
                        "locality": "Sluisdam",
                        "gender": "Female"
                    },
                    {
                        "number": 8,
                        "initials": "J.",
                        "first_name": "Jory",
                        "last_name": "Bruins-Van den Kerk",
                        "locality": "Hoek van Zoom",
                        "gender": "Female"
                    },
                    {
                        "number": 9,
                        "initials": "C.B.W.T.",
                        "first_name": "Christina",
                        "last_name": "Wolfswinkel",
                        "locality": "Juinen",
                        "gender": "X"
                    },
                    {
                        "number": 10,
                        "initials": "D.H.",
                        "first_name": "Dirk-Jan",
                        "last_name": "Brienen",
                        "locality": "Juinen",
                        "gender": "Male"
                    },
                    {
                        "number": 11,
                        "initials": "L.H.",
                        "first_name": "Henk",
                        "last_name": "Aygün",
                        "locality": "Hoek van Zoom",
                        "gender": "Male"
                    },
                    {
                        "number": 12,
                        "initials": "R.",
                        "first_name": "Jelisa",
                        "last_name_prefix": "van",
                        "last_name": "Jaspers-Gezen",
                        "locality": "Eemstricht",
                        "gender": "X"
                    },
                    {
                        "number": 13,
                        "initials": "R.",
                        "first_name": "Royce",
                        "last_name": "Boermans",
                        "locality": "Eemstricht",
                        "gender": "X"
                    },
                    {
                        "number": 14,
                        "initials": "R.",
                        "first_name": "Ruth",
                        "last_name": "Groenen",
                        "locality": "Hoek van Zoom",
                        "gender": "Male"
                    },
                    {
                        "number": 15,
                        "initials": "M.",
                        "first_name": "Madelène",
                        "last_name": "Oorschot",
                        "locality": "'s Gravenveen",
                        "gender": "Male"
                    },
                    {
                        "number": 16,
                        "initials": "C.",
                        "first_name": "Christina",
                        "last_name": "Bruins-Van den Kerk",
                        "locality": "Hovenerwoud",
                        "gender": "X"
                    },
                    {
                        "number": 17,
                        "initials": "B.",
                        "first_name": "Bart",
                        "last_name": "Brienen",
                        "locality": "Lekkum",
                        "gender": "X"
                    },
                    {
                        "number": 18,
                        "initials": "D.",
                        "first_name": "Dirk-Jan",
                        "last_name": "Groenen",
                        "locality": "Bloemstede",
                        "gender": "Male"
                    },
                    {
                        "number": 19,
                        "initials": "S.K.",
                        "first_name": "Sammie",
                        "last_name_prefix": "van",
                        "last_name": "Lent",
                        "locality": "Hoek van Zoom",
                        "gender": "Female"
                    },
                    {
                        "number": 20,
                        "initials": "J.J.",
                        "first_name": "Eelko",
                        "last_name_prefix": "van de",
                        "last_name": "Wal",
                        "locality": "Juinen",
                        "gender": "X"
                    },
                    {
                        "number": 21,
                        "initials": "T.",
                        "first_name": "Teun",
                        "last_name": "Boermans",
                        "locality": "Bloemstede",
                        "gender": "X"
                    },
                    {
                        "number": 22,
                        "initials": "S.B.F.",
                        "first_name": "Sibel",
                        "last_name_prefix": "de",
                        "last_name": "Vegt",
                        "locality": "Huisden",
                        "gender": "Female"
                    },
                    {
                        "number": 23,
                        "initials": "N.Y.",
                        "first_name": "Nicolaas",
                        "last_name": "Aygün",
                        "locality": "Eksterlo",
                        "gender": "Female"
                    },
                    {
                        "number": 24,
                        "initials": "J.S.D.",
                        "first_name": "Jelisa",
                        "last_name": "Tax",
                        "locality": "Huisden",
                        "gender": "Male"
                    },
                    {
                        "number": 25,
                        "initials": "K.X.",
                        "first_name": "Kris",
                        "last_name": "Boermans",
                        "locality": "Lekkum",
                        "gender": "Female"
                    },
                    {
                        "number": 26,
                        "initials": "N.",
                        "first_name": "Nicolaas",
                        "last_name": "Wiertz",
                        "locality": "Juinen",
                        "gender": "X"
                    },
                    {
                        "number": 27,
                        "initials": "F.H.",
                        "first_name": "Florien",
                        "last_name": "Cornelis",
                        "locality": "Bloemstede",
                        "gender": "X"
                    },
                    {
                        "number": 28,
                        "initials": "Y.",
                        "first_name": "Yağmur",
                        "last_name_prefix": "van der",
                        "last_name": "Spek",
                        "locality": "Bloemstede",
                        "gender": "Female"
                    },
                    {
                        "number": 29,
                        "initials": "G.E.",
                        "first_name": "Gijsbertje",
                        "last_name": "Wiertz",
                        "locality": "Eksterlo",
                        "gender": "X"
                    },
                    {
                        "number": 30,
                        "initials": "S.A.",
                        "first_name": "Salomon",
                        "last_name": "Katsma",
                        "locality": "Eemstricht",
                        "gender": "Female"
                    },
                    {
                        "number": 31,
                        "initials": "H.",
                        "first_name": "Henk",
                        "last_name_prefix": "van der",
                        "last_name": "Meulen",
                        "locality": "Eemstricht",
                        "gender": "Male"
                    },
                    {
                        "number": 32,
                        "initials": "E.",
                        "first_name": "Sammie",
                        "last_name_prefix": "den",
                        "last_name": "Mateman",
                        "locality": "Bloemstede",
                        "gender": "Male"
                    },
                    {
                        "number": 33,
                        "initials": "G.",
                        "first_name": "Gijsbertje",
                        "last_name": "Titulaer",
                        "locality": "Hoek van Zoom",
                        "gender": "Female"
                    },
                    {
                        "number": 34,
                        "initials": "F.",
                        "first_name": "Florien",
                        "last_name": "Titulaer",
                        "locality": "Heemdamseburg",
                        "gender": "Female"
                    },
                    {
                        "number": 35,
                        "initials": "T.K.",
                        "first_name": "Teun",
                        "last_name": "Gopal",
                        "locality": "Eemstricht",
                        "gender": "Female"
                    },
                    {
                        "number": 36,
                        "initials": "T.V.E.J.",
                        "first_name": "Teun",
                        "last_name": "Titulaer",
                        "locality": "Lekkum",
                        "gender": "Male"
                    },
                    {
                        "number": 37,
                        "initials": "S.A.",
                        "first_name": "Sammie",
                        "last_name": "Boermans",
                        "locality": "Sluisdam",
                        "gender": "X"
                    },
                    {
                        "number": 38,
                        "initials": "F.H.",
                        "first_name": "Salomon",
                        "last_name": "Prakken",
                        "locality": "Heemdamseburg",
                        "gender": "Male"
                    },
                    {
                        "number": 39,
                        "initials": "S.W.",
                        "first_name": "Sijtze",
                        "last_name": "Cornelis",
                        "locality": "Juinen",
                        "gender": "Female"
                    },
                    {
                        "number": 40,
                        "initials": "C.",
                        "first_name": "Cornelus",
                        "last_name": "Wiertz",
                        "locality": "Bloemstede",
                        "gender": "Male"
                    },
                    {
                        "number": 41,
                        "initials": "J.",
                        "first_name": "Jory",
                        "last_name_prefix": "de",
                        "last_name": "Vegt",
                        "locality": "Eksterlo",
                        "gender": "Female"
                    },
                    {
                        "number": 42,
                        "initials": "G.",
                        "first_name": "Gijsbertje",
                        "last_name": "Wiertz",
                        "locality": "Huisden",
                        "gender": "Male"
                    },
                    {
                        "number": 43,
                        "initials": "E.",
                        "first_name": "Eelko",
                        "last_name_prefix": "van der",
                        "last_name": "Spek",
                        "locality": "Hoek van Zoom",
                        "gender": "Female"
                    },
                    {
                        "number": 44,
                        "initials": "S.",
                        "first_name": "Sibel",
                        "last_name_prefix": "van der",
                        "last_name": "Meulen",
                        "locality": "Huisden",
                        "gender": "Female"
                    },
                    {
                        "number": 45,
                        "initials": "R.Y.",
                        "first_name": "Renso",
                        "last_name": "Tax",
                        "locality": "Eemstricht",
                        "gender": "X"
                    }
                ]
            },
            {
                "number": 7,
                "name": "Algemene Partij",
                "candidates": [
                    {
                        "number": 1,
                        "initials": "V.W.",
                        "last_name": "Arets",
                        "locality": "Sluisdam",
                        "gender": "X"
                    },
                    {
                        "number": 2,
                        "initials": "H.P.J.D.",
                        "last_name": "Aygün",
                        "locality": "Heemdamseburg",
                        "gender": "Male"
                    },
                    {
                        "number": 3,
                        "initials": "W.E.B.",
                        "last_name": "Groenen",
                        "locality": "Sluisdam",
                        "gender": "Male"
                    },
                    {
                        "number": 4,
                        "initials": "C.",
                        "last_name": "Wiertz",
                        "locality": "'s Gravenveen",
                        "gender": "X"
                    },
                    {
                        "number": 5,
                        "initials": "C.",
                        "last_name": "Cornelis",
                        "locality": "Eksterlo",
                        "gender": "Female"
                    },
                    {
                        "number": 6,
                        "initials": "J.E.",
                        "last_name": "Katsma",
                        "locality": "Juinen",
                        "gender": "Female"
                    },
                    {
                        "number": 7,
                        "initials": "R.",
                        "last_name_prefix": "van",
                        "last_name": "Jaspers-Gezen",
                        "locality": "Eemstricht",
                        "gender": "Female"
                    },
                    {
                        "number": 8,
                        "initials": "J.",
                        "last_name_prefix": "van der",
                        "last_name": "Spek",
                        "locality": "Lekkum",
                        "gender": "X"
                    },
                    {
                        "number": 9,
                        "initials": "I.G.",
                        "last_name": "Brienen",
                        "locality": "Hoek van Zoom",
                        "gender": "Male"
                    },
                    {
                        "number": 10,
                        "initials": "T.",
                        "last_name_prefix": "van de",
                        "last_name": "Kerkhof",
                        "locality": "Heemdamseburg",
                        "gender": "Female"
                    },
                    {
                        "number": 11,
                        "initials": "O.",
                        "last_name": "Meulenkolk",
                        "locality": "Huisden",
                        "gender": "Female"
                    },
                    {
                        "number": 12,
                        "initials": "L.",
                        "last_name": "Brienen",
                        "locality": "Huisden",
                        "gender": "X"
                    },
                    {
                        "number": 13,
                        "initials": "M.Q.",
                        "last_name": "Wolfswinkel",
                        "locality": "Bloemstede",
                        "gender": "X"
                    },
                    {
                        "number": 14,
                        "initials": "U.",
                        "last_name_prefix": "den",
                        "last_name": "Mateman",
                        "locality": "Hovenerwoud",
                        "gender": "Female"
                    },
                    {
                        "number": 15,
                        "initials": "Y.",
                        "last_name": "Prakken",
                        "locality": "Eemstricht",
                        "gender": "X"
                    },
                    {
                        "number": 16,
                        "initials": "F.",
                        "last_name": "Boermans",
                        "locality": "Eksterlo",
                        "gender": "X"
                    },
                    {
                        "number": 17,
                        "initials": "B.",
                        "last_name_prefix": "van",
                        "last_name": "Lent",
                        "locality": "Bloemstede",
                        "gender": "X"
                    },
                    {
                        "number": 18,
                        "initials": "J.U.D.A.",
                        "last_name": "Oorschot",
                        "locality": "Middelgein",
                        "gender": "Male"
                    },
                    {
                        "number": 19,
                        "initials": "E.O.P.",
                        "last_name": "Titulaer",
                        "locality": "'s Gravenveen",
                        "gender": "Female"
                    },
                    {
                        "number": 20,
                        "initials": "I.P.",
                        "last_name": "Bruins-Van den Kerk",
                        "locality": "Huisden",
                        "gender": "X"
                    },
                    {
                        "number": 21,
                        "initials": "O.",
                        "last_name_prefix": "van der",
                        "last_name": "Meulen",
                        "locality": "Hovenerwoud",
                        "gender": "Male"
                    },
                    {
                        "number": 22,
                        "initials": "B.",
                        "last_name_prefix": "de",
                        "last_name": "Vegt",
                        "locality": "Heemdamseburg",
                        "gender": "Female"
                    },
                    {
                        "number": 23,
                        "initials": "I.",
                        "last_name": "Güneş",
                        "locality": "Juinen",
                        "gender": "X"
                    },
                    {
                        "number": 24,
                        "initials": "A.Q.",
                        "last_name": "Oorschot",
                        "locality": "Juinen",
                        "gender": "Male"
                    },
                    {
                        "number": 25,
                        "initials": "J.",
                        "last_name_prefix": "de",
                        "last_name": "Vegt",
                        "locality": "'s Gravenveen",
                        "gender": "X"
                    },
                    {
                        "number": 26,
                        "initials": "M.A.",
                        "last_name": "Aygün",
                        "locality": "Heemdamseburg",
                        "gender": "Female"
                    },
                    {
                        "number": 27,
                        "initials": "U.B.G.",
                        "last_name": "Brienen",
                        "locality": "Middelgein",
                        "gender": "Male"
                    },
                    {
                        "number": 28,
                        "initials": "X.U.S.",
                        "last_name": "Titulaer",
                        "locality": "Sluisdam",
                        "gender": "Female"
                    },
                    {
                        "number": 29,
                        "initials": "H.F.",
                        "last_name_prefix": "den",
                        "last_name": "Mateman",
                        "locality": "Heemdamseburg",
                        "gender": "Male"
                    },
                    {
                        "number": 30,
                        "initials": "Y.",
                        "last_name": "Hoogstraten",
                        "locality": "Middelgein",
                        "gender": "Male"
                    },
                    {
                        "number": 31,
                        "initials": "P.",
                        "last_name": "Boermans",
                        "locality": "Middelgein",
                        "gender": "Male"
                    },
                    {
                        "number": 32,
                        "initials": "Z.",
                        "last_name": "Meulenkolk",
                        "locality": "Hovenerwoud",
                        "gender": "X"
                    },
                    {
                        "number": 33,
                        "initials": "K.",
                        "last_name": "Wiertz",
                        "locality": "'s Gravenveen",
                        "gender": "X"
                    },
                    {
                        "number": 34,
                        "initials": "V.Y.D.",
                        "last_name_prefix": "van de",
                        "last_name": "Kerkhof",
                        "locality": "Bloemstede",
                        "gender": "X"
                    },
                    {
                        "number": 35,
                        "initials": "M.",
                        "last_name_prefix": "van der",
                        "last_name": "Meulen",
                        "locality": "Bloemstede",
                        "gender": "Female"
                    },
                    {
                        "number": 36,
                        "initials": "J.H.J.",
                        "last_name_prefix": "den",
                        "last_name": "Mateman",
                        "locality": "Heemdamseburg",
                        "gender": "Male"
                    },
                    {
                        "number": 37,
                        "initials": "P.",
                        "last_name": "Prakken",
                        "locality": "Bloemstede",
                        "gender": "Male"
                    }
                ]
            },
            {
                "number": 8,
                "name": "Stemmersgroep",
                "candidates": [
                    {
                        "number": 1,
                        "initials": "J.",
                        "last_name_prefix": "van",
                        "last_name": "Lent",
                        "locality": "Lekkum",
                        "gender": "X"
                    },
                    {
                        "number": 2,
                        "initials": "P.N.",
                        "last_name": "Güneş",
                        "locality": "Eksterlo",
                        "gender": "Female"
                    },
                    {
                        "number": 3,
                        "initials": "J.N.",
                        "last_name_prefix": "de",
                        "last_name": "Vegt",
                        "locality": "Eemstricht",
                        "gender": "X"
                    },
                    {
                        "number": 4,
                        "initials": "E.W.Y.",
                        "last_name": "Tax",
                        "locality": "Eksterlo",
                        "gender": "Female"
                    },
                    {
                        "number": 5,
                        "initials": "B.",
                        "last_name_prefix": "van de",
                        "last_name": "Wal",
                        "locality": "Hoek van Zoom",
                        "gender": "X"
                    },
                    {
                        "number": 6,
                        "initials": "G.M.",
                        "last_name": "Groenen",
                        "locality": "Middelgein",
                        "gender": "Male"
                    },
                    {
                        "number": 7,
                        "initials": "U.",
                        "last_name": "Gopal",
                        "locality": "Heemdamseburg",
                        "gender": "Female"
                    },
                    {
                        "number": 8,
                        "initials": "P.",
                        "last_name": "Aygün",
                        "locality": "Hovenerwoud",
                        "gender": "Male"
                    },
                    {
                        "number": 9,
                        "initials": "H.",
                        "last_name": "Tax",
                        "locality": "Middelgein",
                        "gender": "Male"
                    }
                ]
            },
            {
                "number": 9,
                "name": "Stem nu!",
                "candidates": [
                    {
                        "number": 1,
                        "initials": "Y.",
                        "first_name": "Yağmur",
                        "last_name_prefix": "de",
                        "last_name": "Vegt",
                        "locality": "Heemdamseburg",
                        "gender": "Male"
                    },
                    {
                        "number": 2,
                        "initials": "N.W.I.",
                        "first_name": "Nicolaas",
                        "last_name": "Gopal",
                        "locality": "Bloemstede",
                        "gender": "Male"
                    },
                    {
                        "number": 3,
                        "initials": "C.",
                        "first_name": "Cornelus",
                        "last_name": "Arets",
                        "locality": "Huisden",
                        "gender": "X"
                    },
                    {
                        "number": 4,
                        "initials": "S.",
                        "first_name": "Silvana",
                        "last_name_prefix": "de",
                        "last_name": "Vegt",
                        "locality": "Juinen",
                        "gender": "X"
                    },
                    {
                        "number": 5,
                        "initials": "K.O.",
                        "first_name": "Kris",
                        "last_name_prefix": "de",
                        "last_name": "Vegt",
                        "locality": "Eemstricht",
                        "gender": "X"
                    },
                    {
                        "number": 6,
                        "initials": "N.B.",
                        "first_name": "Nikky",
                        "last_name_prefix": "van",
                        "last_name": "Jaspers-Gezen",
                        "locality": "Middelgein",
                        "gender": "Male"
                    },
                    {
                        "number": 7,
                        "initials": "S.I.",
                        "first_name": "Sijtze",
                        "last_name": "Born",
                        "locality": "Bloemstede",
                        "gender": "Female"
                    },
                    {
                        "number": 8,
                        "initials": "E.",
                        "first_name": "Sammie",
                        "last_name_prefix": "van der",
                        "last_name": "Meulen",
                        "locality": "Middelgein",
                        "gender": "Female"
                    },
                    {
                        "number": 9,
                        "initials": "R.Z.Z.C.F.",
                        "first_name": "Rachid",
                        "last_name": "Bruins-Van den Kerk",
                        "locality": "Hovenerwoud",
                        "gender": "Female"
                    },
                    {
                        "number": 10,
                        "initials": "T.G.",
                        "first_name": "Teun",
                        "last_name": "Katsma",
                        "locality": "Hoek van Zoom",
                        "gender": "X"
                    },
                    {
                        "number": 11,
                        "initials": "C.",
                        "first_name": "Cornelus",
                        "last_name": "Titulaer",
                        "locality": "Juinen",
                        "gender": "X"
                    },
                    {
                        "number": 12,
                        "initials": "M.",
                        "first_name": "Madelène",
                        "last_name_prefix": "van",
                        "last_name": "Jaspers-Gezen",
                        "locality": "Hoek van Zoom",
                        "gender": "X"
                    },
                    {
                        "number": 13,
                        "initials": "L.",
                        "first_name": "Leontien",
                        "last_name": "Tax",
                        "locality": "Heemdamseburg",
                        "gender": "Male"
                    },
                    {
                        "number": 14,
                        "initials": "K.",
                        "first_name": "Kris",
                        "last_name": "Wolfswinkel",
                        "locality": "'s Gravenveen",
                        "gender": "Female"
                    },
                    {
                        "number": 15,
                        "initials": "C.S.T.",
                        "first_name": "Christina",
                        "last_name_prefix": "van de",
                        "last_name": "Kerkhof",
                        "locality": "Hoek van Zoom",
                        "gender": "X"
                    },
                    {
                        "number": 16,
                        "initials": "R.G.",
                        "first_name": "Ruth",
                        "last_name": "Goedhart",
                        "locality": "Juinen",
                        "gender": "Female"
                    },
                    {
                        "number": 17,
                        "initials": "C.",
                        "first_name": "Christina",
                        "last_name": "Güneş",
                        "locality": "Eemstricht",
                        "gender": "X"
                    },
                    {
                        "number": 18,
                        "initials": "K.E.",
                        "first_name": "Kris",
                        "last_name": "Hoogstraten",
                        "locality": "Eemstricht",
                        "gender": "Male"
                    },
                    {
                        "number": 19,
                        "initials": "D.Z.",
                        "first_name": "Damian",
                        "last_name": "Gopal",
                        "locality": "Hovenerwoud",
                        "gender": "Male"
                    },
                    {
                        "number": 20,
                        "initials": "R.",
                        "first_name": "Renso",
                        "last_name_prefix": "van de",
                        "last_name": "Wal",
                        "locality": "Heemdamseburg",
                        "gender": "X"
                    },
                    {
                        "number": 21,
                        "initials": "E.",
                        "first_name": "Eelko",
                        "last_name": "Philippen",
                        "locality": "Eksterlo",
                        "gender": "Male"
                    },
                    {
                        "number": 22,
                        "initials": "S.",
                        "first_name": "Salomon",
                        "last_name_prefix": "van",
                        "last_name": "Bekking",
                        "locality": "Heemdamseburg",
                        "gender": "X"
                    },
                    {
                        "number": 23,
                        "initials": "R.",
                        "first_name": "Renso",
                        "last_name": "Oorschot",
                        "locality": "Sluisdam",
                        "gender": "X"
                    },
                    {
                        "number": 24,
                        "initials": "Y.J.",
                        "first_name": "Yağmur",
                        "last_name_prefix": "van der",
                        "last_name": "Meulen",
                        "locality": "Eemstricht",
                        "gender": "Female"
                    },
                    {
                        "number": 25,
                        "initials": "S.N.",
                        "first_name": "Sammie",
                        "last_name": "Groenen",
                        "locality": "Huisden",
                        "gender": "Male"
                    },
                    {
                        "number": 26,
                        "initials": "A.",
                        "first_name": "Alek",
                        "last_name": "Wiertz",
                        "locality": "Eksterlo",
                        "gender": "Male"
                    },
                    {
                        "number": 27,
                        "initials": "C.V.",
                        "first_name": "Christina",
                        "last_name": "Wiertz",
                        "locality": "Juinen",
                        "gender": "X"
                    },
                    {
                        "number": 28,
                        "initials": "Y.",
                        "first_name": "Renso",
                        "last_name": "Oorschot",
                        "locality": "Hovenerwoud",
                        "gender": "Male"
                    },
                    {
                        "number": 29,
                        "initials": "E.D.U.",
                        "first_name": "Eelko",
                        "last_name_prefix": "van",
                        "last_name": "Bekking",
                        "locality": "Lekkum",
                        "gender": "Male"
                    },
                    {
                        "number": 30,
                        "initials": "N.L.",
                        "first_name": "Nikky",
                        "last_name": "Boermans",
                        "locality": "Eksterlo",
                        "gender": "Male"
                    },
                    {
                        "number": 31,
                        "initials": "A.E.V.",
                        "first_name": "Alek",
                        "last_name": "Gopal",
                        "locality": "Hovenerwoud",
                        "gender": "Male"
                    }
                ]
            }
=======
  "election": {
    "id": 2,
    "name": "Gemeenteraad Juinen 2035",
    "election_id": "Juinen_2035",
    "location": "Juinen",
    "domain_id": "0263",
    "number_of_voters": 129261,
    "category": "Municipal",
    "number_of_seats": 29,
    "election_date": "2035-01-08",
    "nomination_date": "2034-12-15",
    "status": "DataEntryInProgress",
    "political_groups": [
      {
        "number": 1,
        "name": "Lijst van de Kandidaten",
        "candidates": [
          {
            "number": 1,
            "initials": "D.",
            "first_name": "Dirk-Jan",
            "last_name_prefix": "de",
            "last_name": "Vegt",
            "locality": "'s Gravenveen",
            "gender": "X"
          },
          {
            "number": 2,
            "initials": "O.S.C.Z.",
            "first_name": "Christina",
            "last_name": "Wolfswinkel",
            "locality": "'s Gravenveen",
            "gender": "Female"
          },
          {
            "number": 3,
            "initials": "J.W.J.",
            "first_name": "Jelisa",
            "last_name": "Titulaer",
            "locality": "Hoek van Zoom",
            "gender": "X"
          },
          {
            "number": 4,
            "initials": "İ.M.",
            "first_name": "İlknur",
            "last_name": "Born",
            "locality": "Huisden",
            "gender": "Male"
          },
          {
            "number": 5,
            "initials": "C.B.",
            "first_name": "Cornelus",
            "last_name": "Tax",
            "locality": "Hoek van Zoom",
            "gender": "X"
          },
          {
            "number": 6,
            "initials": "S.",
            "first_name": "Sibel",
            "last_name": "Boermans",
            "locality": "Eksterlo",
            "gender": "X"
          },
          {
            "number": 7,
            "initials": "K.",
            "first_name": "Kris",
            "last_name": "Cornelis",
            "locality": "Middelgein",
            "gender": "X"
          },
          {
            "number": 8,
            "initials": "X.",
            "first_name": "Bart",
            "last_name": "Wiertz",
            "locality": "Eksterlo",
            "gender": "X"
          },
          {
            "number": 9,
            "initials": "W.",
            "first_name": "Damian",
            "last_name": "Prakken",
            "locality": "Hovenerwoud",
            "gender": "X"
          },
          {
            "number": 10,
            "initials": "S.D.",
            "first_name": "Kris",
            "last_name": "Arets",
            "locality": "Lekkum",
            "gender": "Female"
          },
          {
            "number": 11,
            "initials": "J.",
            "first_name": "Jory",
            "last_name": "Oorschot",
            "locality": "Eemstricht",
            "gender": "Male"
          },
          {
            "number": 12,
            "initials": "H.",
            "first_name": "Henk",
            "last_name_prefix": "van de",
            "last_name": "Kerkhof",
            "locality": "Huisden",
            "gender": "Female"
          },
          {
            "number": 13,
            "initials": "A.D.",
            "first_name": "Alek",
            "last_name_prefix": "van",
            "last_name": "Bekking",
            "locality": "Hovenerwoud",
            "gender": "Male"
          },
          {
            "number": 14,
            "initials": "F.",
            "first_name": "Florien",
            "last_name": "Groenen",
            "locality": "Juinen",
            "gender": "X"
          },
          {
            "number": 15,
            "initials": "L.",
            "first_name": "Leontien",
            "last_name": "Groenen",
            "locality": "Juinen",
            "gender": "X"
          },
          {
            "number": 16,
            "initials": "S.H.",
            "first_name": "Salomon",
            "last_name_prefix": "van de",
            "last_name": "Kerkhof",
            "locality": "Eksterlo",
            "gender": "Male"
          },
          {
            "number": 17,
            "initials": "T.H.",
            "first_name": "Tiemen",
            "last_name": "Prakken",
            "locality": "Sluisdam",
            "gender": "Female"
          }
>>>>>>> dcef0dd5
        ]
      },
      {
        "number": 2,
        "name": "De Stemunie",
        "candidates": [
          {
            "number": 1,
            "initials": "D.",
            "first_name": "Damian",
            "last_name_prefix": "van der",
            "last_name": "Spek",
            "locality": "Bloemstede",
            "gender": "Female"
          },
          {
            "number": 2,
            "initials": "M.",
            "first_name": "Madelène",
            "last_name": "Hoogstraten",
            "locality": "Bloemstede",
            "gender": "Male"
          },
          {
            "number": 3,
            "initials": "Y.",
            "first_name": "Yağmur",
            "last_name": "Gopal",
            "locality": "Eemstricht",
            "gender": "Female"
          },
          {
            "number": 4,
            "initials": "E.",
            "first_name": "Eelko",
            "last_name": "Hoogstraten",
            "locality": "Hoek van Zoom",
            "gender": "Female"
          },
          {
            "number": 5,
            "initials": "N.T.U.H.Q.",
            "first_name": "Nikky",
            "last_name": "Tax",
            "locality": "Sluisdam",
            "gender": "Male"
          },
          {
            "number": 6,
            "initials": "B.",
            "first_name": "Bart",
            "last_name": "Philippen",
            "locality": "Eksterlo",
            "gender": "X"
          },
          {
            "number": 7,
            "initials": "M.",
            "first_name": "Madelène",
            "last_name": "Tax",
            "locality": "Hoek van Zoom",
            "gender": "X"
          },
          {
            "number": 8,
            "initials": "H.Z.",
            "first_name": "Henk",
            "last_name_prefix": "van",
            "last_name": "Lent",
            "locality": "Eksterlo",
            "gender": "Female"
          },
          {
            "number": 9,
            "initials": "L.D.Y.",
            "first_name": "Leontien",
            "last_name": "Tax",
            "locality": "Sluisdam",
            "gender": "X"
          },
          {
            "number": 10,
            "initials": "R.",
            "first_name": "Renso",
            "last_name_prefix": "van",
            "last_name": "Lent",
            "locality": "Middelgein",
            "gender": "Male"
          },
          {
            "number": 11,
            "initials": "S.",
            "first_name": "Silvana",
            "last_name": "Wiertz",
            "locality": "Huisden",
            "gender": "Female"
          },
          {
            "number": 12,
            "initials": "S.T.X.",
            "first_name": "Salomon",
            "last_name_prefix": "den",
            "last_name": "Mateman",
            "locality": "Hoek van Zoom",
            "gender": "X"
          },
          {
            "number": 13,
            "initials": "V.",
            "first_name": "Leontien",
            "last_name": "Güneş",
            "locality": "'s Gravenveen",
            "gender": "Male"
          },
          {
            "number": 14,
            "initials": "G.",
            "first_name": "Gijsbertje",
            "last_name": "Born",
            "locality": "Hovenerwoud",
            "gender": "Male"
          },
          {
            "number": 15,
            "initials": "S.",
            "first_name": "Sijtze",
            "last_name_prefix": "van",
            "last_name": "Bekking",
            "locality": "Bloemstede",
            "gender": "Male"
          },
          {
            "number": 16,
            "initials": "İ.V.G.",
            "first_name": "İlknur",
            "last_name": "Katsma",
            "locality": "Middelgein",
            "gender": "Female"
          },
          {
            "number": 17,
            "initials": "H.O.",
            "first_name": "Salomon",
            "last_name": "Gopal",
            "locality": "Bloemstede",
            "gender": "X"
          },
          {
            "number": 18,
            "initials": "C.C.W.",
            "first_name": "Cornelus",
            "last_name_prefix": "van de",
            "last_name": "Kerkhof",
            "locality": "Middelgein",
            "gender": "Male"
          },
          {
            "number": 19,
            "initials": "S.",
            "first_name": "Sammie",
            "last_name": "Wiertz",
            "locality": "Hoek van Zoom",
            "gender": "Female"
          },
          {
            "number": 20,
            "initials": "S.",
            "first_name": "Sijtze",
            "last_name": "Meulenkolk",
            "locality": "Middelgein",
            "gender": "Male"
          },
          {
            "number": 21,
            "initials": "N.",
            "first_name": "Nicolaas",
            "last_name_prefix": "van de",
            "last_name": "Wal",
            "locality": "Bloemstede",
            "gender": "X"
          },
          {
            "number": 22,
            "initials": "N.",
            "first_name": "Nikky",
            "last_name": "Cornelis",
            "locality": "Sluisdam",
            "gender": "Male"
          },
          {
            "number": 23,
            "initials": "S.D.D.",
            "first_name": "Salomon",
            "last_name_prefix": "de",
            "last_name": "Vegt",
            "locality": "Lekkum",
            "gender": "X"
          },
          {
            "number": 24,
            "initials": "S.",
            "first_name": "Sammie",
            "last_name": "Cornelis",
            "locality": "Lekkum",
            "gender": "Male"
          },
          {
            "number": 25,
            "initials": "G.",
            "first_name": "Gijsbertje",
            "last_name": "Meulenkolk",
            "locality": "Hoek van Zoom",
            "gender": "Male"
          },
          {
            "number": 26,
            "initials": "C.",
            "first_name": "Cornelus",
            "last_name_prefix": "van de",
            "last_name": "Kerkhof",
            "locality": "Sluisdam",
            "gender": "Male"
          },
          {
            "number": 27,
            "initials": "S.",
            "first_name": "Sibel",
            "last_name": "Katsma",
            "locality": "Hovenerwoud",
            "gender": "Male"
          },
          {
            "number": 28,
            "initials": "R.O.",
            "first_name": "Royce",
            "last_name": "Goedhart",
            "locality": "Eksterlo",
            "gender": "Female"
          },
          {
            "number": 29,
            "initials": "H.T.",
            "first_name": "Henk",
            "last_name_prefix": "van",
            "last_name": "Lent",
            "locality": "Juinen",
            "gender": "Female"
          },
          {
            "number": 30,
            "initials": "F.C.C.C.",
            "first_name": "Florien",
            "last_name_prefix": "van",
            "last_name": "Lent",
            "locality": "Heemdamseburg",
            "gender": "X"
          },
          {
            "number": 31,
            "initials": "N.N.",
            "first_name": "Nicolaas",
            "last_name_prefix": "van de",
            "last_name": "Kerkhof",
            "locality": "Eemstricht",
            "gender": "X"
          },
          {
            "number": 32,
            "initials": "F.G.",
            "first_name": "Florien",
            "last_name": "Born",
            "locality": "Heemdamseburg",
            "gender": "X"
          },
          {
            "number": 33,
            "initials": "D.",
            "first_name": "Jelisa",
            "last_name": "Titulaer",
            "locality": "Middelgein",
            "gender": "Male"
          },
          {
            "number": 34,
            "initials": "R.J.",
            "first_name": "Royce",
            "last_name": "Tax",
            "locality": "Hovenerwoud",
            "gender": "Male"
          },
          {
            "number": 35,
            "initials": "S.",
            "first_name": "Silvana",
            "last_name": "Tax",
            "locality": "Hovenerwoud",
            "gender": "X"
          },
          {
            "number": 36,
            "initials": "M.T.",
            "first_name": "Madelène",
            "last_name": "Oorschot",
            "locality": "Sluisdam",
            "gender": "Female"
          },
          {
            "number": 37,
            "initials": "S.X.",
            "first_name": "Silvana",
            "last_name": "Oorschot",
            "locality": "Huisden",
            "gender": "Female"
          },
          {
            "number": 38,
            "initials": "D.C.A.",
            "first_name": "Damian",
            "last_name": "Titulaer",
            "locality": "Huisden",
            "gender": "Female"
          },
          {
            "number": 39,
            "initials": "A.",
            "first_name": "Alek",
            "last_name": "Cornelis",
            "locality": "Eemstricht",
            "gender": "Male"
          },
          {
            "number": 40,
            "initials": "S.X.",
            "first_name": "Sijtze",
            "last_name_prefix": "van",
            "last_name": "Bekking",
            "locality": "Huisden",
            "gender": "X"
          },
          {
            "number": 41,
            "initials": "H.X.F.V.",
            "first_name": "Henk",
            "last_name": "Prakken",
            "locality": "Heemdamseburg",
            "gender": "X"
          },
          {
            "number": 42,
            "initials": "T.W.",
            "first_name": "Tiemen",
            "last_name": "Goedhart",
            "locality": "Eemstricht",
            "gender": "Female"
          },
          {
            "number": 43,
            "initials": "Y.P.T.",
            "first_name": "Yağmur",
            "last_name": "Hoogstraten",
            "locality": "Hovenerwoud",
            "gender": "X"
          },
          {
            "number": 44,
            "initials": "T.",
            "first_name": "Tiemen",
            "last_name": "Brienen",
            "locality": "Eemstricht",
            "gender": "Male"
          },
          {
            "number": 45,
            "initials": "R.",
            "first_name": "Royce",
            "last_name": "Brienen",
            "locality": "Sluisdam",
            "gender": "Female"
          },
          {
            "number": 46,
            "initials": "K.Z.A.",
            "first_name": "Damian",
            "last_name": "Bruins-Van den Kerk",
            "locality": "'s Gravenveen",
            "gender": "Male"
          },
          {
            "number": 47,
            "initials": "M.P.U.",
            "first_name": "Madelène",
            "last_name": "Boermans",
            "locality": "Middelgein",
            "gender": "X"
          },
          {
            "number": 48,
            "initials": "B.",
            "first_name": "Bart",
            "last_name_prefix": "van",
            "last_name": "Bekking",
            "locality": "Lekkum",
            "gender": "X"
          },
          {
            "number": 49,
            "initials": "E.",
            "first_name": "Eelko",
            "last_name": "Güneş",
            "locality": "Lekkum",
            "gender": "Male"
          },
          {
            "number": 50,
            "initials": "N.",
            "first_name": "Nicolaas",
            "last_name": "Philippen",
            "locality": "Lekkum",
            "gender": "Female"
          },
          {
            "number": 51,
            "initials": "X.",
            "first_name": "Rachid",
            "last_name_prefix": "van de",
            "last_name": "Wal",
            "locality": "Lekkum",
            "gender": "Female"
          },
          {
            "number": 52,
            "initials": "R.W.O.O.",
            "first_name": "Renso",
            "last_name": "Tax",
            "locality": "'s Gravenveen",
            "gender": "X"
          },
          {
            "number": 53,
            "initials": "E.",
            "first_name": "Eelko",
            "last_name": "Cornelis",
            "locality": "Middelgein",
            "gender": "Female"
          },
          {
            "number": 54,
            "initials": "R.",
            "first_name": "Ruth",
            "last_name": "Gopal",
            "locality": "Hoek van Zoom",
            "gender": "X"
          },
          {
            "number": 55,
            "initials": "T.",
            "first_name": "Tiemen",
            "last_name": "Wiertz",
            "locality": "Sluisdam",
            "gender": "X"
          }
        ]
      },
      {
        "number": 3,
        "name": "Unie voor Stemmen",
        "candidates": [
          {
            "number": 1,
            "initials": "N.",
            "first_name": "Sammie",
            "last_name_prefix": "van de",
            "last_name": "Kerkhof",
            "locality": "Middelgein",
            "gender": "X"
          },
          {
            "number": 2,
            "initials": "A.",
            "first_name": "Alek",
            "last_name_prefix": "van de",
            "last_name": "Kerkhof",
            "locality": "Eksterlo",
            "gender": "X"
          },
          {
            "number": 3,
            "initials": "T.",
            "first_name": "Tiemen",
            "last_name_prefix": "van",
            "last_name": "Jaspers-Gezen",
            "locality": "Sluisdam",
            "gender": "Male"
          },
          {
            "number": 4,
            "initials": "M.",
            "first_name": "Madelène",
            "last_name_prefix": "van",
            "last_name": "Jaspers-Gezen",
            "locality": "Huisden",
            "gender": "Female"
          },
          {
            "number": 5,
            "initials": "N.Z.",
            "first_name": "Nicolaas",
            "last_name_prefix": "van",
            "last_name": "Lent",
            "locality": "Eksterlo",
            "gender": "Male"
          },
          {
            "number": 6,
            "initials": "R.M.",
            "first_name": "Renso",
            "last_name_prefix": "de",
            "last_name": "Vegt",
            "locality": "'s Gravenveen",
            "gender": "Male"
          },
          {
            "number": 7,
            "initials": "Y.",
            "first_name": "Yağmur",
            "last_name_prefix": "van der",
            "last_name": "Spek",
            "locality": "Middelgein",
            "gender": "Male"
          },
          {
            "number": 8,
            "initials": "V.Q.",
            "first_name": "Bart",
            "last_name": "Wolfswinkel",
            "locality": "Juinen",
            "gender": "Female"
          },
          {
            "number": 9,
            "initials": "R.",
            "first_name": "Rachid",
            "last_name": "Hoogstraten",
            "locality": "Middelgein",
            "gender": "X"
          },
          {
            "number": 10,
            "initials": "M.M.",
            "first_name": "İlknur",
            "last_name_prefix": "van",
            "last_name": "Lent",
            "locality": "Eemstricht",
            "gender": "Male"
          },
          {
            "number": 11,
            "initials": "R.",
            "first_name": "Rachid",
            "last_name": "Goedhart",
            "locality": "Juinen",
            "gender": "Male"
          },
          {
            "number": 12,
            "initials": "G.",
            "first_name": "Salomon",
            "last_name": "Groenen",
            "locality": "Sluisdam",
            "gender": "Male"
          },
          {
            "number": 13,
            "initials": "M.",
            "first_name": "Alek",
            "last_name_prefix": "de",
            "last_name": "Vegt",
            "locality": "Hoek van Zoom",
            "gender": "Male"
          },
          {
            "number": 14,
            "initials": "R.",
            "first_name": "Ruth",
            "last_name": "Meulenkolk",
            "locality": "Hovenerwoud",
            "gender": "Female"
          },
          {
            "number": 15,
            "initials": "D.",
            "first_name": "Madelène",
            "last_name": "Wolfswinkel",
            "locality": "Eksterlo",
            "gender": "Female"
          },
          {
            "number": 16,
            "initials": "D.",
            "first_name": "Damian",
            "last_name_prefix": "van",
            "last_name": "Jaspers-Gezen",
            "locality": "Heemdamseburg",
            "gender": "Female"
          },
          {
            "number": 17,
            "initials": "E.",
            "first_name": "Florien",
            "last_name": "Prakken",
            "locality": "Lekkum",
            "gender": "Male"
          },
          {
            "number": 18,
            "initials": "A.O.",
            "first_name": "Alek",
            "last_name": "Wiertz",
            "locality": "Sluisdam",
            "gender": "X"
          },
          {
            "number": 19,
            "initials": "R.",
            "first_name": "Rachid",
            "last_name_prefix": "van",
            "last_name": "Bekking",
            "locality": "Heemdamseburg",
            "gender": "Female"
          },
          {
            "number": 20,
            "initials": "M.",
            "first_name": "Madelène",
            "last_name": "Arets",
            "locality": "Heemdamseburg",
            "gender": "X"
          },
          {
            "number": 21,
            "initials": "C.A.",
            "first_name": "Christina",
            "last_name": "Groenen",
            "locality": "Eksterlo",
            "gender": "X"
          },
          {
            "number": 22,
            "initials": "B.",
            "first_name": "Bart",
            "last_name_prefix": "van de",
            "last_name": "Wal",
            "locality": "Eemstricht",
            "gender": "X"
          },
          {
            "number": 23,
            "initials": "A.Y.G.",
            "first_name": "Alek",
            "last_name": "Prakken",
            "locality": "Hovenerwoud",
            "gender": "Male"
          },
          {
            "number": 24,
            "initials": "S.C.A.",
            "first_name": "Salomon",
            "last_name_prefix": "van de",
            "last_name": "Wal",
            "locality": "Eksterlo",
            "gender": "Female"
          },
          {
            "number": 25,
            "initials": "P.Q.S.",
            "first_name": "Damian",
            "last_name_prefix": "den",
            "last_name": "Mateman",
            "locality": "Eksterlo",
            "gender": "Female"
          },
          {
            "number": 26,
            "initials": "D.C.",
            "first_name": "Damian",
            "last_name": "Philippen",
            "locality": "Heemdamseburg",
            "gender": "Male"
          },
          {
            "number": 27,
            "initials": "R.Q.",
            "first_name": "Rachid",
            "last_name": "Brienen",
            "locality": "Huisden",
            "gender": "X"
          },
          {
            "number": 28,
            "initials": "D.G.",
            "first_name": "Dirk-Jan",
            "last_name": "Hoogstraten",
            "locality": "Hovenerwoud",
            "gender": "X"
          },
          {
            "number": 29,
            "initials": "B.G.J.S.",
            "first_name": "Bart",
            "last_name": "Bruins-Van den Kerk",
            "locality": "Lekkum",
            "gender": "Male"
          },
          {
            "number": 30,
            "initials": "L.",
            "first_name": "Leontien",
            "last_name_prefix": "van der",
            "last_name": "Spek",
            "locality": "Huisden",
            "gender": "X"
          },
          {
            "number": 31,
            "initials": "E.U.",
            "first_name": "Esra",
            "last_name": "Born",
            "locality": "Sluisdam",
            "gender": "Female"
          },
          {
            "number": 32,
            "initials": "R.A.",
            "first_name": "Ruth",
            "last_name": "Groenen",
            "locality": "Hoek van Zoom",
            "gender": "Male"
          },
          {
            "number": 33,
            "initials": "B.",
            "first_name": "Bart",
            "last_name": "Groenen",
            "locality": "Lekkum",
            "gender": "X"
          },
          {
            "number": 34,
            "initials": "Y.",
            "first_name": "Nicolaas",
            "last_name": "Bruins-Van den Kerk",
            "locality": "Eksterlo",
            "gender": "X"
          }
        ]
      },
      {
        "number": 4,
        "name": "Kandidaten eerst!",
        "candidates": [
          {
            "number": 1,
            "initials": "P.",
            "last_name": "Cornelis",
            "locality": "Hoek van Zoom",
            "gender": "X"
          },
          {
            "number": 2,
            "initials": "K.",
            "last_name_prefix": "van der",
            "last_name": "Meulen",
            "locality": "Eksterlo",
            "gender": "Female"
          },
          {
            "number": 3,
            "initials": "H.H.X.",
            "last_name": "Hoogstraten",
            "locality": "Huisden",
            "gender": "X"
          },
          {
            "number": 4,
            "initials": "X.",
            "last_name": "Born",
            "locality": "Heemdamseburg",
            "gender": "X"
          },
          {
            "number": 5,
            "initials": "G.R.",
            "last_name": "Güneş",
            "locality": "'s Gravenveen",
            "gender": "Female"
          },
          {
            "number": 6,
            "initials": "P.B.",
            "last_name_prefix": "van der",
            "last_name": "Meulen",
            "locality": "Hovenerwoud",
            "gender": "Female"
          },
          {
            "number": 7,
            "initials": "Q.W.X.",
            "last_name_prefix": "van de",
            "last_name": "Kerkhof",
            "locality": "Bloemstede",
            "gender": "Female"
          },
          {
            "number": 8,
            "initials": "X.",
            "last_name_prefix": "den",
            "last_name": "Mateman",
            "locality": "Eksterlo",
            "gender": "Male"
          },
          {
            "number": 9,
            "initials": "X.Y.",
            "last_name_prefix": "van der",
            "last_name": "Meulen",
            "locality": "Middelgein",
            "gender": "X"
          },
          {
            "number": 10,
            "initials": "L.",
            "last_name": "Wolfswinkel",
            "locality": "Hovenerwoud",
            "gender": "Female"
          },
          {
            "number": 11,
            "initials": "G.",
            "last_name_prefix": "van",
            "last_name": "Jaspers-Gezen",
            "locality": "Eemstricht",
            "gender": "Male"
          },
          {
            "number": 12,
            "initials": "U.",
            "last_name": "Güneş",
            "locality": "Bloemstede",
            "gender": "Male"
          },
          {
            "number": 13,
            "initials": "G.C.",
            "last_name": "Philippen",
            "locality": "Juinen",
            "gender": "X"
          },
          {
            "number": 14,
            "initials": "B.",
            "last_name": "Hoogstraten",
            "locality": "'s Gravenveen",
            "gender": "Female"
          },
          {
            "number": 15,
            "initials": "H.O.",
            "last_name": "Philippen",
            "locality": "Middelgein",
            "gender": "X"
          },
          {
            "number": 16,
            "initials": "A.",
            "last_name": "Groenen",
            "locality": "Sluisdam",
            "gender": "Male"
          },
          {
            "number": 17,
            "initials": "I.S.Q.",
            "last_name_prefix": "van",
            "last_name": "Jaspers-Gezen",
            "locality": "Huisden",
            "gender": "Female"
          },
          {
            "number": 18,
            "initials": "V.M.",
            "last_name_prefix": "de",
            "last_name": "Vegt",
            "locality": "'s Gravenveen",
            "gender": "Male"
          },
          {
            "number": 19,
            "initials": "I.F.",
            "last_name_prefix": "van de",
            "last_name": "Wal",
            "locality": "Eemstricht",
            "gender": "Male"
          },
          {
            "number": 20,
            "initials": "C.",
            "last_name": "Bruins-Van den Kerk",
            "locality": "Sluisdam",
            "gender": "Male"
          },
          {
            "number": 21,
            "initials": "H.F.C.",
            "last_name": "Prakken",
            "locality": "Middelgein",
            "gender": "Female"
          },
          {
            "number": 22,
            "initials": "Q.",
            "last_name_prefix": "van",
            "last_name": "Lent",
            "locality": "'s Gravenveen",
            "gender": "Male"
          },
          {
            "number": 23,
            "initials": "B.",
            "last_name_prefix": "van",
            "last_name": "Lent",
            "locality": "Huisden",
            "gender": "Female"
          },
          {
            "number": 24,
            "initials": "C.",
            "last_name_prefix": "van",
            "last_name": "Lent",
            "locality": "Lekkum",
            "gender": "Male"
          },
          {
            "number": 25,
            "initials": "M.G.",
            "last_name_prefix": "van de",
            "last_name": "Wal",
            "locality": "Eksterlo",
            "gender": "X"
          },
          {
            "number": 26,
            "initials": "K.",
            "last_name_prefix": "den",
            "last_name": "Mateman",
            "locality": "Hoek van Zoom",
            "gender": "Male"
          },
          {
            "number": 27,
            "initials": "I.P.",
            "last_name": "Cornelis",
            "locality": "Heemdamseburg",
            "gender": "Female"
          },
          {
            "number": 28,
            "initials": "J.",
            "last_name": "Oorschot",
            "locality": "Lekkum",
            "gender": "Male"
          },
          {
            "number": 29,
            "initials": "H.F.",
            "last_name_prefix": "van der",
            "last_name": "Meulen",
            "locality": "Hovenerwoud",
            "gender": "Male"
          },
          {
            "number": 30,
            "initials": "C.",
            "last_name_prefix": "van",
            "last_name": "Jaspers-Gezen",
            "locality": "Huisden",
            "gender": "X"
          },
          {
            "number": 31,
            "initials": "X.W.",
            "last_name": "Tax",
            "locality": "Eemstricht",
            "gender": "Male"
          },
          {
            "number": 32,
            "initials": "B.H.T.",
            "last_name_prefix": "den",
            "last_name": "Mateman",
            "locality": "Eksterlo",
            "gender": "X"
          },
          {
            "number": 33,
            "initials": "R.O.",
            "last_name_prefix": "van der",
            "last_name": "Spek",
            "locality": "Hovenerwoud",
            "gender": "Female"
          },
          {
            "number": 34,
            "initials": "Z.",
            "last_name_prefix": "van der",
            "last_name": "Meulen",
            "locality": "Eksterlo",
            "gender": "X"
          },
          {
            "number": 35,
            "initials": "B.",
            "last_name": "Tax",
            "locality": "Sluisdam",
            "gender": "Male"
          },
          {
            "number": 36,
            "initials": "L.",
            "last_name_prefix": "van de",
            "last_name": "Wal",
            "locality": "'s Gravenveen",
            "gender": "Male"
          },
          {
            "number": 37,
            "initials": "O.",
            "last_name": "Born",
            "locality": "'s Gravenveen",
            "gender": "Female"
          },
          {
            "number": 38,
            "initials": "E.Y.",
            "last_name": "Goedhart",
            "locality": "Hoek van Zoom",
            "gender": "Male"
          },
          {
            "number": 39,
            "initials": "G.O.",
            "last_name_prefix": "van der",
            "last_name": "Spek",
            "locality": "Hoek van Zoom",
            "gender": "X"
          },
          {
            "number": 40,
            "initials": "J.W.V.X.V.",
            "last_name_prefix": "den",
            "last_name": "Mateman",
            "locality": "Sluisdam",
            "gender": "X"
          },
          {
            "number": 41,
            "initials": "S.",
            "last_name": "Meulenkolk",
            "locality": "Middelgein",
            "gender": "Female"
          },
          {
            "number": 42,
            "initials": "Y.",
            "last_name": "Hoogstraten",
            "locality": "Sluisdam",
            "gender": "X"
          },
          {
            "number": 43,
            "initials": "L.",
            "last_name": "Born",
            "locality": "Middelgein",
            "gender": "Male"
          },
          {
            "number": 44,
            "initials": "Q.",
            "last_name": "Gopal",
            "locality": "Huisden",
            "gender": "Male"
          },
          {
            "number": 45,
            "initials": "R.F.",
            "last_name": "Bruins-Van den Kerk",
            "locality": "Lekkum",
            "gender": "Female"
          },
          {
            "number": 46,
            "initials": "L.J.",
            "last_name_prefix": "van de",
            "last_name": "Kerkhof",
            "locality": "Middelgein",
            "gender": "Male"
          },
          {
            "number": 47,
            "initials": "Z.I.K.",
            "last_name_prefix": "van der",
            "last_name": "Spek",
            "locality": "Middelgein",
            "gender": "Male"
          },
          {
            "number": 48,
            "initials": "O.D.B.",
            "last_name": "Wolfswinkel",
            "locality": "Huisden",
            "gender": "Male"
          },
          {
            "number": 49,
            "initials": "J.",
            "last_name": "Meulenkolk",
            "locality": "Sluisdam",
            "gender": "Male"
          },
          {
            "number": 50,
            "initials": "D.",
            "last_name": "Titulaer",
            "locality": "Middelgein",
            "gender": "Female"
          },
          {
            "number": 51,
            "initials": "A.J.",
            "last_name": "Titulaer",
            "locality": "Eksterlo",
            "gender": "X"
          },
          {
            "number": 52,
            "initials": "S.L.F.N.",
            "last_name_prefix": "van",
            "last_name": "Bekking",
            "locality": "Middelgein",
            "gender": "Female"
          },
          {
            "number": 53,
            "initials": "W.Y.",
            "last_name_prefix": "den",
            "last_name": "Mateman",
            "locality": "Eksterlo",
            "gender": "Male"
          },
          {
            "number": 54,
            "initials": "Z.K.A.",
            "last_name_prefix": "van",
            "last_name": "Lent",
            "locality": "Eemstricht",
            "gender": "Female"
          },
          {
            "number": 55,
            "initials": "D.Z.",
            "last_name": "Oorschot",
            "locality": "Hoek van Zoom",
            "gender": "X"
          }
        ]
      },
      {
        "number": 5,
        "name": "Groep van de Stemmers",
        "candidates": [
          {
            "number": 1,
            "initials": "T.",
            "first_name": "Teun",
            "last_name_prefix": "van der",
            "last_name": "Meulen",
            "locality": "'s Gravenveen",
            "gender": "Female"
          },
          {
            "number": 2,
            "initials": "Y.",
            "first_name": "Yağmur",
            "last_name": "Boermans",
            "locality": "Eksterlo",
            "gender": "Male"
          },
          {
            "number": 3,
            "initials": "İ.E.",
            "first_name": "İlknur",
            "last_name": "Meulenkolk",
            "locality": "Hovenerwoud",
            "gender": "Male"
          },
          {
            "number": 4,
            "initials": "İ.",
            "first_name": "İlknur",
            "last_name": "Brienen",
            "locality": "Eksterlo",
            "gender": "Female"
          },
          {
            "number": 5,
            "initials": "N.T.S.",
            "first_name": "Nicolaas",
            "last_name_prefix": "van",
            "last_name": "Bekking",
            "locality": "Lekkum",
            "gender": "Male"
          },
          {
            "number": 6,
            "initials": "D.H.",
            "first_name": "Dirk-Jan",
            "last_name_prefix": "van de",
            "last_name": "Wal",
            "locality": "Bloemstede",
            "gender": "X"
          },
          {
            "number": 7,
            "initials": "A.",
            "first_name": "Alek",
            "last_name": "Wolfswinkel",
            "locality": "Juinen",
            "gender": "Male"
          },
          {
            "number": 8,
            "initials": "E.",
            "first_name": "Edis",
            "last_name_prefix": "van der",
            "last_name": "Spek",
            "locality": "Sluisdam",
            "gender": "Female"
          },
          {
            "number": 9,
            "initials": "B.",
            "first_name": "Bart",
            "last_name": "Meulenkolk",
            "locality": "Middelgein",
            "gender": "X"
          },
          {
            "number": 10,
            "initials": "S.",
            "first_name": "Salomon",
            "last_name": "Wiertz",
            "locality": "Sluisdam",
            "gender": "Female"
          },
          {
            "number": 11,
            "initials": "K.",
            "first_name": "Kris",
            "last_name": "Meulenkolk",
            "locality": "Eksterlo",
            "gender": "Female"
          },
          {
            "number": 12,
            "initials": "E.Z.H.",
            "first_name": "Sibel",
            "last_name": "Hoogstraten",
            "locality": "Bloemstede",
            "gender": "X"
          },
          {
            "number": 13,
            "initials": "N.U.Z.",
            "first_name": "Nikky",
            "last_name": "Goedhart",
            "locality": "Middelgein",
            "gender": "Female"
          },
          {
            "number": 14,
            "initials": "H.",
            "first_name": "Henk",
            "last_name": "Oorschot",
            "locality": "Middelgein",
            "gender": "X"
          },
          {
            "number": 15,
            "initials": "S.",
            "first_name": "Sammie",
            "last_name": "Katsma",
            "locality": "'s Gravenveen",
            "gender": "X"
          },
          {
            "number": 16,
            "initials": "D.",
            "first_name": "Leontien",
            "last_name": "Tax",
            "locality": "Huisden",
            "gender": "X"
          },
          {
            "number": 17,
            "initials": "H.Z.",
            "first_name": "Sibel",
            "last_name_prefix": "van",
            "last_name": "Lent",
            "locality": "Lekkum",
            "gender": "Male"
          },
          {
            "number": 18,
            "initials": "N.T.J.R.J.",
            "first_name": "Nicolaas",
            "last_name": "Meulenkolk",
            "locality": "Lekkum",
            "gender": "X"
          },
          {
            "number": 19,
            "initials": "H.",
            "first_name": "Henk",
            "last_name": "Katsma",
            "locality": "Hovenerwoud",
            "gender": "Male"
          },
          {
            "number": 20,
            "initials": "N.U.",
            "first_name": "Nikky",
            "last_name_prefix": "van der",
            "last_name": "Spek",
            "locality": "Middelgein",
            "gender": "Female"
          },
          {
            "number": 21,
            "initials": "R.",
            "first_name": "Rachid",
            "last_name": "Bruins-Van den Kerk",
            "locality": "'s Gravenveen",
            "gender": "X"
          },
          {
            "number": 22,
            "initials": "D.I.",
            "first_name": "Damian",
            "last_name_prefix": "van der",
            "last_name": "Meulen",
            "locality": "Juinen",
            "gender": "X"
          },
          {
            "number": 23,
            "initials": "G.",
            "first_name": "Gijsbertje",
            "last_name": "Katsma",
            "locality": "Huisden",
            "gender": "X"
          },
          {
            "number": 24,
            "initials": "Y.O.V.T.",
            "first_name": "Yağmur",
            "last_name": "Gopal",
            "locality": "Hovenerwoud",
            "gender": "Male"
          },
          {
            "number": 25,
            "initials": "S.",
            "first_name": "Silvana",
            "last_name_prefix": "van de",
            "last_name": "Wal",
            "locality": "Hoek van Zoom",
            "gender": "X"
          }
        ]
      },
      {
        "number": 6,
        "name": "De Lijst",
        "candidates": [
          {
            "number": 1,
            "initials": "D.M.M.",
            "first_name": "Dirk-Jan",
            "last_name_prefix": "van",
            "last_name": "Bekking",
            "locality": "Bloemstede",
            "gender": "Female"
          },
          {
            "number": 2,
            "initials": "X.",
            "first_name": "Royce",
            "last_name": "Goedhart",
            "locality": "Eksterlo",
            "gender": "Female"
          },
          {
            "number": 3,
            "initials": "K.T.",
            "first_name": "Kris",
            "last_name_prefix": "van",
            "last_name": "Bekking",
            "locality": "Bloemstede",
            "gender": "Male"
          },
          {
            "number": 4,
            "initials": "E.J.",
            "first_name": "Esra",
            "last_name_prefix": "van",
            "last_name": "Lent",
            "locality": "Hoek van Zoom",
            "gender": "Female"
          },
          {
            "number": 5,
            "initials": "U.X.",
            "first_name": "İlknur",
            "last_name_prefix": "de",
            "last_name": "Vegt",
            "locality": "Eemstricht",
            "gender": "Male"
          },
          {
            "number": 6,
            "initials": "R.",
            "first_name": "Royce",
            "last_name": "Aygün",
            "locality": "Eksterlo",
            "gender": "X"
          },
          {
            "number": 7,
            "initials": "G.",
            "first_name": "Gijsbertje",
            "last_name": "Meulenkolk",
            "locality": "Sluisdam",
            "gender": "Female"
          },
          {
            "number": 8,
            "initials": "J.",
            "first_name": "Jory",
            "last_name": "Bruins-Van den Kerk",
            "locality": "Hoek van Zoom",
            "gender": "Female"
          },
          {
            "number": 9,
            "initials": "C.B.W.T.",
            "first_name": "Christina",
            "last_name": "Wolfswinkel",
            "locality": "Juinen",
            "gender": "X"
          },
          {
            "number": 10,
            "initials": "D.H.",
            "first_name": "Dirk-Jan",
            "last_name": "Brienen",
            "locality": "Juinen",
            "gender": "Male"
          },
          {
            "number": 11,
            "initials": "L.H.",
            "first_name": "Henk",
            "last_name": "Aygün",
            "locality": "Hoek van Zoom",
            "gender": "Male"
          },
          {
            "number": 12,
            "initials": "R.",
            "first_name": "Jelisa",
            "last_name_prefix": "van",
            "last_name": "Jaspers-Gezen",
            "locality": "Eemstricht",
            "gender": "X"
          },
          {
            "number": 13,
            "initials": "R.",
            "first_name": "Royce",
            "last_name": "Boermans",
            "locality": "Eemstricht",
            "gender": "X"
          },
          {
            "number": 14,
            "initials": "R.",
            "first_name": "Ruth",
            "last_name": "Groenen",
            "locality": "Hoek van Zoom",
            "gender": "Male"
          },
          {
            "number": 15,
            "initials": "M.",
            "first_name": "Madelène",
            "last_name": "Oorschot",
            "locality": "'s Gravenveen",
            "gender": "Male"
          },
          {
            "number": 16,
            "initials": "C.",
            "first_name": "Christina",
            "last_name": "Bruins-Van den Kerk",
            "locality": "Hovenerwoud",
            "gender": "X"
          },
          {
            "number": 17,
            "initials": "B.",
            "first_name": "Bart",
            "last_name": "Brienen",
            "locality": "Lekkum",
            "gender": "X"
          },
          {
            "number": 18,
            "initials": "D.",
            "first_name": "Dirk-Jan",
            "last_name": "Groenen",
            "locality": "Bloemstede",
            "gender": "Male"
          },
          {
            "number": 19,
            "initials": "S.K.",
            "first_name": "Sammie",
            "last_name_prefix": "van",
            "last_name": "Lent",
            "locality": "Hoek van Zoom",
            "gender": "Female"
          },
          {
            "number": 20,
            "initials": "J.J.",
            "first_name": "Eelko",
            "last_name_prefix": "van de",
            "last_name": "Wal",
            "locality": "Juinen",
            "gender": "X"
          },
          {
            "number": 21,
            "initials": "T.",
            "first_name": "Teun",
            "last_name": "Boermans",
            "locality": "Bloemstede",
            "gender": "X"
          },
          {
            "number": 22,
            "initials": "S.B.F.",
            "first_name": "Sibel",
            "last_name_prefix": "de",
            "last_name": "Vegt",
            "locality": "Huisden",
            "gender": "Female"
          },
          {
            "number": 23,
            "initials": "N.Y.",
            "first_name": "Nicolaas",
            "last_name": "Aygün",
            "locality": "Eksterlo",
            "gender": "Female"
          },
          {
            "number": 24,
            "initials": "J.S.D.",
            "first_name": "Jelisa",
            "last_name": "Tax",
            "locality": "Huisden",
            "gender": "Male"
          },
          {
            "number": 25,
            "initials": "K.X.",
            "first_name": "Kris",
            "last_name": "Boermans",
            "locality": "Lekkum",
            "gender": "Female"
          },
          {
            "number": 26,
            "initials": "N.",
            "first_name": "Nicolaas",
            "last_name": "Wiertz",
            "locality": "Juinen",
            "gender": "X"
          },
          {
            "number": 27,
            "initials": "F.H.",
            "first_name": "Florien",
            "last_name": "Cornelis",
            "locality": "Bloemstede",
            "gender": "X"
          },
          {
            "number": 28,
            "initials": "Y.",
            "first_name": "Yağmur",
            "last_name_prefix": "van der",
            "last_name": "Spek",
            "locality": "Bloemstede",
            "gender": "Female"
          },
          {
            "number": 29,
            "initials": "G.E.",
            "first_name": "Gijsbertje",
            "last_name": "Wiertz",
            "locality": "Eksterlo",
            "gender": "X"
          },
          {
            "number": 30,
            "initials": "S.A.",
            "first_name": "Salomon",
            "last_name": "Katsma",
            "locality": "Eemstricht",
            "gender": "Female"
          },
          {
            "number": 31,
            "initials": "H.",
            "first_name": "Henk",
            "last_name_prefix": "van der",
            "last_name": "Meulen",
            "locality": "Eemstricht",
            "gender": "Male"
          },
          {
            "number": 32,
            "initials": "E.",
            "first_name": "Sammie",
            "last_name_prefix": "den",
            "last_name": "Mateman",
            "locality": "Bloemstede",
            "gender": "Male"
          },
          {
            "number": 33,
            "initials": "G.",
            "first_name": "Gijsbertje",
            "last_name": "Titulaer",
            "locality": "Hoek van Zoom",
            "gender": "Female"
          },
          {
            "number": 34,
            "initials": "F.",
            "first_name": "Florien",
            "last_name": "Titulaer",
            "locality": "Heemdamseburg",
            "gender": "Female"
          },
          {
            "number": 35,
            "initials": "T.K.",
            "first_name": "Teun",
            "last_name": "Gopal",
            "locality": "Eemstricht",
            "gender": "Female"
          },
          {
            "number": 36,
            "initials": "T.V.E.J.",
            "first_name": "Teun",
            "last_name": "Titulaer",
            "locality": "Lekkum",
            "gender": "Male"
          },
          {
            "number": 37,
            "initials": "S.A.",
            "first_name": "Sammie",
            "last_name": "Boermans",
            "locality": "Sluisdam",
            "gender": "X"
          },
          {
            "number": 38,
            "initials": "F.H.",
            "first_name": "Salomon",
            "last_name": "Prakken",
            "locality": "Heemdamseburg",
            "gender": "Male"
          },
          {
            "number": 39,
            "initials": "S.W.",
            "first_name": "Sijtze",
            "last_name": "Cornelis",
            "locality": "Juinen",
            "gender": "Female"
          },
          {
            "number": 40,
            "initials": "C.",
            "first_name": "Cornelus",
            "last_name": "Wiertz",
            "locality": "Bloemstede",
            "gender": "Male"
          },
          {
            "number": 41,
            "initials": "J.",
            "first_name": "Jory",
            "last_name_prefix": "de",
            "last_name": "Vegt",
            "locality": "Eksterlo",
            "gender": "Female"
          },
          {
            "number": 42,
            "initials": "G.",
            "first_name": "Gijsbertje",
            "last_name": "Wiertz",
            "locality": "Huisden",
            "gender": "Male"
          },
          {
            "number": 43,
            "initials": "E.",
            "first_name": "Eelko",
            "last_name_prefix": "van der",
            "last_name": "Spek",
            "locality": "Hoek van Zoom",
            "gender": "Female"
          },
          {
            "number": 44,
            "initials": "S.",
            "first_name": "Sibel",
            "last_name_prefix": "van der",
            "last_name": "Meulen",
            "locality": "Huisden",
            "gender": "Female"
          },
          {
            "number": 45,
            "initials": "R.Y.",
            "first_name": "Renso",
            "last_name": "Tax",
            "locality": "Eemstricht",
            "gender": "X"
          }
        ]
      },
      {
        "number": 7,
        "name": "Algemene Partij",
        "candidates": [
          {
            "number": 1,
            "initials": "V.W.",
            "last_name": "Arets",
            "locality": "Sluisdam",
            "gender": "X"
          },
          {
            "number": 2,
            "initials": "H.P.J.D.",
            "last_name": "Aygün",
            "locality": "Heemdamseburg",
            "gender": "Male"
          },
          {
            "number": 3,
            "initials": "W.E.B.",
            "last_name": "Groenen",
            "locality": "Sluisdam",
            "gender": "Male"
          },
          {
            "number": 4,
            "initials": "C.",
            "last_name": "Wiertz",
            "locality": "'s Gravenveen",
            "gender": "X"
          },
          {
            "number": 5,
            "initials": "C.",
            "last_name": "Cornelis",
            "locality": "Eksterlo",
            "gender": "Female"
          },
          {
            "number": 6,
            "initials": "J.E.",
            "last_name": "Katsma",
            "locality": "Juinen",
            "gender": "Female"
          },
          {
            "number": 7,
            "initials": "R.",
            "last_name_prefix": "van",
            "last_name": "Jaspers-Gezen",
            "locality": "Eemstricht",
            "gender": "Female"
          },
          {
            "number": 8,
            "initials": "J.",
            "last_name_prefix": "van der",
            "last_name": "Spek",
            "locality": "Lekkum",
            "gender": "X"
          },
          {
            "number": 9,
            "initials": "I.G.",
            "last_name": "Brienen",
            "locality": "Hoek van Zoom",
            "gender": "Male"
          },
          {
            "number": 10,
            "initials": "T.",
            "last_name_prefix": "van de",
            "last_name": "Kerkhof",
            "locality": "Heemdamseburg",
            "gender": "Female"
          },
          {
            "number": 11,
            "initials": "O.",
            "last_name": "Meulenkolk",
            "locality": "Huisden",
            "gender": "Female"
          },
          {
            "number": 12,
            "initials": "L.",
            "last_name": "Brienen",
            "locality": "Huisden",
            "gender": "X"
          },
          {
            "number": 13,
            "initials": "M.Q.",
            "last_name": "Wolfswinkel",
            "locality": "Bloemstede",
            "gender": "X"
          },
          {
            "number": 14,
            "initials": "U.",
            "last_name_prefix": "den",
            "last_name": "Mateman",
            "locality": "Hovenerwoud",
            "gender": "Female"
          },
          {
            "number": 15,
            "initials": "Y.",
            "last_name": "Prakken",
            "locality": "Eemstricht",
            "gender": "X"
          },
          {
            "number": 16,
            "initials": "F.",
            "last_name": "Boermans",
            "locality": "Eksterlo",
            "gender": "X"
          },
          {
            "number": 17,
            "initials": "B.",
            "last_name_prefix": "van",
            "last_name": "Lent",
            "locality": "Bloemstede",
            "gender": "X"
          },
          {
            "number": 18,
            "initials": "J.U.D.A.",
            "last_name": "Oorschot",
            "locality": "Middelgein",
            "gender": "Male"
          },
          {
            "number": 19,
            "initials": "E.O.P.",
            "last_name": "Titulaer",
            "locality": "'s Gravenveen",
            "gender": "Female"
          },
          {
            "number": 20,
            "initials": "I.P.",
            "last_name": "Bruins-Van den Kerk",
            "locality": "Huisden",
            "gender": "X"
          },
          {
            "number": 21,
            "initials": "O.",
            "last_name_prefix": "van der",
            "last_name": "Meulen",
            "locality": "Hovenerwoud",
            "gender": "Male"
          },
          {
            "number": 22,
            "initials": "B.",
            "last_name_prefix": "de",
            "last_name": "Vegt",
            "locality": "Heemdamseburg",
            "gender": "Female"
          },
          {
            "number": 23,
            "initials": "I.",
            "last_name": "Güneş",
            "locality": "Juinen",
            "gender": "X"
          },
          {
            "number": 24,
            "initials": "A.Q.",
            "last_name": "Oorschot",
            "locality": "Juinen",
            "gender": "Male"
          },
          {
            "number": 25,
            "initials": "J.",
            "last_name_prefix": "de",
            "last_name": "Vegt",
            "locality": "'s Gravenveen",
            "gender": "X"
          },
          {
            "number": 26,
            "initials": "M.A.",
            "last_name": "Aygün",
            "locality": "Heemdamseburg",
            "gender": "Female"
          },
          {
            "number": 27,
            "initials": "U.B.G.",
            "last_name": "Brienen",
            "locality": "Middelgein",
            "gender": "Male"
          },
          {
            "number": 28,
            "initials": "X.U.S.",
            "last_name": "Titulaer",
            "locality": "Sluisdam",
            "gender": "Female"
          },
          {
            "number": 29,
            "initials": "H.F.",
            "last_name_prefix": "den",
            "last_name": "Mateman",
            "locality": "Heemdamseburg",
            "gender": "Male"
          },
          {
            "number": 30,
            "initials": "Y.",
            "last_name": "Hoogstraten",
            "locality": "Middelgein",
            "gender": "Male"
          },
          {
            "number": 31,
            "initials": "P.",
            "last_name": "Boermans",
            "locality": "Middelgein",
            "gender": "Male"
          },
          {
            "number": 32,
            "initials": "Z.",
            "last_name": "Meulenkolk",
            "locality": "Hovenerwoud",
            "gender": "X"
          },
          {
            "number": 33,
            "initials": "K.",
            "last_name": "Wiertz",
            "locality": "'s Gravenveen",
            "gender": "X"
          },
          {
            "number": 34,
            "initials": "V.Y.D.",
            "last_name_prefix": "van de",
            "last_name": "Kerkhof",
            "locality": "Bloemstede",
            "gender": "X"
          },
          {
            "number": 35,
            "initials": "M.",
            "last_name_prefix": "van der",
            "last_name": "Meulen",
            "locality": "Bloemstede",
            "gender": "Female"
          },
          {
            "number": 36,
            "initials": "J.H.J.",
            "last_name_prefix": "den",
            "last_name": "Mateman",
            "locality": "Heemdamseburg",
            "gender": "Male"
          },
          {
            "number": 37,
            "initials": "P.",
            "last_name": "Prakken",
            "locality": "Bloemstede",
            "gender": "Male"
          }
        ]
      },
      {
        "number": 8,
        "name": "Stemmersgroep",
        "candidates": [
          {
            "number": 1,
            "initials": "J.",
            "last_name_prefix": "van",
            "last_name": "Lent",
            "locality": "Lekkum",
            "gender": "X"
          },
          {
            "number": 2,
            "initials": "P.N.",
            "last_name": "Güneş",
            "locality": "Eksterlo",
            "gender": "Female"
          },
          {
            "number": 3,
            "initials": "J.N.",
            "last_name_prefix": "de",
            "last_name": "Vegt",
            "locality": "Eemstricht",
            "gender": "X"
          },
          {
            "number": 4,
            "initials": "E.W.Y.",
            "last_name": "Tax",
            "locality": "Eksterlo",
            "gender": "Female"
          },
          {
            "number": 5,
            "initials": "B.",
            "last_name_prefix": "van de",
            "last_name": "Wal",
            "locality": "Hoek van Zoom",
            "gender": "X"
          },
          {
            "number": 6,
            "initials": "G.M.",
            "last_name": "Groenen",
            "locality": "Middelgein",
            "gender": "Male"
          },
          {
            "number": 7,
            "initials": "U.",
            "last_name": "Gopal",
            "locality": "Heemdamseburg",
            "gender": "Female"
          },
          {
            "number": 8,
            "initials": "P.",
            "last_name": "Aygün",
            "locality": "Hovenerwoud",
            "gender": "Male"
          },
          {
            "number": 9,
            "initials": "H.",
            "last_name": "Tax",
            "locality": "Middelgein",
            "gender": "Male"
          }
        ]
      },
      {
        "number": 9,
        "name": "Stem nu!",
        "candidates": [
          {
            "number": 1,
            "initials": "Y.",
            "first_name": "Yağmur",
            "last_name_prefix": "de",
            "last_name": "Vegt",
            "locality": "Heemdamseburg",
            "gender": "Male"
          },
          {
            "number": 2,
            "initials": "N.W.I.",
            "first_name": "Nicolaas",
            "last_name": "Gopal",
            "locality": "Bloemstede",
            "gender": "Male"
          },
          {
            "number": 3,
            "initials": "C.",
            "first_name": "Cornelus",
            "last_name": "Arets",
            "locality": "Huisden",
            "gender": "X"
          },
          {
            "number": 4,
            "initials": "S.",
            "first_name": "Silvana",
            "last_name_prefix": "de",
            "last_name": "Vegt",
            "locality": "Juinen",
            "gender": "X"
          },
          {
            "number": 5,
            "initials": "K.O.",
            "first_name": "Kris",
            "last_name_prefix": "de",
            "last_name": "Vegt",
            "locality": "Eemstricht",
            "gender": "X"
          },
          {
            "number": 6,
            "initials": "N.B.",
            "first_name": "Nikky",
            "last_name_prefix": "van",
            "last_name": "Jaspers-Gezen",
            "locality": "Middelgein",
            "gender": "Male"
          },
          {
            "number": 7,
            "initials": "S.I.",
            "first_name": "Sijtze",
            "last_name": "Born",
            "locality": "Bloemstede",
            "gender": "Female"
          },
          {
            "number": 8,
            "initials": "E.",
            "first_name": "Sammie",
            "last_name_prefix": "van der",
            "last_name": "Meulen",
            "locality": "Middelgein",
            "gender": "Female"
          },
          {
            "number": 9,
            "initials": "R.Z.Z.C.F.",
            "first_name": "Rachid",
            "last_name": "Bruins-Van den Kerk",
            "locality": "Hovenerwoud",
            "gender": "Female"
          },
          {
            "number": 10,
            "initials": "T.G.",
            "first_name": "Teun",
            "last_name": "Katsma",
            "locality": "Hoek van Zoom",
            "gender": "X"
          },
          {
            "number": 11,
            "initials": "C.",
            "first_name": "Cornelus",
            "last_name": "Titulaer",
            "locality": "Juinen",
            "gender": "X"
          },
          {
            "number": 12,
            "initials": "M.",
            "first_name": "Madelène",
            "last_name_prefix": "van",
            "last_name": "Jaspers-Gezen",
            "locality": "Hoek van Zoom",
            "gender": "X"
          },
          {
            "number": 13,
            "initials": "L.",
            "first_name": "Leontien",
            "last_name": "Tax",
            "locality": "Heemdamseburg",
            "gender": "Male"
          },
          {
            "number": 14,
            "initials": "K.",
            "first_name": "Kris",
            "last_name": "Wolfswinkel",
            "locality": "'s Gravenveen",
            "gender": "Female"
          },
          {
            "number": 15,
            "initials": "C.S.T.",
            "first_name": "Christina",
            "last_name_prefix": "van de",
            "last_name": "Kerkhof",
            "locality": "Hoek van Zoom",
            "gender": "X"
          },
          {
            "number": 16,
            "initials": "R.G.",
            "first_name": "Ruth",
            "last_name": "Goedhart",
            "locality": "Juinen",
            "gender": "Female"
          },
          {
            "number": 17,
            "initials": "C.",
            "first_name": "Christina",
            "last_name": "Güneş",
            "locality": "Eemstricht",
            "gender": "X"
          },
          {
            "number": 18,
            "initials": "K.E.",
            "first_name": "Kris",
            "last_name": "Hoogstraten",
            "locality": "Eemstricht",
            "gender": "Male"
          },
          {
            "number": 19,
            "initials": "D.Z.",
            "first_name": "Damian",
            "last_name": "Gopal",
            "locality": "Hovenerwoud",
            "gender": "Male"
          },
          {
            "number": 20,
            "initials": "R.",
            "first_name": "Renso",
            "last_name_prefix": "van de",
            "last_name": "Wal",
            "locality": "Heemdamseburg",
            "gender": "X"
          },
          {
            "number": 21,
            "initials": "E.",
            "first_name": "Eelko",
            "last_name": "Philippen",
            "locality": "Eksterlo",
            "gender": "Male"
          },
          {
            "number": 22,
            "initials": "S.",
            "first_name": "Salomon",
            "last_name_prefix": "van",
            "last_name": "Bekking",
            "locality": "Heemdamseburg",
            "gender": "X"
          },
          {
            "number": 23,
            "initials": "R.",
            "first_name": "Renso",
            "last_name": "Oorschot",
            "locality": "Sluisdam",
            "gender": "X"
          },
          {
            "number": 24,
            "initials": "Y.J.",
            "first_name": "Yağmur",
            "last_name_prefix": "van der",
            "last_name": "Meulen",
            "locality": "Eemstricht",
            "gender": "Female"
          },
          {
            "number": 25,
            "initials": "S.N.",
            "first_name": "Sammie",
            "last_name": "Groenen",
            "locality": "Huisden",
            "gender": "Male"
          },
          {
            "number": 26,
            "initials": "A.",
            "first_name": "Alek",
            "last_name": "Wiertz",
            "locality": "Eksterlo",
            "gender": "Male"
          },
          {
            "number": 27,
            "initials": "C.V.",
            "first_name": "Christina",
            "last_name": "Wiertz",
            "locality": "Juinen",
            "gender": "X"
          },
          {
            "number": 28,
            "initials": "Y.",
            "first_name": "Renso",
            "last_name": "Oorschot",
            "locality": "Hovenerwoud",
            "gender": "Male"
          },
          {
            "number": 29,
            "initials": "E.D.U.",
            "first_name": "Eelko",
            "last_name_prefix": "van",
            "last_name": "Bekking",
            "locality": "Lekkum",
            "gender": "Male"
          },
          {
            "number": 30,
            "initials": "N.L.",
            "first_name": "Nikky",
            "last_name": "Boermans",
            "locality": "Eksterlo",
            "gender": "Male"
          },
          {
            "number": 31,
            "initials": "A.E.V.",
            "first_name": "Alek",
            "last_name": "Gopal",
            "locality": "Hovenerwoud",
            "gender": "Male"
          }
        ]
      }
    ]
  },
  "summary": {
    "voters_counts": {
      "poll_card_count": 93477,
      "proxy_certificate_count": 0,
      "total_admitted_voters_count": 93477
    },
    "votes_counts": {
      "votes_candidates_count": 91788,
      "blank_votes_count": 856,
      "invalid_votes_count": 833,
      "total_votes_cast_count": 93477
    },
    "differences_counts": {
      "more_ballots_count": {
        "count": 0,
        "polling_stations": []
      },
      "fewer_ballots_count": {
        "count": 0,
        "polling_stations": []
      },
      "compare_votes_cast_admitted_voters": {
        "admitted_voters_equal_votes_cast": false,
        "votes_cast_greater_than_admitted_voters": false,
        "votes_cast_smaller_than_admitted_voters": false
      },
      "difference_completely_accounted_for": {
        "yes": false,
        "no": false
      }
    },
    "recounted_polling_stations": [
      15,
      48,
      70,
      90,
      125,
      126,
      147
    ],
    "political_group_votes": [
      {
        "number": 1,
        "total": 40290,
        "candidate_votes": [
          {
            "number": 1,
            "votes": 17279
          },
          {
            "number": 2,
            "votes": 5861
          },
          {
            "number": 3,
            "votes": 3246
          },
          {
            "number": 4,
            "votes": 2336
          },
          {
            "number": 5,
            "votes": 1823
          },
          {
            "number": 6,
            "votes": 1501
          },
          {
            "number": 7,
            "votes": 1251
          },
          {
            "number": 8,
            "votes": 1089
          },
          {
            "number": 9,
            "votes": 958
          },
          {
            "number": 10,
            "votes": 877
          },
          {
            "number": 11,
            "votes": 772
          },
          {
            "number": 12,
            "votes": 694
          },
          {
            "number": 13,
            "votes": 634
          },
          {
            "number": 14,
            "votes": 574
          },
          {
            "number": 15,
            "votes": 510
          },
          {
            "number": 16,
            "votes": 467
          },
          {
            "number": 17,
            "votes": 418
          }
        ]
      },
      {
        "number": 2,
        "total": 43736,
        "candidate_votes": [
          {
            "number": 1,
            "votes": 17375
          },
          {
            "number": 2,
            "votes": 4792
          },
          {
            "number": 3,
            "votes": 2922
          },
          {
            "number": 4,
            "votes": 2000
          },
          {
            "number": 5,
            "votes": 1572
          },
          {
            "number": 6,
            "votes": 1297
          },
          {
            "number": 7,
            "votes": 1102
          },
          {
            "number": 8,
            "votes": 921
          },
          {
            "number": 9,
            "votes": 793
          },
          {
            "number": 10,
            "votes": 713
          },
          {
            "number": 11,
            "votes": 649
          },
          {
            "number": 12,
            "votes": 596
          },
          {
            "number": 13,
            "votes": 551
          },
          {
            "number": 14,
            "votes": 506
          },
          {
            "number": 15,
            "votes": 462
          },
          {
            "number": 16,
            "votes": 437
          },
          {
            "number": 17,
            "votes": 419
          },
          {
            "number": 18,
            "votes": 404
          },
          {
            "number": 19,
            "votes": 386
          },
          {
            "number": 20,
            "votes": 362
          },
          {
            "number": 21,
            "votes": 340
          },
          {
            "number": 22,
            "votes": 325
          },
          {
            "number": 23,
            "votes": 306
          },
          {
            "number": 24,
            "votes": 290
          },
          {
            "number": 25,
            "votes": 277
          },
          {
            "number": 26,
            "votes": 264
          },
          {
            "number": 27,
            "votes": 257
          },
          {
            "number": 28,
            "votes": 243
          },
          {
            "number": 29,
            "votes": 231
          },
          {
            "number": 30,
            "votes": 224
          },
          {
            "number": 31,
            "votes": 214
          },
          {
            "number": 32,
            "votes": 208
          },
          {
            "number": 33,
            "votes": 193
          },
          {
            "number": 34,
            "votes": 176
          },
          {
            "number": 35,
            "votes": 168
          },
          {
            "number": 36,
            "votes": 157
          },
          {
            "number": 37,
            "votes": 151
          },
          {
            "number": 38,
            "votes": 142
          },
          {
            "number": 39,
            "votes": 132
          },
          {
            "number": 40,
            "votes": 126
          },
          {
            "number": 41,
            "votes": 121
          },
          {
            "number": 42,
            "votes": 110
          },
          {
            "number": 43,
            "votes": 106
          },
          {
            "number": 44,
            "votes": 99
          },
          {
            "number": 45,
            "votes": 89
          },
          {
            "number": 46,
            "votes": 81
          },
          {
            "number": 47,
            "votes": 71
          },
          {
            "number": 48,
            "votes": 65
          },
          {
            "number": 49,
            "votes": 58
          },
          {
            "number": 50,
            "votes": 52
          },
          {
            "number": 51,
            "votes": 48
          },
          {
            "number": 52,
            "votes": 42
          },
          {
            "number": 53,
            "votes": 41
          },
          {
            "number": 54,
            "votes": 36
          },
          {
            "number": 55,
            "votes": 34
          }
        ]
      },
      {
        "number": 3,
        "total": 901,
        "candidate_votes": [
          {
            "number": 1,
            "votes": 343
          },
          {
            "number": 2,
            "votes": 169
          },
          {
            "number": 3,
            "votes": 141
          },
          {
            "number": 4,
            "votes": 125
          },
          {
            "number": 5,
            "votes": 87
          },
          {
            "number": 6,
            "votes": 28
          },
          {
            "number": 7,
            "votes": 7
          },
          {
            "number": 8,
            "votes": 1
          },
          {
            "number": 9,
            "votes": 0
          },
          {
            "number": 10,
            "votes": 0
          },
          {
            "number": 11,
            "votes": 0
          },
          {
            "number": 12,
            "votes": 0
          },
          {
            "number": 13,
            "votes": 0
          },
          {
            "number": 14,
            "votes": 0
          },
          {
            "number": 15,
            "votes": 0
          },
          {
            "number": 16,
            "votes": 0
          },
          {
            "number": 17,
            "votes": 0
          },
          {
            "number": 18,
            "votes": 0
          },
          {
            "number": 19,
            "votes": 0
          },
          {
            "number": 20,
            "votes": 0
          },
          {
            "number": 21,
            "votes": 0
          },
          {
            "number": 22,
            "votes": 0
          },
          {
            "number": 23,
            "votes": 0
          },
          {
            "number": 24,
            "votes": 0
          },
          {
            "number": 25,
            "votes": 0
          },
          {
            "number": 26,
            "votes": 0
          },
          {
            "number": 27,
            "votes": 0
          },
          {
            "number": 28,
            "votes": 0
          },
          {
            "number": 29,
            "votes": 0
          },
          {
            "number": 30,
            "votes": 0
          },
          {
            "number": 31,
            "votes": 0
          },
          {
            "number": 32,
            "votes": 0
          },
          {
            "number": 33,
            "votes": 0
          },
          {
            "number": 34,
            "votes": 0
          }
        ]
      },
      {
        "number": 4,
        "total": 2270,
        "candidate_votes": [
          {
            "number": 1,
            "votes": 774
          },
          {
            "number": 2,
            "votes": 265
          },
          {
            "number": 3,
            "votes": 195
          },
          {
            "number": 4,
            "votes": 156
          },
          {
            "number": 5,
            "votes": 147
          },
          {
            "number": 6,
            "votes": 138
          },
          {
            "number": 7,
            "votes": 133
          },
          {
            "number": 8,
            "votes": 123
          },
          {
            "number": 9,
            "votes": 107
          },
          {
            "number": 10,
            "votes": 81
          },
          {
            "number": 11,
            "votes": 62
          },
          {
            "number": 12,
            "votes": 43
          },
          {
            "number": 13,
            "votes": 22
          },
          {
            "number": 14,
            "votes": 12
          },
          {
            "number": 15,
            "votes": 7
          },
          {
            "number": 16,
            "votes": 3
          },
          {
            "number": 17,
            "votes": 2
          },
          {
            "number": 18,
            "votes": 0
          },
          {
            "number": 19,
            "votes": 0
          },
          {
            "number": 20,
            "votes": 0
          },
          {
            "number": 21,
            "votes": 0
          },
          {
            "number": 22,
            "votes": 0
          },
          {
            "number": 23,
            "votes": 0
          },
          {
            "number": 24,
            "votes": 0
          },
          {
            "number": 25,
            "votes": 0
          },
          {
            "number": 26,
            "votes": 0
          },
          {
            "number": 27,
            "votes": 0
          },
          {
            "number": 28,
            "votes": 0
          },
          {
            "number": 29,
            "votes": 0
          },
          {
            "number": 30,
            "votes": 0
          },
          {
            "number": 31,
            "votes": 0
          },
          {
            "number": 32,
            "votes": 0
          },
          {
            "number": 33,
            "votes": 0
          },
          {
            "number": 34,
            "votes": 0
          },
          {
            "number": 35,
            "votes": 0
          },
          {
            "number": 36,
            "votes": 0
          },
          {
            "number": 37,
            "votes": 0
          },
          {
            "number": 38,
            "votes": 0
          },
          {
            "number": 39,
            "votes": 0
          },
          {
            "number": 40,
            "votes": 0
          },
          {
            "number": 41,
            "votes": 0
          },
          {
            "number": 42,
            "votes": 0
          },
          {
            "number": 43,
            "votes": 0
          },
          {
            "number": 44,
            "votes": 0
          },
          {
            "number": 45,
            "votes": 0
          },
          {
            "number": 46,
            "votes": 0
          },
          {
            "number": 47,
            "votes": 0
          },
          {
            "number": 48,
            "votes": 0
          },
          {
            "number": 49,
            "votes": 0
          },
          {
            "number": 50,
            "votes": 0
          },
          {
            "number": 51,
            "votes": 0
          },
          {
            "number": 52,
            "votes": 0
          },
          {
            "number": 53,
            "votes": 0
          },
          {
            "number": 54,
            "votes": 0
          },
          {
            "number": 55,
            "votes": 0
          }
        ]
      },
      {
        "number": 5,
        "total": 459,
        "candidate_votes": [
          {
            "number": 1,
            "votes": 204
          },
          {
            "number": 2,
            "votes": 154
          },
          {
            "number": 3,
            "votes": 76
          },
          {
            "number": 4,
            "votes": 21
          },
          {
            "number": 5,
            "votes": 4
          },
          {
            "number": 6,
            "votes": 0
          },
          {
            "number": 7,
            "votes": 0
          },
          {
            "number": 8,
            "votes": 0
          },
          {
            "number": 9,
            "votes": 0
          },
          {
            "number": 10,
            "votes": 0
          },
          {
            "number": 11,
            "votes": 0
          },
          {
            "number": 12,
            "votes": 0
          },
          {
            "number": 13,
            "votes": 0
          },
          {
            "number": 14,
            "votes": 0
          },
          {
            "number": 15,
            "votes": 0
          },
          {
            "number": 16,
            "votes": 0
          },
          {
            "number": 17,
            "votes": 0
          },
          {
            "number": 18,
            "votes": 0
          },
          {
            "number": 19,
            "votes": 0
          },
          {
            "number": 20,
            "votes": 0
          },
          {
            "number": 21,
            "votes": 0
          },
          {
            "number": 22,
            "votes": 0
          },
          {
            "number": 23,
            "votes": 0
          },
          {
            "number": 24,
            "votes": 0
          },
          {
            "number": 25,
            "votes": 0
          }
        ]
      },
      {
        "number": 6,
        "total": 444,
        "candidate_votes": [
          {
            "number": 1,
            "votes": 183
          },
          {
            "number": 2,
            "votes": 157
          },
          {
            "number": 3,
            "votes": 85
          },
          {
            "number": 4,
            "votes": 19
          },
          {
            "number": 5,
            "votes": 0
          },
          {
            "number": 6,
            "votes": 0
          },
          {
            "number": 7,
            "votes": 0
          },
          {
            "number": 8,
            "votes": 0
          },
          {
            "number": 9,
            "votes": 0
          },
          {
            "number": 10,
            "votes": 0
          },
          {
            "number": 11,
            "votes": 0
          },
          {
            "number": 12,
            "votes": 0
          },
          {
            "number": 13,
            "votes": 0
          },
          {
            "number": 14,
            "votes": 0
          },
          {
            "number": 15,
            "votes": 0
          },
          {
            "number": 16,
            "votes": 0
          },
          {
            "number": 17,
            "votes": 0
          },
          {
            "number": 18,
            "votes": 0
          },
          {
            "number": 19,
            "votes": 0
          },
          {
            "number": 20,
            "votes": 0
          },
          {
            "number": 21,
            "votes": 0
          },
          {
            "number": 22,
            "votes": 0
          },
          {
            "number": 23,
            "votes": 0
          },
          {
            "number": 24,
            "votes": 0
          },
          {
            "number": 25,
            "votes": 0
          },
          {
            "number": 26,
            "votes": 0
          },
          {
            "number": 27,
            "votes": 0
          },
          {
            "number": 28,
            "votes": 0
          },
          {
            "number": 29,
            "votes": 0
          },
          {
            "number": 30,
            "votes": 0
          },
          {
            "number": 31,
            "votes": 0
          },
          {
            "number": 32,
            "votes": 0
          },
          {
            "number": 33,
            "votes": 0
          },
          {
            "number": 34,
            "votes": 0
          },
          {
            "number": 35,
            "votes": 0
          },
          {
            "number": 36,
            "votes": 0
          },
          {
            "number": 37,
            "votes": 0
          },
          {
            "number": 38,
            "votes": 0
          },
          {
            "number": 39,
            "votes": 0
          },
          {
            "number": 40,
            "votes": 0
          },
          {
            "number": 41,
            "votes": 0
          },
          {
            "number": 42,
            "votes": 0
          },
          {
            "number": 43,
            "votes": 0
          },
          {
            "number": 44,
            "votes": 0
          },
          {
            "number": 45,
            "votes": 0
          }
        ]
      },
      {
        "number": 7,
        "total": 2809,
        "candidate_votes": [
          {
            "number": 1,
            "votes": 972
          },
          {
            "number": 2,
            "votes": 397
          },
          {
            "number": 3,
            "votes": 263
          },
          {
            "number": 4,
            "votes": 198
          },
          {
            "number": 5,
            "votes": 161
          },
          {
            "number": 6,
            "votes": 145
          },
          {
            "number": 7,
            "votes": 140
          },
          {
            "number": 8,
            "votes": 124
          },
          {
            "number": 9,
            "votes": 117
          },
          {
            "number": 10,
            "votes": 95
          },
          {
            "number": 11,
            "votes": 78
          },
          {
            "number": 12,
            "votes": 52
          },
          {
            "number": 13,
            "votes": 42
          },
          {
            "number": 14,
            "votes": 20
          },
          {
            "number": 15,
            "votes": 5
          },
          {
            "number": 16,
            "votes": 0
          },
          {
            "number": 17,
            "votes": 0
          },
          {
            "number": 18,
            "votes": 0
          },
          {
            "number": 19,
            "votes": 0
          },
          {
            "number": 20,
            "votes": 0
          },
          {
            "number": 21,
            "votes": 0
          },
          {
            "number": 22,
            "votes": 0
          },
          {
            "number": 23,
            "votes": 0
          },
          {
            "number": 24,
            "votes": 0
          },
          {
            "number": 25,
            "votes": 0
          },
          {
            "number": 26,
            "votes": 0
          },
          {
            "number": 27,
            "votes": 0
          },
          {
            "number": 28,
            "votes": 0
          },
          {
            "number": 29,
            "votes": 0
          },
          {
            "number": 30,
            "votes": 0
          },
          {
            "number": 31,
            "votes": 0
          },
          {
            "number": 32,
            "votes": 0
          },
          {
            "number": 33,
            "votes": 0
          },
          {
            "number": 34,
            "votes": 0
          },
          {
            "number": 35,
            "votes": 0
          },
          {
            "number": 36,
            "votes": 0
          },
          {
            "number": 37,
            "votes": 0
          }
        ]
      },
      {
        "number": 8,
        "total": 487,
        "candidate_votes": [
          {
            "number": 1,
            "votes": 252
          },
          {
            "number": 2,
            "votes": 155
          },
          {
            "number": 3,
            "votes": 63
          },
          {
            "number": 4,
            "votes": 14
          },
          {
            "number": 5,
            "votes": 3
          },
          {
            "number": 6,
            "votes": 0
          },
          {
            "number": 7,
            "votes": 0
          },
          {
            "number": 8,
            "votes": 0
          },
          {
            "number": 9,
            "votes": 0
          }
        ]
      },
      {
        "number": 9,
        "total": 392,
        "candidate_votes": [
          {
            "number": 1,
            "votes": 184
          },
          {
            "number": 2,
            "votes": 151
          },
          {
            "number": 3,
            "votes": 49
          },
          {
            "number": 4,
            "votes": 7
          },
          {
            "number": 5,
            "votes": 1
          },
          {
            "number": 6,
            "votes": 0
          },
          {
            "number": 7,
            "votes": 0
          },
          {
            "number": 8,
            "votes": 0
          },
          {
            "number": 9,
            "votes": 0
          },
          {
            "number": 10,
            "votes": 0
          },
          {
            "number": 11,
            "votes": 0
          },
          {
            "number": 12,
            "votes": 0
          },
          {
            "number": 13,
            "votes": 0
          },
          {
            "number": 14,
            "votes": 0
          },
          {
            "number": 15,
            "votes": 0
          },
          {
            "number": 16,
            "votes": 0
          },
          {
            "number": 17,
            "votes": 0
          },
          {
            "number": 18,
            "votes": 0
          },
          {
            "number": 19,
            "votes": 0
          },
          {
            "number": 20,
            "votes": 0
          },
          {
            "number": 21,
            "votes": 0
          },
          {
            "number": 22,
            "votes": 0
          },
          {
            "number": 23,
            "votes": 0
          },
          {
            "number": 24,
            "votes": 0
          },
          {
            "number": 25,
            "votes": 0
          },
          {
            "number": 26,
            "votes": 0
          },
          {
            "number": 27,
            "votes": 0
          },
          {
            "number": 28,
            "votes": 0
          },
          {
            "number": 29,
            "votes": 0
          },
          {
            "number": 30,
            "votes": 0
          },
          {
            "number": 31,
            "votes": 0
          }
        ]
      }
    ]
  },
  "polling_stations": [
    {
      "id": 87,
      "election_id": 2,
      "name": "Hotel Van Den Stem",
      "number": 1,
      "number_of_voters": 820,
      "polling_station_type": "FixedLocation",
      "address": "Nieuwstraat 82",
      "postal_code": "6215PG",
      "locality": "Eemstricht"
    },
    {
      "id": 88,
      "election_id": 2,
      "name": "Café Voor het Veld",
      "number": 2,
      "number_of_voters": 825,
      "polling_station_type": "FixedLocation",
      "address": "Grote Markt 95",
      "postal_code": "6144CU",
      "locality": "Hoek van Zoom"
    },
    {
      "id": 89,
      "election_id": 2,
      "name": "Museum De Genieter",
      "number": 3,
      "number_of_voters": 817,
      "polling_station_type": "FixedLocation",
      "address": "Parallelweg 58",
      "postal_code": "3651DO",
      "locality": "Bloemstede"
    },
    {
      "id": 90,
      "election_id": 2,
      "name": "Winkelcentrum Het Gemeentehuis",
      "number": 4,
      "number_of_voters": 798,
      "polling_station_type": "FixedLocation",
      "address": "Stationsweg 51",
      "postal_code": "7363GI",
      "locality": "Eemstricht"
    },
    {
      "id": 91,
      "election_id": 2,
      "name": "Clubhuis Achter Het Huis",
      "number": 5,
      "number_of_voters": 772,
      "polling_station_type": "FixedLocation",
      "address": "Nieuwstraat 68d",
      "postal_code": "2447AN",
      "locality": "Sluisdam"
    },
    {
      "id": 92,
      "election_id": 2,
      "name": "Clubhuis 'Door de Kamer'",
      "number": 6,
      "number_of_voters": 846,
      "polling_station_type": "FixedLocation",
      "address": "Dorpsstraat 100d",
      "postal_code": "8303DV",
      "locality": "Juinen"
    },
    {
      "id": 93,
      "election_id": 2,
      "name": "Winkelcentrum Achter De Stembus",
      "number": 7,
      "number_of_voters": 833,
      "polling_station_type": "FixedLocation",
      "address": "Bredestraat 14",
      "postal_code": "6013VL",
      "locality": "Heemdamseburg"
    },
    {
      "id": 94,
      "election_id": 2,
      "name": "Café Het Binnenhof",
      "number": 8,
      "number_of_voters": 845,
      "polling_station_type": "FixedLocation",
      "address": "Nieuwstraat 109",
      "postal_code": "4862WR",
      "locality": "Hoek van Zoom"
    },
    {
      "id": 95,
      "election_id": 2,
      "name": "Winkelcentrum Het Pronkstuk",
      "number": 9,
      "number_of_voters": 886,
      "polling_station_type": "FixedLocation",
      "address": "Parallelweg 7c",
      "postal_code": "4091LD",
      "locality": "Hoek van Zoom"
    },
    {
      "id": 96,
      "election_id": 2,
      "name": "Cultuurcentrum De Vliegende Stemmer",
      "number": 10,
      "number_of_voters": 854,
      "polling_station_type": "FixedLocation",
      "address": "Sportlaan 68",
      "postal_code": "6808XF",
      "locality": "Sluisdam"
    },
    {
      "id": 97,
      "election_id": 2,
      "name": "Steunpunt Het Gebouw",
      "number": 11,
      "number_of_voters": 826,
      "polling_station_type": "FixedLocation",
      "address": "Schoolstraat 19",
      "postal_code": "3498IP",
      "locality": "'s Gravenveen"
    },
    {
      "id": 98,
      "election_id": 2,
      "name": "OBS Het Binnenhof",
      "number": 12,
      "number_of_voters": 800,
      "polling_station_type": "FixedLocation",
      "address": "Molenstraat 77a",
      "postal_code": "4916XT",
      "locality": "Juinen"
    },
    {
      "id": 99,
      "election_id": 2,
      "name": "Filmhuis Het Stemmende Vogeltje",
      "number": 13,
      "number_of_voters": 878,
      "polling_station_type": "FixedLocation",
      "address": "Molenweg 106a",
      "postal_code": "6683AQ",
      "locality": "Sluisdam"
    },
    {
      "id": 100,
      "election_id": 2,
      "name": "Café Van Den Stem",
      "number": 14,
      "number_of_voters": 832,
      "polling_station_type": "FixedLocation",
      "address": "Kerkstraat 33",
      "postal_code": "1115VS",
      "locality": "Eksterlo"
    },
    {
      "id": 101,
      "election_id": 2,
      "name": "Steunpunt Achter Het Huis",
      "number": 15,
      "number_of_voters": 847,
      "polling_station_type": "FixedLocation",
      "address": "Grote Markt 95",
      "postal_code": "9761JC",
      "locality": "Middelgein"
    },
    {
      "id": 102,
      "election_id": 2,
      "name": "Museum Het Potlood",
      "number": 16,
      "number_of_voters": 883,
      "polling_station_type": "FixedLocation",
      "address": "Bredestraat 79",
      "postal_code": "1308KQ",
      "locality": "Heemdamseburg"
    },
    {
      "id": 103,
      "election_id": 2,
      "name": "Studio Door de Kamer",
      "number": 17,
      "number_of_voters": 827,
      "polling_station_type": "FixedLocation",
      "address": "Nieuwstraat 42",
      "postal_code": "6782WU",
      "locality": "'s Gravenveen"
    },
    {
      "id": 104,
      "election_id": 2,
      "name": "Wijkcentrum De Sprankelende Stembus",
      "number": 18,
      "number_of_voters": 886,
      "polling_station_type": "FixedLocation",
      "address": "Industrieweg 39",
      "postal_code": "8495TY",
      "locality": "Juinen"
    },
    {
      "id": 105,
      "election_id": 2,
      "name": "Hotel Het Potlood",
      "number": 19,
      "number_of_voters": 790,
      "polling_station_type": "FixedLocation",
      "address": "Grote Markt 71",
      "postal_code": "4283TB",
      "locality": "Hoek van Zoom"
    },
    {
      "id": 106,
      "election_id": 2,
      "name": "Bioscoop Het Potlood",
      "number": 20,
      "number_of_voters": 888,
      "polling_station_type": "FixedLocation",
      "address": "Beukenlaan 91",
      "postal_code": "7065DM",
      "locality": "Sluisdam"
    },
    {
      "id": 107,
      "election_id": 2,
      "name": "Sportzaal Het Gebouw",
      "number": 21,
      "number_of_voters": 779,
      "polling_station_type": "FixedLocation",
      "address": "Stationsweg 75",
      "postal_code": "8831AE",
      "locality": "Middelgein"
    },
    {
      "id": 108,
      "election_id": 2,
      "name": "Bioscoop Het Potlood",
      "number": 22,
      "number_of_voters": 870,
      "polling_station_type": "FixedLocation",
      "address": "Grote Markt 58",
      "postal_code": "9293DX",
      "locality": "Heemdamseburg"
    },
    {
      "id": 109,
      "election_id": 2,
      "name": "Theater Achter Het Huis",
      "number": 23,
      "number_of_voters": 882,
      "polling_station_type": "FixedLocation",
      "address": "Kerkstraat 52",
      "postal_code": "6692EZ",
      "locality": "Bloemstede"
    },
    {
      "id": 110,
      "election_id": 2,
      "name": "Hotel \"Het Vriendelijke Bureau\"",
      "number": 24,
      "number_of_voters": 865,
      "polling_station_type": "FixedLocation",
      "address": "Kerkstraat 13c",
      "postal_code": "6419JM",
      "locality": "Eemstricht"
    },
    {
      "id": 111,
      "election_id": 2,
      "name": "Theater De Sprankelende Stembus",
      "number": 25,
      "number_of_voters": 882,
      "polling_station_type": "FixedLocation",
      "address": "Beukenlaan 118",
      "postal_code": "8030BI",
      "locality": "Hovenerwoud"
    },
    {
      "id": 112,
      "election_id": 2,
      "name": "OBS De Gang",
      "number": 26,
      "number_of_voters": 861,
      "polling_station_type": "FixedLocation",
      "address": "Parallelweg 74c",
      "postal_code": "5426AK",
      "locality": "Huisden"
    },
    {
      "id": 113,
      "election_id": 2,
      "name": "Buurthuis 'De Doorstemmer'",
      "number": 27,
      "number_of_voters": 831,
      "polling_station_type": "FixedLocation",
      "address": "Bredestraat 80",
      "postal_code": "9896QM",
      "locality": "Lekkum"
    },
    {
      "id": 114,
      "election_id": 2,
      "name": "Sportcomplex Het Pronkstuk",
      "number": 28,
      "number_of_voters": 803,
      "polling_station_type": "FixedLocation",
      "address": "Parallelweg 28",
      "postal_code": "2635MU",
      "locality": "Eemstricht"
    },
    {
      "id": 115,
      "election_id": 2,
      "name": "Sportzaal De Vliegende Stemmer",
      "number": 29,
      "number_of_voters": 818,
      "polling_station_type": "FixedLocation",
      "address": "Molenstraat 46",
      "postal_code": "4063DB",
      "locality": "Heemdamseburg"
    },
    {
      "id": 116,
      "election_id": 2,
      "name": "Theater Het Kleurende Potlood",
      "number": 30,
      "number_of_voters": 734,
      "polling_station_type": "FixedLocation",
      "address": "Kortestraat 31",
      "postal_code": "3552YF",
      "locality": "Huisden"
    },
    {
      "id": 117,
      "election_id": 2,
      "name": "Wijkcentrum Door de Kamer",
      "number": 31,
      "number_of_voters": 797,
      "polling_station_type": "FixedLocation",
      "address": "Stationsweg 55",
      "postal_code": "6295FR",
      "locality": "Huisden"
    },
    {
      "id": 118,
      "election_id": 2,
      "name": "OBS Voor het Veld",
      "number": 32,
      "number_of_voters": 822,
      "polling_station_type": "FixedLocation",
      "address": "Industrieweg 97",
      "postal_code": "2973PH",
      "locality": "Sluisdam"
    },
    {
      "id": 119,
      "election_id": 2,
      "name": "Wijkcentrum Het Vriendelijke Bureau",
      "number": 33,
      "number_of_voters": 805,
      "polling_station_type": "FixedLocation",
      "address": "Stationsweg 115",
      "postal_code": "4932ZX",
      "locality": "Middelgein"
    },
    {
      "id": 120,
      "election_id": 2,
      "name": "Buurthuis De Gang",
      "number": 34,
      "number_of_voters": 849,
      "polling_station_type": "FixedLocation",
      "address": "Beukenlaan 43",
      "postal_code": "2080RC",
      "locality": "Huisden"
    },
    {
      "id": 121,
      "election_id": 2,
      "name": "Winkelcentrum Het Gebouw",
      "number": 35,
      "number_of_voters": 733,
      "polling_station_type": "FixedLocation",
      "address": "Stationsweg 66",
      "postal_code": "3146JE",
      "locality": "Bloemstede"
    },
    {
      "id": 122,
      "election_id": 2,
      "name": "Winkelcentrum 'Het Potlood'",
      "number": 36,
      "number_of_voters": 873,
      "polling_station_type": "FixedLocation",
      "address": "Stationsweg 28",
      "postal_code": "2523KQ",
      "locality": "Bloemstede"
    },
    {
      "id": 123,
      "election_id": 2,
      "name": "Clubhuis Via De Stemgang",
      "number": 37,
      "number_of_voters": 726,
      "polling_station_type": "FixedLocation",
      "address": "Parallelweg 98",
      "postal_code": "7069RB",
      "locality": "Bloemstede"
    },
    {
      "id": 124,
      "election_id": 2,
      "name": "Studio 'De Gang'",
      "number": 38,
      "number_of_voters": 806,
      "polling_station_type": "FixedLocation",
      "address": "Kortestraat 82",
      "postal_code": "6964TE",
      "locality": "Middelgein"
    },
    {
      "id": 125,
      "election_id": 2,
      "name": "Café Achter Het Huis",
      "number": 39,
      "number_of_voters": 760,
      "polling_station_type": "FixedLocation",
      "address": "Stationsweg 19",
      "postal_code": "1473OZ",
      "locality": "Sluisdam"
    },
    {
      "id": 126,
      "election_id": 2,
      "name": "Bioscoop De Gang",
      "number": 40,
      "number_of_voters": 821,
      "polling_station_type": "FixedLocation",
      "address": "Langestraat 57",
      "postal_code": "6222HO",
      "locality": "Huisden"
    },
    {
      "id": 127,
      "election_id": 2,
      "name": "Cultuurcentrum De Kiezende Olifant",
      "number": 41,
      "number_of_voters": 886,
      "polling_station_type": "FixedLocation",
      "address": "Industrieweg 95",
      "postal_code": "2191ES",
      "locality": "Middelgein"
    },
    {
      "id": 128,
      "election_id": 2,
      "name": "Openbare Basisschool Via De Stemgang",
      "number": 42,
      "number_of_voters": 778,
      "polling_station_type": "FixedLocation",
      "address": "Parallelweg 99",
      "postal_code": "9418QT",
      "locality": "'s Gravenveen"
    },
    {
      "id": 129,
      "election_id": 2,
      "name": "Bioscoop De Doorstemmer",
      "number": 43,
      "number_of_voters": 838,
      "polling_station_type": "FixedLocation",
      "address": "Dorpsstraat 70",
      "postal_code": "9453WB",
      "locality": "Hoek van Zoom"
    },
    {
      "id": 130,
      "election_id": 2,
      "name": "Theater Voor het Veld",
      "number": 44,
      "number_of_voters": 801,
      "polling_station_type": "FixedLocation",
      "address": "Parallelweg 76",
      "postal_code": "2776EG",
      "locality": "Lekkum"
    },
    {
      "id": 131,
      "election_id": 2,
      "name": "Bioscoop De Tweede Kamer",
      "number": 45,
      "number_of_voters": 865,
      "polling_station_type": "FixedLocation",
      "address": "Sportlaan 44",
      "postal_code": "8647LD",
      "locality": "Eksterlo"
    },
    {
      "id": 132,
      "election_id": 2,
      "name": "Cultuurcentrum De Vliegende Stemmer",
      "number": 46,
      "number_of_voters": 808,
      "polling_station_type": "FixedLocation",
      "address": "Kerkstraat 48",
      "postal_code": "5583WU",
      "locality": "Hoek van Zoom"
    },
    {
      "id": 133,
      "election_id": 2,
      "name": "Winkelcentrum Het Gemeentehuis",
      "number": 47,
      "number_of_voters": 775,
      "polling_station_type": "FixedLocation",
      "address": "Bredestraat 9c",
      "postal_code": "1467XU",
      "locality": "Hoek van Zoom"
    },
    {
      "id": 134,
      "election_id": 2,
      "name": "Steunpunt De Genieter",
      "number": 48,
      "number_of_voters": 804,
      "polling_station_type": "FixedLocation",
      "address": "Bredestraat 90",
      "postal_code": "5573ZZ",
      "locality": "Sluisdam"
    },
    {
      "id": 135,
      "election_id": 2,
      "name": "Cultuurcentrum Achter Het Huis",
      "number": 49,
      "number_of_voters": 818,
      "polling_station_type": "FixedLocation",
      "address": "Schoolstraat 13",
      "postal_code": "9240FW",
      "locality": "Middelgein"
    },
    {
      "id": 136,
      "election_id": 2,
      "name": "Buurthuis Via De Stemgang",
      "number": 50,
      "number_of_voters": 793,
      "polling_station_type": "FixedLocation",
      "address": "Stationsweg 89",
      "postal_code": "4863RS",
      "locality": "'s Gravenveen"
    },
    {
      "id": 137,
      "election_id": 2,
      "name": "Buurthuis Achter Het Huis",
      "number": 51,
      "number_of_voters": 786,
      "polling_station_type": "FixedLocation",
      "address": "Schoolstraat 80",
      "postal_code": "7313XP",
      "locality": "Eksterlo"
    },
    {
      "id": 138,
      "election_id": 2,
      "name": "Steunpunt Het Pronkstuk",
      "number": 52,
      "number_of_voters": 756,
      "polling_station_type": "FixedLocation",
      "address": "Dorpsstraat 81",
      "postal_code": "4349YP",
      "locality": "Eemstricht"
    },
    {
      "id": 139,
      "election_id": 2,
      "name": "Wijkcentrum Het Potlood",
      "number": 53,
      "number_of_voters": 854,
      "polling_station_type": "FixedLocation",
      "address": "Parallelweg 70",
      "postal_code": "4178RH",
      "locality": "Hovenerwoud"
    },
    {
      "id": 140,
      "election_id": 2,
      "name": "Sportcomplex 'Het Gebouw'",
      "number": 54,
      "number_of_voters": 779,
      "polling_station_type": "FixedLocation",
      "address": "Stationsweg 18",
      "postal_code": "8737CD",
      "locality": "Heemdamseburg"
    },
    {
      "id": 141,
      "election_id": 2,
      "name": "Openbare Basisschool De Gang",
      "number": 55,
      "number_of_voters": 730,
      "polling_station_type": "FixedLocation",
      "address": "Kortestraat 33",
      "postal_code": "6455SG",
      "locality": "Sluisdam"
    },
    {
      "id": 142,
      "election_id": 2,
      "name": "Studio Voor het Hek",
      "number": 56,
      "number_of_voters": 767,
      "polling_station_type": "FixedLocation",
      "address": "Kortestraat 83",
      "postal_code": "8123CL",
      "locality": "Lekkum"
    },
    {
      "id": 143,
      "election_id": 2,
      "name": "Café Het Gemeentehuis",
      "number": 57,
      "number_of_voters": 758,
      "polling_station_type": "FixedLocation",
      "address": "Dorpsstraat 83",
      "postal_code": "5014ET",
      "locality": "Heemdamseburg"
    },
    {
      "id": 144,
      "election_id": 2,
      "name": "Studio Achter De Stembus",
      "number": 58,
      "number_of_voters": 754,
      "polling_station_type": "FixedLocation",
      "address": "Schoolstraat 29",
      "postal_code": "7752MJ",
      "locality": "Eemstricht"
    },
    {
      "id": 145,
      "election_id": 2,
      "name": "Winkelcentrum Via De Stemgang",
      "number": 59,
      "number_of_voters": 778,
      "polling_station_type": "FixedLocation",
      "address": "Dorpsstraat 110",
      "postal_code": "1724NQ",
      "locality": "Lekkum"
    },
    {
      "id": 146,
      "election_id": 2,
      "name": "Cultuurcentrum Achter De Stembus",
      "number": 60,
      "number_of_voters": 810,
      "polling_station_type": "FixedLocation",
      "address": "Kortestraat 95",
      "postal_code": "8589AO",
      "locality": "Eksterlo"
    },
    {
      "id": 147,
      "election_id": 2,
      "name": "Wijkcentrum Voor het Hek",
      "number": 61,
      "number_of_voters": 869,
      "polling_station_type": "FixedLocation",
      "address": "Beukenlaan 93",
      "postal_code": "1672VE",
      "locality": "'s Gravenveen"
    },
    {
      "id": 148,
      "election_id": 2,
      "name": "Cultuurcentrum \"De Doorstemmer\"",
      "number": 62,
      "number_of_voters": 752,
      "polling_station_type": "FixedLocation",
      "address": "Bredestraat 50",
      "postal_code": "6506RS",
      "locality": "Bloemstede"
    },
    {
      "id": 149,
      "election_id": 2,
      "name": "Wijkcentrum \"Het Kleurende Potlood\"",
      "number": 63,
      "number_of_voters": 784,
      "polling_station_type": "FixedLocation",
      "address": "Bredestraat 118",
      "postal_code": "3530NN",
      "locality": "Eksterlo"
    },
    {
      "id": 150,
      "election_id": 2,
      "name": "Wijkcentrum De Vliegende Stemmer",
      "number": 64,
      "number_of_voters": 806,
      "polling_station_type": "FixedLocation",
      "address": "Dorpsstraat 82",
      "postal_code": "7092IO",
      "locality": "Eksterlo"
    },
    {
      "id": 151,
      "election_id": 2,
      "name": "Buurthuis De Kiezende Olifant",
      "number": 65,
      "number_of_voters": 731,
      "polling_station_type": "FixedLocation",
      "address": "Kortestraat 36",
      "postal_code": "7826JW",
      "locality": "Huisden"
    },
    {
      "id": 152,
      "election_id": 2,
      "name": "Filmhuis De Vliegende Stemmer",
      "number": 66,
      "number_of_voters": 812,
      "polling_station_type": "FixedLocation",
      "address": "Kortestraat 117c",
      "postal_code": "5561WK",
      "locality": "Lekkum"
    },
    {
      "id": 153,
      "election_id": 2,
      "name": "Cultuurcentrum De Kiezende Olifant",
      "number": 67,
      "number_of_voters": 773,
      "polling_station_type": "FixedLocation",
      "address": "Molenstraat 62",
      "postal_code": "3795NQ",
      "locality": "'s Gravenveen"
    },
    {
      "id": 154,
      "election_id": 2,
      "name": "Clubhuis De Gang",
      "number": 68,
      "number_of_voters": 777,
      "polling_station_type": "FixedLocation",
      "address": "Kerkstraat 49",
      "postal_code": "4605ZU",
      "locality": "Hoek van Zoom"
    },
    {
      "id": 155,
      "election_id": 2,
      "name": "Steunpunt De Kiezende Olifant",
      "number": 69,
      "number_of_voters": 766,
      "polling_station_type": "FixedLocation",
      "address": "Grote Markt 53b",
      "postal_code": "3033DV",
      "locality": "Heemdamseburg"
    },
    {
      "id": 156,
      "election_id": 2,
      "name": "Winkelcentrum Het Binnenhof",
      "number": 70,
      "number_of_voters": 768,
      "polling_station_type": "FixedLocation",
      "address": "Kerkstraat 114",
      "postal_code": "8527VI",
      "locality": "Juinen"
    },
    {
      "id": 157,
      "election_id": 2,
      "name": "Theater Voor het Hek",
      "number": 71,
      "number_of_voters": 744,
      "polling_station_type": "FixedLocation",
      "address": "Bredestraat 20",
      "postal_code": "7550FV",
      "locality": "Juinen"
    },
    {
      "id": 158,
      "election_id": 2,
      "name": "Openbare Basisschool Den Echte Stemmer",
      "number": 72,
      "number_of_voters": 779,
      "polling_station_type": "FixedLocation",
      "address": "Industrieweg 58",
      "postal_code": "3019IC",
      "locality": "Lekkum"
    },
    {
      "id": 159,
      "election_id": 2,
      "name": "Hotel De Genieter",
      "number": 73,
      "number_of_voters": 879,
      "polling_station_type": "FixedLocation",
      "address": "Parallelweg 42",
      "postal_code": "2984KI",
      "locality": "Huisden"
    },
    {
      "id": 160,
      "election_id": 2,
      "name": "Winkelcentrum Het Gebouw",
      "number": 74,
      "number_of_voters": 785,
      "polling_station_type": "FixedLocation",
      "address": "Kerkstraat 49",
      "postal_code": "6319SF",
      "locality": "Hoek van Zoom"
    },
    {
      "id": 161,
      "election_id": 2,
      "name": "Steunpunt De Gang",
      "number": 75,
      "number_of_voters": 754,
      "polling_station_type": "FixedLocation",
      "address": "Grote Markt 46",
      "postal_code": "6626JG",
      "locality": "Lekkum"
    },
    {
      "id": 162,
      "election_id": 2,
      "name": "Theater Achter De Stembus",
      "number": 76,
      "number_of_voters": 760,
      "polling_station_type": "FixedLocation",
      "address": "Nieuwstraat 75d",
      "postal_code": "7515RS",
      "locality": "Eemstricht"
    },
    {
      "id": 163,
      "election_id": 2,
      "name": "Café Het Stemmende Vogeltje",
      "number": 77,
      "number_of_voters": 784,
      "polling_station_type": "FixedLocation",
      "address": "Stationsweg 24",
      "postal_code": "5649DE",
      "locality": "Hovenerwoud"
    },
    {
      "id": 164,
      "election_id": 2,
      "name": "Studio Den Echte Stemmer",
      "number": 78,
      "number_of_voters": 861,
      "polling_station_type": "FixedLocation",
      "address": "Kortestraat 85a",
      "postal_code": "5130CE",
      "locality": "Lekkum"
    },
    {
      "id": 165,
      "election_id": 2,
      "name": "Wijkcentrum Het Potlood",
      "number": 79,
      "number_of_voters": 739,
      "polling_station_type": "FixedLocation",
      "address": "Molenweg 40",
      "postal_code": "9318FF",
      "locality": "Heemdamseburg"
    },
    {
      "id": 166,
      "election_id": 2,
      "name": "Openbare Basisschool De Tweede Kamer",
      "number": 80,
      "number_of_voters": 870,
      "polling_station_type": "FixedLocation",
      "address": "Stationsweg 120",
      "postal_code": "1260IS",
      "locality": "Lekkum"
    },
    {
      "id": 167,
      "election_id": 2,
      "name": "Openbare Basisschool Het Potlood",
      "number": 81,
      "number_of_voters": 893,
      "polling_station_type": "FixedLocation",
      "address": "Kortestraat 66",
      "postal_code": "5240GL",
      "locality": "Hoek van Zoom"
    },
    {
      "id": 168,
      "election_id": 2,
      "name": "Buurthuis De Deur",
      "number": 82,
      "number_of_voters": 801,
      "polling_station_type": "FixedLocation",
      "address": "Molenweg 25",
      "postal_code": "9556DL",
      "locality": "Huisden"
    },
    {
      "id": 169,
      "election_id": 2,
      "name": "Steunpunt De Sprankelende Stembus",
      "number": 83,
      "number_of_voters": 773,
      "polling_station_type": "FixedLocation",
      "address": "Kortestraat 64",
      "postal_code": "6322FK",
      "locality": "Eksterlo"
    },
    {
      "id": 170,
      "election_id": 2,
      "name": "Sportcomplex Het Gebouw",
      "number": 84,
      "number_of_voters": 893,
      "polling_station_type": "FixedLocation",
      "address": "Schoolstraat 80",
      "postal_code": "1634GD",
      "locality": "Hoek van Zoom"
    },
    {
      "id": 171,
      "election_id": 2,
      "name": "OBS Het Binnenhof",
      "number": 85,
      "number_of_voters": 894,
      "polling_station_type": "FixedLocation",
      "address": "Langestraat 49",
      "postal_code": "3119SP",
      "locality": "'s Gravenveen"
    },
    {
      "id": 172,
      "election_id": 2,
      "name": "Theater Achter De Stembus",
      "number": 86,
      "number_of_voters": 806,
      "polling_station_type": "FixedLocation",
      "address": "Beukenlaan 18",
      "postal_code": "3186KC",
      "locality": "Hoek van Zoom"
    },
    {
      "id": 173,
      "election_id": 2,
      "name": "Wijkcentrum Achter De Stembus",
      "number": 87,
      "number_of_voters": 775,
      "polling_station_type": "FixedLocation",
      "address": "Nieuwstraat 73",
      "postal_code": "5952GV",
      "locality": "Hovenerwoud"
    },
    {
      "id": 174,
      "election_id": 2,
      "name": "Cultuurcentrum De Kiezende Olifant",
      "number": 88,
      "number_of_voters": 745,
      "polling_station_type": "FixedLocation",
      "address": "Stationsweg 70",
      "postal_code": "9808VF",
      "locality": "Sluisdam"
    },
    {
      "id": 175,
      "election_id": 2,
      "name": "Openbare Basisschool 'Voor het Veld'",
      "number": 89,
      "number_of_voters": 851,
      "polling_station_type": "FixedLocation",
      "address": "Langestraat 43",
      "postal_code": "7366BA",
      "locality": "Eemstricht"
    },
    {
      "id": 176,
      "election_id": 2,
      "name": "Hotel Het Binnenhof",
      "number": 90,
      "number_of_voters": 778,
      "polling_station_type": "FixedLocation",
      "address": "Langestraat 20b",
      "postal_code": "2831XR",
      "locality": "Juinen"
    },
    {
      "id": 177,
      "election_id": 2,
      "name": "Café De Tweede Kamer",
      "number": 91,
      "number_of_voters": 786,
      "polling_station_type": "FixedLocation",
      "address": "Beukenlaan 39a",
      "postal_code": "1293RK",
      "locality": "Middelgein"
    },
    {
      "id": 178,
      "election_id": 2,
      "name": "Sportcomplex Voor het Veld",
      "number": 92,
      "number_of_voters": 888,
      "polling_station_type": "FixedLocation",
      "address": "Dorpsstraat 110",
      "postal_code": "2414OQ",
      "locality": "Middelgein"
    },
    {
      "id": 179,
      "election_id": 2,
      "name": "Sportzaal De Tweede Kamer",
      "number": 93,
      "number_of_voters": 868,
      "polling_station_type": "FixedLocation",
      "address": "Molenstraat 96",
      "postal_code": "8019KA",
      "locality": "Hovenerwoud"
    },
    {
      "id": 180,
      "election_id": 2,
      "name": "Café De Tweede Kamer",
      "number": 94,
      "number_of_voters": 787,
      "polling_station_type": "FixedLocation",
      "address": "Parallelweg 63",
      "postal_code": "9667JR",
      "locality": "'s Gravenveen"
    },
    {
      "id": 181,
      "election_id": 2,
      "name": "Theater Het Binnenhof",
      "number": 95,
      "number_of_voters": 746,
      "polling_station_type": "FixedLocation",
      "address": "Bredestraat 73c",
      "postal_code": "5464LU",
      "locality": "Juinen"
    },
    {
      "id": 182,
      "election_id": 2,
      "name": "Hotel De Genieter",
      "number": 96,
      "number_of_voters": 772,
      "polling_station_type": "FixedLocation",
      "address": "Industrieweg 48",
      "postal_code": "3778RP",
      "locality": "Hoek van Zoom"
    },
    {
      "id": 183,
      "election_id": 2,
      "name": "Clubhuis Den Echte Stemmer",
      "number": 97,
      "number_of_voters": 775,
      "polling_station_type": "FixedLocation",
      "address": "Sportlaan 82d",
      "postal_code": "1513LR",
      "locality": "Middelgein"
    },
    {
      "id": 184,
      "election_id": 2,
      "name": "Sportzaal Het Stemmende Vogeltje",
      "number": 98,
      "number_of_voters": 868,
      "polling_station_type": "FixedLocation",
      "address": "Kortestraat 16b",
      "postal_code": "9943YU",
      "locality": "'s Gravenveen"
    },
    {
      "id": 185,
      "election_id": 2,
      "name": "Sportcomplex De Vliegende Stemmer",
      "number": 99,
      "number_of_voters": 801,
      "polling_station_type": "FixedLocation",
      "address": "Sportlaan 2",
      "postal_code": "9529EH",
      "locality": "Lekkum"
    },
    {
      "id": 186,
      "election_id": 2,
      "name": "Cultuurcentrum Door de Kamer",
      "number": 100,
      "number_of_voters": 821,
      "polling_station_type": "FixedLocation",
      "address": "Schoolstraat 57b",
      "postal_code": "4931ER",
      "locality": "Huisden"
    },
    {
      "id": 187,
      "election_id": 2,
      "name": "Filmhuis Den Echte Stemmer",
      "number": 101,
      "number_of_voters": 739,
      "polling_station_type": "FixedLocation",
      "address": "Beukenlaan 78",
      "postal_code": "3557VM",
      "locality": "'s Gravenveen"
    },
    {
      "id": 188,
      "election_id": 2,
      "name": "Café De Vliegende Stemmer",
      "number": 102,
      "number_of_voters": 890,
      "polling_station_type": "FixedLocation",
      "address": "Schoolstraat 16",
      "postal_code": "8131VJ",
      "locality": "Eemstricht"
    },
    {
      "id": 189,
      "election_id": 2,
      "name": "Buurthuis Via De Stemgang",
      "number": 103,
      "number_of_voters": 891,
      "polling_station_type": "FixedLocation",
      "address": "Kortestraat 29c",
      "postal_code": "5442BF",
      "locality": "Eksterlo"
    },
    {
      "id": 190,
      "election_id": 2,
      "name": "Buurthuis Achter Het Huis",
      "number": 104,
      "number_of_voters": 793,
      "polling_station_type": "FixedLocation",
      "address": "Molenweg 49",
      "postal_code": "4491FI",
      "locality": "Sluisdam"
    },
    {
      "id": 191,
      "election_id": 2,
      "name": "Openbare Basisschool Het Gemeentehuis",
      "number": 105,
      "number_of_voters": 759,
      "polling_station_type": "FixedLocation",
      "address": "Molenweg 49c",
      "postal_code": "6179XK",
      "locality": "Bloemstede"
    },
    {
      "id": 192,
      "election_id": 2,
      "name": "Sportzaal De Sprankelende Stembus",
      "number": 106,
      "number_of_voters": 840,
      "polling_station_type": "FixedLocation",
      "address": "Dorpsstraat 74c",
      "postal_code": "3118FB",
      "locality": "Hoek van Zoom"
    },
    {
      "id": 193,
      "election_id": 2,
      "name": "Studio De Gang",
      "number": 107,
      "number_of_voters": 859,
      "polling_station_type": "FixedLocation",
      "address": "Nieuwstraat 45",
      "postal_code": "9791YB",
      "locality": "Bloemstede"
    },
    {
      "id": 194,
      "election_id": 2,
      "name": "Filmhuis Het Gemeentehuis",
      "number": 108,
      "number_of_voters": 823,
      "polling_station_type": "FixedLocation",
      "address": "Parallelweg 48c",
      "postal_code": "8251PU",
      "locality": "Hovenerwoud"
    },
    {
      "id": 195,
      "election_id": 2,
      "name": "Clubhuis Het Stemmende Vogeltje",
      "number": 109,
      "number_of_voters": 810,
      "polling_station_type": "FixedLocation",
      "address": "Parallelweg 20",
      "postal_code": "9730HD",
      "locality": "Middelgein"
    },
    {
      "id": 196,
      "election_id": 2,
      "name": "Bioscoop Het Binnenhof",
      "number": 110,
      "number_of_voters": 823,
      "polling_station_type": "FixedLocation",
      "address": "Kortestraat 51",
      "postal_code": "6754VP",
      "locality": "Huisden"
    },
    {
      "id": 197,
      "election_id": 2,
      "name": "Sportzaal De Deur",
      "number": 111,
      "number_of_voters": 759,
      "polling_station_type": "FixedLocation",
      "address": "Stationsweg 110",
      "postal_code": "8655YF",
      "locality": "Bloemstede"
    },
    {
      "id": 198,
      "election_id": 2,
      "name": "Sportzaal Het Kleurende Potlood",
      "number": 112,
      "number_of_voters": 758,
      "polling_station_type": "FixedLocation",
      "address": "Schoolstraat 108",
      "postal_code": "5140YS",
      "locality": "Huisden"
    },
    {
      "id": 199,
      "election_id": 2,
      "name": "Café Het Gebouw",
      "number": 113,
      "number_of_voters": 789,
      "polling_station_type": "FixedLocation",
      "address": "Schoolstraat 9a",
      "postal_code": "8145XP",
      "locality": "'s Gravenveen"
    },
    {
      "id": 200,
      "election_id": 2,
      "name": "Bioscoop De Sprankelende Stembus",
      "number": 114,
      "number_of_voters": 766,
      "polling_station_type": "FixedLocation",
      "address": "Industrieweg 99",
      "postal_code": "3052GX",
      "locality": "Juinen"
    },
    {
      "id": 201,
      "election_id": 2,
      "name": "Museum Voor het Veld",
      "number": 115,
      "number_of_voters": 787,
      "polling_station_type": "FixedLocation",
      "address": "Stationsweg 35",
      "postal_code": "6294AQ",
      "locality": "Hovenerwoud"
    },
    {
      "id": 202,
      "election_id": 2,
      "name": "Hotel Het Gemeentehuis",
      "number": 116,
      "number_of_voters": 813,
      "polling_station_type": "FixedLocation",
      "address": "Molenstraat 111a",
      "postal_code": "1509TG",
      "locality": "Eemstricht"
    },
    {
      "id": 203,
      "election_id": 2,
      "name": "Sportcomplex Het Vriendelijke Bureau",
      "number": 117,
      "number_of_voters": 809,
      "polling_station_type": "FixedLocation",
      "address": "Nieuwstraat 109a",
      "postal_code": "5543YH",
      "locality": "Heemdamseburg"
    },
    {
      "id": 204,
      "election_id": 2,
      "name": "Buurthuis Voor het Hek",
      "number": 118,
      "number_of_voters": 826,
      "polling_station_type": "FixedLocation",
      "address": "Grote Markt 14",
      "postal_code": "8330VB",
      "locality": "Hovenerwoud"
    },
    {
      "id": 205,
      "election_id": 2,
      "name": "Wijkcentrum Van Den Stem",
      "number": 119,
      "number_of_voters": 841,
      "polling_station_type": "FixedLocation",
      "address": "Parallelweg 52",
      "postal_code": "2803UM",
      "locality": "Bloemstede"
    },
    {
      "id": 206,
      "election_id": 2,
      "name": "Theater Het Kleurende Potlood",
      "number": 120,
      "number_of_voters": 824,
      "polling_station_type": "FixedLocation",
      "address": "Dorpsstraat 115",
      "postal_code": "6742JR",
      "locality": "Hovenerwoud"
    },
    {
      "id": 207,
      "election_id": 2,
      "name": "Buurthuis De Kiezende Olifant",
      "number": 121,
      "number_of_voters": 789,
      "polling_station_type": "FixedLocation",
      "address": "Industrieweg 50a",
      "postal_code": "9088BF",
      "locality": "Hovenerwoud"
    },
    {
      "id": 208,
      "election_id": 2,
      "name": "Buurthuis Voor het Veld",
      "number": 122,
      "number_of_voters": 786,
      "polling_station_type": "FixedLocation",
      "address": "Bredestraat 19a",
      "postal_code": "4073WX",
      "locality": "Sluisdam"
    },
    {
      "id": 209,
      "election_id": 2,
      "name": "Wijkcentrum De Vliegende Stemmer",
      "number": 123,
      "number_of_voters": 853,
      "polling_station_type": "FixedLocation",
      "address": "Kerkstraat 111",
      "postal_code": "9173KI",
      "locality": "Heemdamseburg"
    },
    {
      "id": 210,
      "election_id": 2,
      "name": "Sportzaal De Doorstemmer",
      "number": 124,
      "number_of_voters": 806,
      "polling_station_type": "FixedLocation",
      "address": "Dorpsstraat 105",
      "postal_code": "5533IF",
      "locality": "Hovenerwoud"
    },
    {
      "id": 211,
      "election_id": 2,
      "name": "Sportzaal Het Potlood",
      "number": 125,
      "number_of_voters": 738,
      "polling_station_type": "FixedLocation",
      "address": "Nieuwstraat 62",
      "postal_code": "7048KE",
      "locality": "Huisden"
    },
    {
      "id": 212,
      "election_id": 2,
      "name": "Winkelcentrum Den Echte Stemmer",
      "number": 126,
      "number_of_voters": 840,
      "polling_station_type": "FixedLocation",
      "address": "Beukenlaan 33",
      "postal_code": "7130IM",
      "locality": "Sluisdam"
    },
    {
      "id": 213,
      "election_id": 2,
      "name": "Openbare Basisschool \"Het Potlood\"",
      "number": 127,
      "number_of_voters": 851,
      "polling_station_type": "FixedLocation",
      "address": "Industrieweg 37",
      "postal_code": "3724PE",
      "locality": "Juinen"
    },
    {
      "id": 214,
      "election_id": 2,
      "name": "Filmhuis Het Binnenhof",
      "number": 128,
      "number_of_voters": 810,
      "polling_station_type": "FixedLocation",
      "address": "Schoolstraat 11",
      "postal_code": "6816WT",
      "locality": "Hovenerwoud"
    },
    {
      "id": 215,
      "election_id": 2,
      "name": "Buurthuis Achter Het Huis",
      "number": 129,
      "number_of_voters": 870,
      "polling_station_type": "FixedLocation",
      "address": "Molenstraat 56",
      "postal_code": "1064WB",
      "locality": "Hoek van Zoom"
    },
    {
      "id": 216,
      "election_id": 2,
      "name": "Sportcomplex Achter Het Huis",
      "number": 130,
      "number_of_voters": 774,
      "polling_station_type": "FixedLocation",
      "address": "Industrieweg 103",
      "postal_code": "1831KV",
      "locality": "Huisden"
    },
    {
      "id": 217,
      "election_id": 2,
      "name": "Filmhuis Het Gemeentehuis",
      "number": 131,
      "number_of_voters": 781,
      "polling_station_type": "FixedLocation",
      "address": "Beukenlaan 33",
      "postal_code": "7861DR",
      "locality": "Juinen"
    },
    {
      "id": 218,
      "election_id": 2,
      "name": "Studio \"Het Potlood\"",
      "number": 132,
      "number_of_voters": 847,
      "polling_station_type": "FixedLocation",
      "address": "Sportlaan 34",
      "postal_code": "4255TW",
      "locality": "Lekkum"
    },
    {
      "id": 219,
      "election_id": 2,
      "name": "Theater Van Den Stem",
      "number": 133,
      "number_of_voters": 763,
      "polling_station_type": "FixedLocation",
      "address": "Kortestraat 75",
      "postal_code": "7328WX",
      "locality": "Juinen"
    },
    {
      "id": 220,
      "election_id": 2,
      "name": "Buurthuis Het Gebouw",
      "number": 134,
      "number_of_voters": 817,
      "polling_station_type": "FixedLocation",
      "address": "Sportlaan 29",
      "postal_code": "5586FD",
      "locality": "Huisden"
    },
    {
      "id": 221,
      "election_id": 2,
      "name": "Studio Achter De Stembus",
      "number": 135,
      "number_of_voters": 805,
      "polling_station_type": "FixedLocation",
      "address": "Molenstraat 19b",
      "postal_code": "4209OT",
      "locality": "Eemstricht"
    },
    {
      "id": 222,
      "election_id": 2,
      "name": "Sportcomplex Achter De Stembus",
      "number": 136,
      "number_of_voters": 879,
      "polling_station_type": "FixedLocation",
      "address": "Sportlaan 103",
      "postal_code": "1152KD",
      "locality": "Huisden"
    },
    {
      "id": 223,
      "election_id": 2,
      "name": "Steunpunt Achter Het Huis",
      "number": 137,
      "number_of_voters": 852,
      "polling_station_type": "FixedLocation",
      "address": "Nieuwstraat 41",
      "postal_code": "6366LC",
      "locality": "Middelgein"
    },
    {
      "id": 224,
      "election_id": 2,
      "name": "Openbare Basisschool Voor het Veld",
      "number": 138,
      "number_of_voters": 771,
      "polling_station_type": "FixedLocation",
      "address": "Langestraat 14",
      "postal_code": "5989KN",
      "locality": "Sluisdam"
    },
    {
      "id": 225,
      "election_id": 2,
      "name": "Openbare Basisschool Voor het Hek",
      "number": 139,
      "number_of_voters": 815,
      "polling_station_type": "FixedLocation",
      "address": "Molenstraat 116",
      "postal_code": "4169NL",
      "locality": "Lekkum"
    },
    {
      "id": 226,
      "election_id": 2,
      "name": "Museum De Deur",
      "number": 140,
      "number_of_voters": 819,
      "polling_station_type": "FixedLocation",
      "address": "Molenstraat 2",
      "postal_code": "8117LG",
      "locality": "'s Gravenveen"
    },
    {
      "id": 227,
      "election_id": 2,
      "name": "Museum Het Binnenhof",
      "number": 141,
      "number_of_voters": 764,
      "polling_station_type": "FixedLocation",
      "address": "Bredestraat 111c",
      "postal_code": "3229TX",
      "locality": "Hovenerwoud"
    },
    {
      "id": 228,
      "election_id": 2,
      "name": "Museum \"Achter De Stembus\"",
      "number": 142,
      "number_of_voters": 787,
      "polling_station_type": "FixedLocation",
      "address": "Parallelweg 16",
      "postal_code": "1889VM",
      "locality": "'s Gravenveen"
    },
    {
      "id": 229,
      "election_id": 2,
      "name": "Clubhuis Door de Kamer",
      "number": 143,
      "number_of_voters": 767,
      "polling_station_type": "FixedLocation",
      "address": "Stationsweg 43d",
      "postal_code": "5342LJ",
      "locality": "Sluisdam"
    },
    {
      "id": 230,
      "election_id": 2,
      "name": "OBS Het Pronkstuk",
      "number": 144,
      "number_of_voters": 786,
      "polling_station_type": "FixedLocation",
      "address": "Beukenlaan 73c",
      "postal_code": "4041WN",
      "locality": "'s Gravenveen"
    },
    {
      "id": 231,
      "election_id": 2,
      "name": "Openbare Basisschool Door de Kamer",
      "number": 145,
      "number_of_voters": 806,
      "polling_station_type": "FixedLocation",
      "address": "Molenweg 102",
      "postal_code": "8266BL",
      "locality": "Hovenerwoud"
    },
    {
      "id": 232,
      "election_id": 2,
      "name": "Cultuurcentrum Het Gebouw",
      "number": 146,
      "number_of_voters": 780,
      "polling_station_type": "FixedLocation",
      "address": "Beukenlaan 12c",
      "postal_code": "2314CN",
      "locality": "Bloemstede"
    },
    {
      "id": 233,
      "election_id": 2,
      "name": "Steunpunt Het Gemeentehuis",
      "number": 147,
      "number_of_voters": 778,
      "polling_station_type": "FixedLocation",
      "address": "Parallelweg 82",
      "postal_code": "1878AT",
      "locality": "Hovenerwoud"
    },
    {
      "id": 234,
      "election_id": 2,
      "name": "Studio De Kiezende Olifant",
      "number": 148,
      "number_of_voters": 878,
      "polling_station_type": "FixedLocation",
      "address": "Langestraat 110d",
      "postal_code": "4222NG",
      "locality": "Heemdamseburg"
    },
    {
      "id": 235,
      "election_id": 2,
      "name": "Cultuurcentrum Het Binnenhof",
      "number": 149,
      "number_of_voters": 929,
      "polling_station_type": "FixedLocation",
      "address": "Schoolstraat 102",
      "postal_code": "7541EU",
      "locality": "Huisden"
    },
    {
      "id": 236,
      "election_id": 2,
      "name": "Buurthuis \"Het Kleurende Potlood\"",
      "number": 150,
      "number_of_voters": 763,
      "polling_station_type": "FixedLocation",
      "address": "Langestraat 14a",
      "postal_code": "2300YU",
      "locality": "Heemdamseburg"
    },
    {
      "id": 237,
      "election_id": 2,
      "name": "Winkelcentrum Via De Stemgang",
      "number": 151,
      "number_of_voters": 767,
      "polling_station_type": "FixedLocation",
      "address": "Kortestraat 94",
      "postal_code": "9478GI",
      "locality": "Eemstricht"
    },
    {
      "id": 238,
      "election_id": 2,
      "name": "Sportcomplex De Doorstemmer",
      "number": 152,
      "number_of_voters": 821,
      "polling_station_type": "FixedLocation",
      "address": "Industrieweg 18",
      "postal_code": "8064SX",
      "locality": "Middelgein"
    },
    {
      "id": 239,
      "election_id": 2,
      "name": "Filmhuis \"Voor het Hek\"",
      "number": 153,
      "number_of_voters": 788,
      "polling_station_type": "FixedLocation",
      "address": "Parallelweg 73",
      "postal_code": "6295GW",
      "locality": "Middelgein"
    },
    {
      "id": 240,
      "election_id": 2,
      "name": "Steunpunt Het Binnenhof",
      "number": 154,
      "number_of_voters": 849,
      "polling_station_type": "FixedLocation",
      "address": "Molenstraat 68d",
      "postal_code": "7726RA",
      "locality": "Heemdamseburg"
    },
    {
      "id": 241,
      "election_id": 2,
      "name": "Openbare Basisschool De Sprankelende Stembus",
      "number": 155,
      "number_of_voters": 879,
      "polling_station_type": "FixedLocation",
      "address": "Grote Markt 45",
      "postal_code": "2893CG",
      "locality": "Hoek van Zoom"
    },
    {
      "id": 242,
      "election_id": 2,
      "name": "Museum Achter De Stembus",
      "number": 156,
      "number_of_voters": 969,
      "polling_station_type": "FixedLocation",
      "address": "Nieuwstraat 37",
      "postal_code": "2682FU",
      "locality": "Middelgein"
    },
    {
      "id": 243,
      "election_id": 2,
      "name": "OBS Het Gebouw",
      "number": 157,
      "number_of_voters": 795,
      "polling_station_type": "FixedLocation",
      "address": "Kerkstraat 26",
      "postal_code": "8405KQ",
      "locality": "Juinen"
    },
    {
      "id": 244,
      "election_id": 2,
      "name": "Museum Het Vriendelijke Bureau",
      "number": 158,
      "number_of_voters": 909,
      "polling_station_type": "FixedLocation",
      "address": "Kortestraat 49",
      "postal_code": "2942AT",
      "locality": "Huisden"
    },
    {
      "id": 245,
      "election_id": 2,
      "name": "Cultuurcentrum Het Vriendelijke Bureau",
      "number": 159,
      "number_of_voters": 859,
      "polling_station_type": "FixedLocation",
      "address": "Molenstraat 56b",
      "postal_code": "3038XW",
      "locality": "Hovenerwoud"
    }
  ],
  "hash": "dedf17b4684e1214fcabb770925dc75c624be3380bd3464729c37a80a37940ad",
  "creation_date_time": "24-06-2025 10:07"
}<|MERGE_RESOLUTION|>--- conflicted
+++ resolved
@@ -1,2547 +1,4 @@
 {
-<<<<<<< HEAD
-    "committee_session": {
-        "number_of_voters": 12961
-    },
-    "election": {
-        "id": 2,
-        "name": "Gemeenteraad Juinen 2035",
-        "election_id": "Juinen_2035",
-        "location": "Juinen",
-        "domain_id": "0263",
-        "category": "Municipal",
-        "number_of_seats": 29,
-        "election_date": "2035-01-08",
-        "nomination_date": "2034-12-15",
-        "status": "DataEntryInProgress",
-        "political_groups": [
-            {
-                "number": 1,
-                "name": "Lijst van de Kandidaten",
-                "candidates": [
-                    {
-                        "number": 1,
-                        "initials": "D.",
-                        "first_name": "Dirk-Jan",
-                        "last_name_prefix": "de",
-                        "last_name": "Vegt",
-                        "locality": "'s Gravenveen",
-                        "gender": "X"
-                    },
-                    {
-                        "number": 2,
-                        "initials": "O.S.C.Z.",
-                        "first_name": "Christina",
-                        "last_name": "Wolfswinkel",
-                        "locality": "'s Gravenveen",
-                        "gender": "Female"
-                    },
-                    {
-                        "number": 3,
-                        "initials": "J.W.J.",
-                        "first_name": "Jelisa",
-                        "last_name": "Titulaer",
-                        "locality": "Hoek van Zoom",
-                        "gender": "X"
-                    },
-                    {
-                        "number": 4,
-                        "initials": "İ.M.",
-                        "first_name": "İlknur",
-                        "last_name": "Born",
-                        "locality": "Huisden",
-                        "gender": "Male"
-                    },
-                    {
-                        "number": 5,
-                        "initials": "C.B.",
-                        "first_name": "Cornelus",
-                        "last_name": "Tax",
-                        "locality": "Hoek van Zoom",
-                        "gender": "X"
-                    },
-                    {
-                        "number": 6,
-                        "initials": "S.",
-                        "first_name": "Sibel",
-                        "last_name": "Boermans",
-                        "locality": "Eksterlo",
-                        "gender": "X"
-                    },
-                    {
-                        "number": 7,
-                        "initials": "K.",
-                        "first_name": "Kris",
-                        "last_name": "Cornelis",
-                        "locality": "Middelgein",
-                        "gender": "X"
-                    },
-                    {
-                        "number": 8,
-                        "initials": "X.",
-                        "first_name": "Bart",
-                        "last_name": "Wiertz",
-                        "locality": "Eksterlo",
-                        "gender": "X"
-                    },
-                    {
-                        "number": 9,
-                        "initials": "W.",
-                        "first_name": "Damian",
-                        "last_name": "Prakken",
-                        "locality": "Hovenerwoud",
-                        "gender": "X"
-                    },
-                    {
-                        "number": 10,
-                        "initials": "S.D.",
-                        "first_name": "Kris",
-                        "last_name": "Arets",
-                        "locality": "Lekkum",
-                        "gender": "Female"
-                    },
-                    {
-                        "number": 11,
-                        "initials": "J.",
-                        "first_name": "Jory",
-                        "last_name": "Oorschot",
-                        "locality": "Eemstricht",
-                        "gender": "Male"
-                    },
-                    {
-                        "number": 12,
-                        "initials": "H.",
-                        "first_name": "Henk",
-                        "last_name_prefix": "van de",
-                        "last_name": "Kerkhof",
-                        "locality": "Huisden",
-                        "gender": "Female"
-                    },
-                    {
-                        "number": 13,
-                        "initials": "A.D.",
-                        "first_name": "Alek",
-                        "last_name_prefix": "van",
-                        "last_name": "Bekking",
-                        "locality": "Hovenerwoud",
-                        "gender": "Male"
-                    },
-                    {
-                        "number": 14,
-                        "initials": "F.",
-                        "first_name": "Florien",
-                        "last_name": "Groenen",
-                        "locality": "Juinen",
-                        "gender": "X"
-                    },
-                    {
-                        "number": 15,
-                        "initials": "L.",
-                        "first_name": "Leontien",
-                        "last_name": "Groenen",
-                        "locality": "Juinen",
-                        "gender": "X"
-                    },
-                    {
-                        "number": 16,
-                        "initials": "S.H.",
-                        "first_name": "Salomon",
-                        "last_name_prefix": "van de",
-                        "last_name": "Kerkhof",
-                        "locality": "Eksterlo",
-                        "gender": "Male"
-                    },
-                    {
-                        "number": 17,
-                        "initials": "T.H.",
-                        "first_name": "Tiemen",
-                        "last_name": "Prakken",
-                        "locality": "Sluisdam",
-                        "gender": "Female"
-                    }
-                ]
-            },
-            {
-                "number": 2,
-                "name": "De Stemunie",
-                "candidates": [
-                    {
-                        "number": 1,
-                        "initials": "D.",
-                        "first_name": "Damian",
-                        "last_name_prefix": "van der",
-                        "last_name": "Spek",
-                        "locality": "Bloemstede",
-                        "gender": "Female"
-                    },
-                    {
-                        "number": 2,
-                        "initials": "M.",
-                        "first_name": "Madelène",
-                        "last_name": "Hoogstraten",
-                        "locality": "Bloemstede",
-                        "gender": "Male"
-                    },
-                    {
-                        "number": 3,
-                        "initials": "Y.",
-                        "first_name": "Yağmur",
-                        "last_name": "Gopal",
-                        "locality": "Eemstricht",
-                        "gender": "Female"
-                    },
-                    {
-                        "number": 4,
-                        "initials": "E.",
-                        "first_name": "Eelko",
-                        "last_name": "Hoogstraten",
-                        "locality": "Hoek van Zoom",
-                        "gender": "Female"
-                    },
-                    {
-                        "number": 5,
-                        "initials": "N.T.U.H.Q.",
-                        "first_name": "Nikky",
-                        "last_name": "Tax",
-                        "locality": "Sluisdam",
-                        "gender": "Male"
-                    },
-                    {
-                        "number": 6,
-                        "initials": "B.",
-                        "first_name": "Bart",
-                        "last_name": "Philippen",
-                        "locality": "Eksterlo",
-                        "gender": "X"
-                    },
-                    {
-                        "number": 7,
-                        "initials": "M.",
-                        "first_name": "Madelène",
-                        "last_name": "Tax",
-                        "locality": "Hoek van Zoom",
-                        "gender": "X"
-                    },
-                    {
-                        "number": 8,
-                        "initials": "H.Z.",
-                        "first_name": "Henk",
-                        "last_name_prefix": "van",
-                        "last_name": "Lent",
-                        "locality": "Eksterlo",
-                        "gender": "Female"
-                    },
-                    {
-                        "number": 9,
-                        "initials": "L.D.Y.",
-                        "first_name": "Leontien",
-                        "last_name": "Tax",
-                        "locality": "Sluisdam",
-                        "gender": "X"
-                    },
-                    {
-                        "number": 10,
-                        "initials": "R.",
-                        "first_name": "Renso",
-                        "last_name_prefix": "van",
-                        "last_name": "Lent",
-                        "locality": "Middelgein",
-                        "gender": "Male"
-                    },
-                    {
-                        "number": 11,
-                        "initials": "S.",
-                        "first_name": "Silvana",
-                        "last_name": "Wiertz",
-                        "locality": "Huisden",
-                        "gender": "Female"
-                    },
-                    {
-                        "number": 12,
-                        "initials": "S.T.X.",
-                        "first_name": "Salomon",
-                        "last_name_prefix": "den",
-                        "last_name": "Mateman",
-                        "locality": "Hoek van Zoom",
-                        "gender": "X"
-                    },
-                    {
-                        "number": 13,
-                        "initials": "V.",
-                        "first_name": "Leontien",
-                        "last_name": "Güneş",
-                        "locality": "'s Gravenveen",
-                        "gender": "Male"
-                    },
-                    {
-                        "number": 14,
-                        "initials": "G.",
-                        "first_name": "Gijsbertje",
-                        "last_name": "Born",
-                        "locality": "Hovenerwoud",
-                        "gender": "Male"
-                    },
-                    {
-                        "number": 15,
-                        "initials": "S.",
-                        "first_name": "Sijtze",
-                        "last_name_prefix": "van",
-                        "last_name": "Bekking",
-                        "locality": "Bloemstede",
-                        "gender": "Male"
-                    },
-                    {
-                        "number": 16,
-                        "initials": "İ.V.G.",
-                        "first_name": "İlknur",
-                        "last_name": "Katsma",
-                        "locality": "Middelgein",
-                        "gender": "Female"
-                    },
-                    {
-                        "number": 17,
-                        "initials": "H.O.",
-                        "first_name": "Salomon",
-                        "last_name": "Gopal",
-                        "locality": "Bloemstede",
-                        "gender": "X"
-                    },
-                    {
-                        "number": 18,
-                        "initials": "C.C.W.",
-                        "first_name": "Cornelus",
-                        "last_name_prefix": "van de",
-                        "last_name": "Kerkhof",
-                        "locality": "Middelgein",
-                        "gender": "Male"
-                    },
-                    {
-                        "number": 19,
-                        "initials": "S.",
-                        "first_name": "Sammie",
-                        "last_name": "Wiertz",
-                        "locality": "Hoek van Zoom",
-                        "gender": "Female"
-                    },
-                    {
-                        "number": 20,
-                        "initials": "S.",
-                        "first_name": "Sijtze",
-                        "last_name": "Meulenkolk",
-                        "locality": "Middelgein",
-                        "gender": "Male"
-                    },
-                    {
-                        "number": 21,
-                        "initials": "N.",
-                        "first_name": "Nicolaas",
-                        "last_name_prefix": "van de",
-                        "last_name": "Wal",
-                        "locality": "Bloemstede",
-                        "gender": "X"
-                    },
-                    {
-                        "number": 22,
-                        "initials": "N.",
-                        "first_name": "Nikky",
-                        "last_name": "Cornelis",
-                        "locality": "Sluisdam",
-                        "gender": "Male"
-                    },
-                    {
-                        "number": 23,
-                        "initials": "S.D.D.",
-                        "first_name": "Salomon",
-                        "last_name_prefix": "de",
-                        "last_name": "Vegt",
-                        "locality": "Lekkum",
-                        "gender": "X"
-                    },
-                    {
-                        "number": 24,
-                        "initials": "S.",
-                        "first_name": "Sammie",
-                        "last_name": "Cornelis",
-                        "locality": "Lekkum",
-                        "gender": "Male"
-                    },
-                    {
-                        "number": 25,
-                        "initials": "G.",
-                        "first_name": "Gijsbertje",
-                        "last_name": "Meulenkolk",
-                        "locality": "Hoek van Zoom",
-                        "gender": "Male"
-                    },
-                    {
-                        "number": 26,
-                        "initials": "C.",
-                        "first_name": "Cornelus",
-                        "last_name_prefix": "van de",
-                        "last_name": "Kerkhof",
-                        "locality": "Sluisdam",
-                        "gender": "Male"
-                    },
-                    {
-                        "number": 27,
-                        "initials": "S.",
-                        "first_name": "Sibel",
-                        "last_name": "Katsma",
-                        "locality": "Hovenerwoud",
-                        "gender": "Male"
-                    },
-                    {
-                        "number": 28,
-                        "initials": "R.O.",
-                        "first_name": "Royce",
-                        "last_name": "Goedhart",
-                        "locality": "Eksterlo",
-                        "gender": "Female"
-                    },
-                    {
-                        "number": 29,
-                        "initials": "H.T.",
-                        "first_name": "Henk",
-                        "last_name_prefix": "van",
-                        "last_name": "Lent",
-                        "locality": "Juinen",
-                        "gender": "Female"
-                    },
-                    {
-                        "number": 30,
-                        "initials": "F.C.C.C.",
-                        "first_name": "Florien",
-                        "last_name_prefix": "van",
-                        "last_name": "Lent",
-                        "locality": "Heemdamseburg",
-                        "gender": "X"
-                    },
-                    {
-                        "number": 31,
-                        "initials": "N.N.",
-                        "first_name": "Nicolaas",
-                        "last_name_prefix": "van de",
-                        "last_name": "Kerkhof",
-                        "locality": "Eemstricht",
-                        "gender": "X"
-                    },
-                    {
-                        "number": 32,
-                        "initials": "F.G.",
-                        "first_name": "Florien",
-                        "last_name": "Born",
-                        "locality": "Heemdamseburg",
-                        "gender": "X"
-                    },
-                    {
-                        "number": 33,
-                        "initials": "D.",
-                        "first_name": "Jelisa",
-                        "last_name": "Titulaer",
-                        "locality": "Middelgein",
-                        "gender": "Male"
-                    },
-                    {
-                        "number": 34,
-                        "initials": "R.J.",
-                        "first_name": "Royce",
-                        "last_name": "Tax",
-                        "locality": "Hovenerwoud",
-                        "gender": "Male"
-                    },
-                    {
-                        "number": 35,
-                        "initials": "S.",
-                        "first_name": "Silvana",
-                        "last_name": "Tax",
-                        "locality": "Hovenerwoud",
-                        "gender": "X"
-                    },
-                    {
-                        "number": 36,
-                        "initials": "M.T.",
-                        "first_name": "Madelène",
-                        "last_name": "Oorschot",
-                        "locality": "Sluisdam",
-                        "gender": "Female"
-                    },
-                    {
-                        "number": 37,
-                        "initials": "S.X.",
-                        "first_name": "Silvana",
-                        "last_name": "Oorschot",
-                        "locality": "Huisden",
-                        "gender": "Female"
-                    },
-                    {
-                        "number": 38,
-                        "initials": "D.C.A.",
-                        "first_name": "Damian",
-                        "last_name": "Titulaer",
-                        "locality": "Huisden",
-                        "gender": "Female"
-                    },
-                    {
-                        "number": 39,
-                        "initials": "A.",
-                        "first_name": "Alek",
-                        "last_name": "Cornelis",
-                        "locality": "Eemstricht",
-                        "gender": "Male"
-                    },
-                    {
-                        "number": 40,
-                        "initials": "S.X.",
-                        "first_name": "Sijtze",
-                        "last_name_prefix": "van",
-                        "last_name": "Bekking",
-                        "locality": "Huisden",
-                        "gender": "X"
-                    },
-                    {
-                        "number": 41,
-                        "initials": "H.X.F.V.",
-                        "first_name": "Henk",
-                        "last_name": "Prakken",
-                        "locality": "Heemdamseburg",
-                        "gender": "X"
-                    },
-                    {
-                        "number": 42,
-                        "initials": "T.W.",
-                        "first_name": "Tiemen",
-                        "last_name": "Goedhart",
-                        "locality": "Eemstricht",
-                        "gender": "Female"
-                    },
-                    {
-                        "number": 43,
-                        "initials": "Y.P.T.",
-                        "first_name": "Yağmur",
-                        "last_name": "Hoogstraten",
-                        "locality": "Hovenerwoud",
-                        "gender": "X"
-                    },
-                    {
-                        "number": 44,
-                        "initials": "T.",
-                        "first_name": "Tiemen",
-                        "last_name": "Brienen",
-                        "locality": "Eemstricht",
-                        "gender": "Male"
-                    },
-                    {
-                        "number": 45,
-                        "initials": "R.",
-                        "first_name": "Royce",
-                        "last_name": "Brienen",
-                        "locality": "Sluisdam",
-                        "gender": "Female"
-                    },
-                    {
-                        "number": 46,
-                        "initials": "K.Z.A.",
-                        "first_name": "Damian",
-                        "last_name": "Bruins-Van den Kerk",
-                        "locality": "'s Gravenveen",
-                        "gender": "Male"
-                    },
-                    {
-                        "number": 47,
-                        "initials": "M.P.U.",
-                        "first_name": "Madelène",
-                        "last_name": "Boermans",
-                        "locality": "Middelgein",
-                        "gender": "X"
-                    },
-                    {
-                        "number": 48,
-                        "initials": "B.",
-                        "first_name": "Bart",
-                        "last_name_prefix": "van",
-                        "last_name": "Bekking",
-                        "locality": "Lekkum",
-                        "gender": "X"
-                    },
-                    {
-                        "number": 49,
-                        "initials": "E.",
-                        "first_name": "Eelko",
-                        "last_name": "Güneş",
-                        "locality": "Lekkum",
-                        "gender": "Male"
-                    },
-                    {
-                        "number": 50,
-                        "initials": "N.",
-                        "first_name": "Nicolaas",
-                        "last_name": "Philippen",
-                        "locality": "Lekkum",
-                        "gender": "Female"
-                    },
-                    {
-                        "number": 51,
-                        "initials": "X.",
-                        "first_name": "Rachid",
-                        "last_name_prefix": "van de",
-                        "last_name": "Wal",
-                        "locality": "Lekkum",
-                        "gender": "Female"
-                    },
-                    {
-                        "number": 52,
-                        "initials": "R.W.O.O.",
-                        "first_name": "Renso",
-                        "last_name": "Tax",
-                        "locality": "'s Gravenveen",
-                        "gender": "X"
-                    },
-                    {
-                        "number": 53,
-                        "initials": "E.",
-                        "first_name": "Eelko",
-                        "last_name": "Cornelis",
-                        "locality": "Middelgein",
-                        "gender": "Female"
-                    },
-                    {
-                        "number": 54,
-                        "initials": "R.",
-                        "first_name": "Ruth",
-                        "last_name": "Gopal",
-                        "locality": "Hoek van Zoom",
-                        "gender": "X"
-                    },
-                    {
-                        "number": 55,
-                        "initials": "T.",
-                        "first_name": "Tiemen",
-                        "last_name": "Wiertz",
-                        "locality": "Sluisdam",
-                        "gender": "X"
-                    }
-                ]
-            },
-            {
-                "number": 3,
-                "name": "Unie voor Stemmen",
-                "candidates": [
-                    {
-                        "number": 1,
-                        "initials": "N.",
-                        "first_name": "Sammie",
-                        "last_name_prefix": "van de",
-                        "last_name": "Kerkhof",
-                        "locality": "Middelgein",
-                        "gender": "X"
-                    },
-                    {
-                        "number": 2,
-                        "initials": "A.",
-                        "first_name": "Alek",
-                        "last_name_prefix": "van de",
-                        "last_name": "Kerkhof",
-                        "locality": "Eksterlo",
-                        "gender": "X"
-                    },
-                    {
-                        "number": 3,
-                        "initials": "T.",
-                        "first_name": "Tiemen",
-                        "last_name_prefix": "van",
-                        "last_name": "Jaspers-Gezen",
-                        "locality": "Sluisdam",
-                        "gender": "Male"
-                    },
-                    {
-                        "number": 4,
-                        "initials": "M.",
-                        "first_name": "Madelène",
-                        "last_name_prefix": "van",
-                        "last_name": "Jaspers-Gezen",
-                        "locality": "Huisden",
-                        "gender": "Female"
-                    },
-                    {
-                        "number": 5,
-                        "initials": "N.Z.",
-                        "first_name": "Nicolaas",
-                        "last_name_prefix": "van",
-                        "last_name": "Lent",
-                        "locality": "Eksterlo",
-                        "gender": "Male"
-                    },
-                    {
-                        "number": 6,
-                        "initials": "R.M.",
-                        "first_name": "Renso",
-                        "last_name_prefix": "de",
-                        "last_name": "Vegt",
-                        "locality": "'s Gravenveen",
-                        "gender": "Male"
-                    },
-                    {
-                        "number": 7,
-                        "initials": "Y.",
-                        "first_name": "Yağmur",
-                        "last_name_prefix": "van der",
-                        "last_name": "Spek",
-                        "locality": "Middelgein",
-                        "gender": "Male"
-                    },
-                    {
-                        "number": 8,
-                        "initials": "V.Q.",
-                        "first_name": "Bart",
-                        "last_name": "Wolfswinkel",
-                        "locality": "Juinen",
-                        "gender": "Female"
-                    },
-                    {
-                        "number": 9,
-                        "initials": "R.",
-                        "first_name": "Rachid",
-                        "last_name": "Hoogstraten",
-                        "locality": "Middelgein",
-                        "gender": "X"
-                    },
-                    {
-                        "number": 10,
-                        "initials": "M.M.",
-                        "first_name": "İlknur",
-                        "last_name_prefix": "van",
-                        "last_name": "Lent",
-                        "locality": "Eemstricht",
-                        "gender": "Male"
-                    },
-                    {
-                        "number": 11,
-                        "initials": "R.",
-                        "first_name": "Rachid",
-                        "last_name": "Goedhart",
-                        "locality": "Juinen",
-                        "gender": "Male"
-                    },
-                    {
-                        "number": 12,
-                        "initials": "G.",
-                        "first_name": "Salomon",
-                        "last_name": "Groenen",
-                        "locality": "Sluisdam",
-                        "gender": "Male"
-                    },
-                    {
-                        "number": 13,
-                        "initials": "M.",
-                        "first_name": "Alek",
-                        "last_name_prefix": "de",
-                        "last_name": "Vegt",
-                        "locality": "Hoek van Zoom",
-                        "gender": "Male"
-                    },
-                    {
-                        "number": 14,
-                        "initials": "R.",
-                        "first_name": "Ruth",
-                        "last_name": "Meulenkolk",
-                        "locality": "Hovenerwoud",
-                        "gender": "Female"
-                    },
-                    {
-                        "number": 15,
-                        "initials": "D.",
-                        "first_name": "Madelène",
-                        "last_name": "Wolfswinkel",
-                        "locality": "Eksterlo",
-                        "gender": "Female"
-                    },
-                    {
-                        "number": 16,
-                        "initials": "D.",
-                        "first_name": "Damian",
-                        "last_name_prefix": "van",
-                        "last_name": "Jaspers-Gezen",
-                        "locality": "Heemdamseburg",
-                        "gender": "Female"
-                    },
-                    {
-                        "number": 17,
-                        "initials": "E.",
-                        "first_name": "Florien",
-                        "last_name": "Prakken",
-                        "locality": "Lekkum",
-                        "gender": "Male"
-                    },
-                    {
-                        "number": 18,
-                        "initials": "A.O.",
-                        "first_name": "Alek",
-                        "last_name": "Wiertz",
-                        "locality": "Sluisdam",
-                        "gender": "X"
-                    },
-                    {
-                        "number": 19,
-                        "initials": "R.",
-                        "first_name": "Rachid",
-                        "last_name_prefix": "van",
-                        "last_name": "Bekking",
-                        "locality": "Heemdamseburg",
-                        "gender": "Female"
-                    },
-                    {
-                        "number": 20,
-                        "initials": "M.",
-                        "first_name": "Madelène",
-                        "last_name": "Arets",
-                        "locality": "Heemdamseburg",
-                        "gender": "X"
-                    },
-                    {
-                        "number": 21,
-                        "initials": "C.A.",
-                        "first_name": "Christina",
-                        "last_name": "Groenen",
-                        "locality": "Eksterlo",
-                        "gender": "X"
-                    },
-                    {
-                        "number": 22,
-                        "initials": "B.",
-                        "first_name": "Bart",
-                        "last_name_prefix": "van de",
-                        "last_name": "Wal",
-                        "locality": "Eemstricht",
-                        "gender": "X"
-                    },
-                    {
-                        "number": 23,
-                        "initials": "A.Y.G.",
-                        "first_name": "Alek",
-                        "last_name": "Prakken",
-                        "locality": "Hovenerwoud",
-                        "gender": "Male"
-                    },
-                    {
-                        "number": 24,
-                        "initials": "S.C.A.",
-                        "first_name": "Salomon",
-                        "last_name_prefix": "van de",
-                        "last_name": "Wal",
-                        "locality": "Eksterlo",
-                        "gender": "Female"
-                    },
-                    {
-                        "number": 25,
-                        "initials": "P.Q.S.",
-                        "first_name": "Damian",
-                        "last_name_prefix": "den",
-                        "last_name": "Mateman",
-                        "locality": "Eksterlo",
-                        "gender": "Female"
-                    },
-                    {
-                        "number": 26,
-                        "initials": "D.C.",
-                        "first_name": "Damian",
-                        "last_name": "Philippen",
-                        "locality": "Heemdamseburg",
-                        "gender": "Male"
-                    },
-                    {
-                        "number": 27,
-                        "initials": "R.Q.",
-                        "first_name": "Rachid",
-                        "last_name": "Brienen",
-                        "locality": "Huisden",
-                        "gender": "X"
-                    },
-                    {
-                        "number": 28,
-                        "initials": "D.G.",
-                        "first_name": "Dirk-Jan",
-                        "last_name": "Hoogstraten",
-                        "locality": "Hovenerwoud",
-                        "gender": "X"
-                    },
-                    {
-                        "number": 29,
-                        "initials": "B.G.J.S.",
-                        "first_name": "Bart",
-                        "last_name": "Bruins-Van den Kerk",
-                        "locality": "Lekkum",
-                        "gender": "Male"
-                    },
-                    {
-                        "number": 30,
-                        "initials": "L.",
-                        "first_name": "Leontien",
-                        "last_name_prefix": "van der",
-                        "last_name": "Spek",
-                        "locality": "Huisden",
-                        "gender": "X"
-                    },
-                    {
-                        "number": 31,
-                        "initials": "E.U.",
-                        "first_name": "Esra",
-                        "last_name": "Born",
-                        "locality": "Sluisdam",
-                        "gender": "Female"
-                    },
-                    {
-                        "number": 32,
-                        "initials": "R.A.",
-                        "first_name": "Ruth",
-                        "last_name": "Groenen",
-                        "locality": "Hoek van Zoom",
-                        "gender": "Male"
-                    },
-                    {
-                        "number": 33,
-                        "initials": "B.",
-                        "first_name": "Bart",
-                        "last_name": "Groenen",
-                        "locality": "Lekkum",
-                        "gender": "X"
-                    },
-                    {
-                        "number": 34,
-                        "initials": "Y.",
-                        "first_name": "Nicolaas",
-                        "last_name": "Bruins-Van den Kerk",
-                        "locality": "Eksterlo",
-                        "gender": "X"
-                    }
-                ]
-            },
-            {
-                "number": 4,
-                "name": "Kandidaten eerst!",
-                "candidates": [
-                    {
-                        "number": 1,
-                        "initials": "P.",
-                        "last_name": "Cornelis",
-                        "locality": "Hoek van Zoom",
-                        "gender": "X"
-                    },
-                    {
-                        "number": 2,
-                        "initials": "K.",
-                        "last_name_prefix": "van der",
-                        "last_name": "Meulen",
-                        "locality": "Eksterlo",
-                        "gender": "Female"
-                    },
-                    {
-                        "number": 3,
-                        "initials": "H.H.X.",
-                        "last_name": "Hoogstraten",
-                        "locality": "Huisden",
-                        "gender": "X"
-                    },
-                    {
-                        "number": 4,
-                        "initials": "X.",
-                        "last_name": "Born",
-                        "locality": "Heemdamseburg",
-                        "gender": "X"
-                    },
-                    {
-                        "number": 5,
-                        "initials": "G.R.",
-                        "last_name": "Güneş",
-                        "locality": "'s Gravenveen",
-                        "gender": "Female"
-                    },
-                    {
-                        "number": 6,
-                        "initials": "P.B.",
-                        "last_name_prefix": "van der",
-                        "last_name": "Meulen",
-                        "locality": "Hovenerwoud",
-                        "gender": "Female"
-                    },
-                    {
-                        "number": 7,
-                        "initials": "Q.W.X.",
-                        "last_name_prefix": "van de",
-                        "last_name": "Kerkhof",
-                        "locality": "Bloemstede",
-                        "gender": "Female"
-                    },
-                    {
-                        "number": 8,
-                        "initials": "X.",
-                        "last_name_prefix": "den",
-                        "last_name": "Mateman",
-                        "locality": "Eksterlo",
-                        "gender": "Male"
-                    },
-                    {
-                        "number": 9,
-                        "initials": "X.Y.",
-                        "last_name_prefix": "van der",
-                        "last_name": "Meulen",
-                        "locality": "Middelgein",
-                        "gender": "X"
-                    },
-                    {
-                        "number": 10,
-                        "initials": "L.",
-                        "last_name": "Wolfswinkel",
-                        "locality": "Hovenerwoud",
-                        "gender": "Female"
-                    },
-                    {
-                        "number": 11,
-                        "initials": "G.",
-                        "last_name_prefix": "van",
-                        "last_name": "Jaspers-Gezen",
-                        "locality": "Eemstricht",
-                        "gender": "Male"
-                    },
-                    {
-                        "number": 12,
-                        "initials": "U.",
-                        "last_name": "Güneş",
-                        "locality": "Bloemstede",
-                        "gender": "Male"
-                    },
-                    {
-                        "number": 13,
-                        "initials": "G.C.",
-                        "last_name": "Philippen",
-                        "locality": "Juinen",
-                        "gender": "X"
-                    },
-                    {
-                        "number": 14,
-                        "initials": "B.",
-                        "last_name": "Hoogstraten",
-                        "locality": "'s Gravenveen",
-                        "gender": "Female"
-                    },
-                    {
-                        "number": 15,
-                        "initials": "H.O.",
-                        "last_name": "Philippen",
-                        "locality": "Middelgein",
-                        "gender": "X"
-                    },
-                    {
-                        "number": 16,
-                        "initials": "A.",
-                        "last_name": "Groenen",
-                        "locality": "Sluisdam",
-                        "gender": "Male"
-                    },
-                    {
-                        "number": 17,
-                        "initials": "I.S.Q.",
-                        "last_name_prefix": "van",
-                        "last_name": "Jaspers-Gezen",
-                        "locality": "Huisden",
-                        "gender": "Female"
-                    },
-                    {
-                        "number": 18,
-                        "initials": "V.M.",
-                        "last_name_prefix": "de",
-                        "last_name": "Vegt",
-                        "locality": "'s Gravenveen",
-                        "gender": "Male"
-                    },
-                    {
-                        "number": 19,
-                        "initials": "I.F.",
-                        "last_name_prefix": "van de",
-                        "last_name": "Wal",
-                        "locality": "Eemstricht",
-                        "gender": "Male"
-                    },
-                    {
-                        "number": 20,
-                        "initials": "C.",
-                        "last_name": "Bruins-Van den Kerk",
-                        "locality": "Sluisdam",
-                        "gender": "Male"
-                    },
-                    {
-                        "number": 21,
-                        "initials": "H.F.C.",
-                        "last_name": "Prakken",
-                        "locality": "Middelgein",
-                        "gender": "Female"
-                    },
-                    {
-                        "number": 22,
-                        "initials": "Q.",
-                        "last_name_prefix": "van",
-                        "last_name": "Lent",
-                        "locality": "'s Gravenveen",
-                        "gender": "Male"
-                    },
-                    {
-                        "number": 23,
-                        "initials": "B.",
-                        "last_name_prefix": "van",
-                        "last_name": "Lent",
-                        "locality": "Huisden",
-                        "gender": "Female"
-                    },
-                    {
-                        "number": 24,
-                        "initials": "C.",
-                        "last_name_prefix": "van",
-                        "last_name": "Lent",
-                        "locality": "Lekkum",
-                        "gender": "Male"
-                    },
-                    {
-                        "number": 25,
-                        "initials": "M.G.",
-                        "last_name_prefix": "van de",
-                        "last_name": "Wal",
-                        "locality": "Eksterlo",
-                        "gender": "X"
-                    },
-                    {
-                        "number": 26,
-                        "initials": "K.",
-                        "last_name_prefix": "den",
-                        "last_name": "Mateman",
-                        "locality": "Hoek van Zoom",
-                        "gender": "Male"
-                    },
-                    {
-                        "number": 27,
-                        "initials": "I.P.",
-                        "last_name": "Cornelis",
-                        "locality": "Heemdamseburg",
-                        "gender": "Female"
-                    },
-                    {
-                        "number": 28,
-                        "initials": "J.",
-                        "last_name": "Oorschot",
-                        "locality": "Lekkum",
-                        "gender": "Male"
-                    },
-                    {
-                        "number": 29,
-                        "initials": "H.F.",
-                        "last_name_prefix": "van der",
-                        "last_name": "Meulen",
-                        "locality": "Hovenerwoud",
-                        "gender": "Male"
-                    },
-                    {
-                        "number": 30,
-                        "initials": "C.",
-                        "last_name_prefix": "van",
-                        "last_name": "Jaspers-Gezen",
-                        "locality": "Huisden",
-                        "gender": "X"
-                    },
-                    {
-                        "number": 31,
-                        "initials": "X.W.",
-                        "last_name": "Tax",
-                        "locality": "Eemstricht",
-                        "gender": "Male"
-                    },
-                    {
-                        "number": 32,
-                        "initials": "B.H.T.",
-                        "last_name_prefix": "den",
-                        "last_name": "Mateman",
-                        "locality": "Eksterlo",
-                        "gender": "X"
-                    },
-                    {
-                        "number": 33,
-                        "initials": "R.O.",
-                        "last_name_prefix": "van der",
-                        "last_name": "Spek",
-                        "locality": "Hovenerwoud",
-                        "gender": "Female"
-                    },
-                    {
-                        "number": 34,
-                        "initials": "Z.",
-                        "last_name_prefix": "van der",
-                        "last_name": "Meulen",
-                        "locality": "Eksterlo",
-                        "gender": "X"
-                    },
-                    {
-                        "number": 35,
-                        "initials": "B.",
-                        "last_name": "Tax",
-                        "locality": "Sluisdam",
-                        "gender": "Male"
-                    },
-                    {
-                        "number": 36,
-                        "initials": "L.",
-                        "last_name_prefix": "van de",
-                        "last_name": "Wal",
-                        "locality": "'s Gravenveen",
-                        "gender": "Male"
-                    },
-                    {
-                        "number": 37,
-                        "initials": "O.",
-                        "last_name": "Born",
-                        "locality": "'s Gravenveen",
-                        "gender": "Female"
-                    },
-                    {
-                        "number": 38,
-                        "initials": "E.Y.",
-                        "last_name": "Goedhart",
-                        "locality": "Hoek van Zoom",
-                        "gender": "Male"
-                    },
-                    {
-                        "number": 39,
-                        "initials": "G.O.",
-                        "last_name_prefix": "van der",
-                        "last_name": "Spek",
-                        "locality": "Hoek van Zoom",
-                        "gender": "X"
-                    },
-                    {
-                        "number": 40,
-                        "initials": "J.W.V.X.V.",
-                        "last_name_prefix": "den",
-                        "last_name": "Mateman",
-                        "locality": "Sluisdam",
-                        "gender": "X"
-                    },
-                    {
-                        "number": 41,
-                        "initials": "S.",
-                        "last_name": "Meulenkolk",
-                        "locality": "Middelgein",
-                        "gender": "Female"
-                    },
-                    {
-                        "number": 42,
-                        "initials": "Y.",
-                        "last_name": "Hoogstraten",
-                        "locality": "Sluisdam",
-                        "gender": "X"
-                    },
-                    {
-                        "number": 43,
-                        "initials": "L.",
-                        "last_name": "Born",
-                        "locality": "Middelgein",
-                        "gender": "Male"
-                    },
-                    {
-                        "number": 44,
-                        "initials": "Q.",
-                        "last_name": "Gopal",
-                        "locality": "Huisden",
-                        "gender": "Male"
-                    },
-                    {
-                        "number": 45,
-                        "initials": "R.F.",
-                        "last_name": "Bruins-Van den Kerk",
-                        "locality": "Lekkum",
-                        "gender": "Female"
-                    },
-                    {
-                        "number": 46,
-                        "initials": "L.J.",
-                        "last_name_prefix": "van de",
-                        "last_name": "Kerkhof",
-                        "locality": "Middelgein",
-                        "gender": "Male"
-                    },
-                    {
-                        "number": 47,
-                        "initials": "Z.I.K.",
-                        "last_name_prefix": "van der",
-                        "last_name": "Spek",
-                        "locality": "Middelgein",
-                        "gender": "Male"
-                    },
-                    {
-                        "number": 48,
-                        "initials": "O.D.B.",
-                        "last_name": "Wolfswinkel",
-                        "locality": "Huisden",
-                        "gender": "Male"
-                    },
-                    {
-                        "number": 49,
-                        "initials": "J.",
-                        "last_name": "Meulenkolk",
-                        "locality": "Sluisdam",
-                        "gender": "Male"
-                    },
-                    {
-                        "number": 50,
-                        "initials": "D.",
-                        "last_name": "Titulaer",
-                        "locality": "Middelgein",
-                        "gender": "Female"
-                    },
-                    {
-                        "number": 51,
-                        "initials": "A.J.",
-                        "last_name": "Titulaer",
-                        "locality": "Eksterlo",
-                        "gender": "X"
-                    },
-                    {
-                        "number": 52,
-                        "initials": "S.L.F.N.",
-                        "last_name_prefix": "van",
-                        "last_name": "Bekking",
-                        "locality": "Middelgein",
-                        "gender": "Female"
-                    },
-                    {
-                        "number": 53,
-                        "initials": "W.Y.",
-                        "last_name_prefix": "den",
-                        "last_name": "Mateman",
-                        "locality": "Eksterlo",
-                        "gender": "Male"
-                    },
-                    {
-                        "number": 54,
-                        "initials": "Z.K.A.",
-                        "last_name_prefix": "van",
-                        "last_name": "Lent",
-                        "locality": "Eemstricht",
-                        "gender": "Female"
-                    },
-                    {
-                        "number": 55,
-                        "initials": "D.Z.",
-                        "last_name": "Oorschot",
-                        "locality": "Hoek van Zoom",
-                        "gender": "X"
-                    }
-                ]
-            },
-            {
-                "number": 5,
-                "name": "Groep van de Stemmers",
-                "candidates": [
-                    {
-                        "number": 1,
-                        "initials": "T.",
-                        "first_name": "Teun",
-                        "last_name_prefix": "van der",
-                        "last_name": "Meulen",
-                        "locality": "'s Gravenveen",
-                        "gender": "Female"
-                    },
-                    {
-                        "number": 2,
-                        "initials": "Y.",
-                        "first_name": "Yağmur",
-                        "last_name": "Boermans",
-                        "locality": "Eksterlo",
-                        "gender": "Male"
-                    },
-                    {
-                        "number": 3,
-                        "initials": "İ.E.",
-                        "first_name": "İlknur",
-                        "last_name": "Meulenkolk",
-                        "locality": "Hovenerwoud",
-                        "gender": "Male"
-                    },
-                    {
-                        "number": 4,
-                        "initials": "İ.",
-                        "first_name": "İlknur",
-                        "last_name": "Brienen",
-                        "locality": "Eksterlo",
-                        "gender": "Female"
-                    },
-                    {
-                        "number": 5,
-                        "initials": "N.T.S.",
-                        "first_name": "Nicolaas",
-                        "last_name_prefix": "van",
-                        "last_name": "Bekking",
-                        "locality": "Lekkum",
-                        "gender": "Male"
-                    },
-                    {
-                        "number": 6,
-                        "initials": "D.H.",
-                        "first_name": "Dirk-Jan",
-                        "last_name_prefix": "van de",
-                        "last_name": "Wal",
-                        "locality": "Bloemstede",
-                        "gender": "X"
-                    },
-                    {
-                        "number": 7,
-                        "initials": "A.",
-                        "first_name": "Alek",
-                        "last_name": "Wolfswinkel",
-                        "locality": "Juinen",
-                        "gender": "Male"
-                    },
-                    {
-                        "number": 8,
-                        "initials": "E.",
-                        "first_name": "Edis",
-                        "last_name_prefix": "van der",
-                        "last_name": "Spek",
-                        "locality": "Sluisdam",
-                        "gender": "Female"
-                    },
-                    {
-                        "number": 9,
-                        "initials": "B.",
-                        "first_name": "Bart",
-                        "last_name": "Meulenkolk",
-                        "locality": "Middelgein",
-                        "gender": "X"
-                    },
-                    {
-                        "number": 10,
-                        "initials": "S.",
-                        "first_name": "Salomon",
-                        "last_name": "Wiertz",
-                        "locality": "Sluisdam",
-                        "gender": "Female"
-                    },
-                    {
-                        "number": 11,
-                        "initials": "K.",
-                        "first_name": "Kris",
-                        "last_name": "Meulenkolk",
-                        "locality": "Eksterlo",
-                        "gender": "Female"
-                    },
-                    {
-                        "number": 12,
-                        "initials": "E.Z.H.",
-                        "first_name": "Sibel",
-                        "last_name": "Hoogstraten",
-                        "locality": "Bloemstede",
-                        "gender": "X"
-                    },
-                    {
-                        "number": 13,
-                        "initials": "N.U.Z.",
-                        "first_name": "Nikky",
-                        "last_name": "Goedhart",
-                        "locality": "Middelgein",
-                        "gender": "Female"
-                    },
-                    {
-                        "number": 14,
-                        "initials": "H.",
-                        "first_name": "Henk",
-                        "last_name": "Oorschot",
-                        "locality": "Middelgein",
-                        "gender": "X"
-                    },
-                    {
-                        "number": 15,
-                        "initials": "S.",
-                        "first_name": "Sammie",
-                        "last_name": "Katsma",
-                        "locality": "'s Gravenveen",
-                        "gender": "X"
-                    },
-                    {
-                        "number": 16,
-                        "initials": "D.",
-                        "first_name": "Leontien",
-                        "last_name": "Tax",
-                        "locality": "Huisden",
-                        "gender": "X"
-                    },
-                    {
-                        "number": 17,
-                        "initials": "H.Z.",
-                        "first_name": "Sibel",
-                        "last_name_prefix": "van",
-                        "last_name": "Lent",
-                        "locality": "Lekkum",
-                        "gender": "Male"
-                    },
-                    {
-                        "number": 18,
-                        "initials": "N.T.J.R.J.",
-                        "first_name": "Nicolaas",
-                        "last_name": "Meulenkolk",
-                        "locality": "Lekkum",
-                        "gender": "X"
-                    },
-                    {
-                        "number": 19,
-                        "initials": "H.",
-                        "first_name": "Henk",
-                        "last_name": "Katsma",
-                        "locality": "Hovenerwoud",
-                        "gender": "Male"
-                    },
-                    {
-                        "number": 20,
-                        "initials": "N.U.",
-                        "first_name": "Nikky",
-                        "last_name_prefix": "van der",
-                        "last_name": "Spek",
-                        "locality": "Middelgein",
-                        "gender": "Female"
-                    },
-                    {
-                        "number": 21,
-                        "initials": "R.",
-                        "first_name": "Rachid",
-                        "last_name": "Bruins-Van den Kerk",
-                        "locality": "'s Gravenveen",
-                        "gender": "X"
-                    },
-                    {
-                        "number": 22,
-                        "initials": "D.I.",
-                        "first_name": "Damian",
-                        "last_name_prefix": "van der",
-                        "last_name": "Meulen",
-                        "locality": "Juinen",
-                        "gender": "X"
-                    },
-                    {
-                        "number": 23,
-                        "initials": "G.",
-                        "first_name": "Gijsbertje",
-                        "last_name": "Katsma",
-                        "locality": "Huisden",
-                        "gender": "X"
-                    },
-                    {
-                        "number": 24,
-                        "initials": "Y.O.V.T.",
-                        "first_name": "Yağmur",
-                        "last_name": "Gopal",
-                        "locality": "Hovenerwoud",
-                        "gender": "Male"
-                    },
-                    {
-                        "number": 25,
-                        "initials": "S.",
-                        "first_name": "Silvana",
-                        "last_name_prefix": "van de",
-                        "last_name": "Wal",
-                        "locality": "Hoek van Zoom",
-                        "gender": "X"
-                    }
-                ]
-            },
-            {
-                "number": 6,
-                "name": "De Lijst",
-                "candidates": [
-                    {
-                        "number": 1,
-                        "initials": "D.M.M.",
-                        "first_name": "Dirk-Jan",
-                        "last_name_prefix": "van",
-                        "last_name": "Bekking",
-                        "locality": "Bloemstede",
-                        "gender": "Female"
-                    },
-                    {
-                        "number": 2,
-                        "initials": "X.",
-                        "first_name": "Royce",
-                        "last_name": "Goedhart",
-                        "locality": "Eksterlo",
-                        "gender": "Female"
-                    },
-                    {
-                        "number": 3,
-                        "initials": "K.T.",
-                        "first_name": "Kris",
-                        "last_name_prefix": "van",
-                        "last_name": "Bekking",
-                        "locality": "Bloemstede",
-                        "gender": "Male"
-                    },
-                    {
-                        "number": 4,
-                        "initials": "E.J.",
-                        "first_name": "Esra",
-                        "last_name_prefix": "van",
-                        "last_name": "Lent",
-                        "locality": "Hoek van Zoom",
-                        "gender": "Female"
-                    },
-                    {
-                        "number": 5,
-                        "initials": "U.X.",
-                        "first_name": "İlknur",
-                        "last_name_prefix": "de",
-                        "last_name": "Vegt",
-                        "locality": "Eemstricht",
-                        "gender": "Male"
-                    },
-                    {
-                        "number": 6,
-                        "initials": "R.",
-                        "first_name": "Royce",
-                        "last_name": "Aygün",
-                        "locality": "Eksterlo",
-                        "gender": "X"
-                    },
-                    {
-                        "number": 7,
-                        "initials": "G.",
-                        "first_name": "Gijsbertje",
-                        "last_name": "Meulenkolk",
-                        "locality": "Sluisdam",
-                        "gender": "Female"
-                    },
-                    {
-                        "number": 8,
-                        "initials": "J.",
-                        "first_name": "Jory",
-                        "last_name": "Bruins-Van den Kerk",
-                        "locality": "Hoek van Zoom",
-                        "gender": "Female"
-                    },
-                    {
-                        "number": 9,
-                        "initials": "C.B.W.T.",
-                        "first_name": "Christina",
-                        "last_name": "Wolfswinkel",
-                        "locality": "Juinen",
-                        "gender": "X"
-                    },
-                    {
-                        "number": 10,
-                        "initials": "D.H.",
-                        "first_name": "Dirk-Jan",
-                        "last_name": "Brienen",
-                        "locality": "Juinen",
-                        "gender": "Male"
-                    },
-                    {
-                        "number": 11,
-                        "initials": "L.H.",
-                        "first_name": "Henk",
-                        "last_name": "Aygün",
-                        "locality": "Hoek van Zoom",
-                        "gender": "Male"
-                    },
-                    {
-                        "number": 12,
-                        "initials": "R.",
-                        "first_name": "Jelisa",
-                        "last_name_prefix": "van",
-                        "last_name": "Jaspers-Gezen",
-                        "locality": "Eemstricht",
-                        "gender": "X"
-                    },
-                    {
-                        "number": 13,
-                        "initials": "R.",
-                        "first_name": "Royce",
-                        "last_name": "Boermans",
-                        "locality": "Eemstricht",
-                        "gender": "X"
-                    },
-                    {
-                        "number": 14,
-                        "initials": "R.",
-                        "first_name": "Ruth",
-                        "last_name": "Groenen",
-                        "locality": "Hoek van Zoom",
-                        "gender": "Male"
-                    },
-                    {
-                        "number": 15,
-                        "initials": "M.",
-                        "first_name": "Madelène",
-                        "last_name": "Oorschot",
-                        "locality": "'s Gravenveen",
-                        "gender": "Male"
-                    },
-                    {
-                        "number": 16,
-                        "initials": "C.",
-                        "first_name": "Christina",
-                        "last_name": "Bruins-Van den Kerk",
-                        "locality": "Hovenerwoud",
-                        "gender": "X"
-                    },
-                    {
-                        "number": 17,
-                        "initials": "B.",
-                        "first_name": "Bart",
-                        "last_name": "Brienen",
-                        "locality": "Lekkum",
-                        "gender": "X"
-                    },
-                    {
-                        "number": 18,
-                        "initials": "D.",
-                        "first_name": "Dirk-Jan",
-                        "last_name": "Groenen",
-                        "locality": "Bloemstede",
-                        "gender": "Male"
-                    },
-                    {
-                        "number": 19,
-                        "initials": "S.K.",
-                        "first_name": "Sammie",
-                        "last_name_prefix": "van",
-                        "last_name": "Lent",
-                        "locality": "Hoek van Zoom",
-                        "gender": "Female"
-                    },
-                    {
-                        "number": 20,
-                        "initials": "J.J.",
-                        "first_name": "Eelko",
-                        "last_name_prefix": "van de",
-                        "last_name": "Wal",
-                        "locality": "Juinen",
-                        "gender": "X"
-                    },
-                    {
-                        "number": 21,
-                        "initials": "T.",
-                        "first_name": "Teun",
-                        "last_name": "Boermans",
-                        "locality": "Bloemstede",
-                        "gender": "X"
-                    },
-                    {
-                        "number": 22,
-                        "initials": "S.B.F.",
-                        "first_name": "Sibel",
-                        "last_name_prefix": "de",
-                        "last_name": "Vegt",
-                        "locality": "Huisden",
-                        "gender": "Female"
-                    },
-                    {
-                        "number": 23,
-                        "initials": "N.Y.",
-                        "first_name": "Nicolaas",
-                        "last_name": "Aygün",
-                        "locality": "Eksterlo",
-                        "gender": "Female"
-                    },
-                    {
-                        "number": 24,
-                        "initials": "J.S.D.",
-                        "first_name": "Jelisa",
-                        "last_name": "Tax",
-                        "locality": "Huisden",
-                        "gender": "Male"
-                    },
-                    {
-                        "number": 25,
-                        "initials": "K.X.",
-                        "first_name": "Kris",
-                        "last_name": "Boermans",
-                        "locality": "Lekkum",
-                        "gender": "Female"
-                    },
-                    {
-                        "number": 26,
-                        "initials": "N.",
-                        "first_name": "Nicolaas",
-                        "last_name": "Wiertz",
-                        "locality": "Juinen",
-                        "gender": "X"
-                    },
-                    {
-                        "number": 27,
-                        "initials": "F.H.",
-                        "first_name": "Florien",
-                        "last_name": "Cornelis",
-                        "locality": "Bloemstede",
-                        "gender": "X"
-                    },
-                    {
-                        "number": 28,
-                        "initials": "Y.",
-                        "first_name": "Yağmur",
-                        "last_name_prefix": "van der",
-                        "last_name": "Spek",
-                        "locality": "Bloemstede",
-                        "gender": "Female"
-                    },
-                    {
-                        "number": 29,
-                        "initials": "G.E.",
-                        "first_name": "Gijsbertje",
-                        "last_name": "Wiertz",
-                        "locality": "Eksterlo",
-                        "gender": "X"
-                    },
-                    {
-                        "number": 30,
-                        "initials": "S.A.",
-                        "first_name": "Salomon",
-                        "last_name": "Katsma",
-                        "locality": "Eemstricht",
-                        "gender": "Female"
-                    },
-                    {
-                        "number": 31,
-                        "initials": "H.",
-                        "first_name": "Henk",
-                        "last_name_prefix": "van der",
-                        "last_name": "Meulen",
-                        "locality": "Eemstricht",
-                        "gender": "Male"
-                    },
-                    {
-                        "number": 32,
-                        "initials": "E.",
-                        "first_name": "Sammie",
-                        "last_name_prefix": "den",
-                        "last_name": "Mateman",
-                        "locality": "Bloemstede",
-                        "gender": "Male"
-                    },
-                    {
-                        "number": 33,
-                        "initials": "G.",
-                        "first_name": "Gijsbertje",
-                        "last_name": "Titulaer",
-                        "locality": "Hoek van Zoom",
-                        "gender": "Female"
-                    },
-                    {
-                        "number": 34,
-                        "initials": "F.",
-                        "first_name": "Florien",
-                        "last_name": "Titulaer",
-                        "locality": "Heemdamseburg",
-                        "gender": "Female"
-                    },
-                    {
-                        "number": 35,
-                        "initials": "T.K.",
-                        "first_name": "Teun",
-                        "last_name": "Gopal",
-                        "locality": "Eemstricht",
-                        "gender": "Female"
-                    },
-                    {
-                        "number": 36,
-                        "initials": "T.V.E.J.",
-                        "first_name": "Teun",
-                        "last_name": "Titulaer",
-                        "locality": "Lekkum",
-                        "gender": "Male"
-                    },
-                    {
-                        "number": 37,
-                        "initials": "S.A.",
-                        "first_name": "Sammie",
-                        "last_name": "Boermans",
-                        "locality": "Sluisdam",
-                        "gender": "X"
-                    },
-                    {
-                        "number": 38,
-                        "initials": "F.H.",
-                        "first_name": "Salomon",
-                        "last_name": "Prakken",
-                        "locality": "Heemdamseburg",
-                        "gender": "Male"
-                    },
-                    {
-                        "number": 39,
-                        "initials": "S.W.",
-                        "first_name": "Sijtze",
-                        "last_name": "Cornelis",
-                        "locality": "Juinen",
-                        "gender": "Female"
-                    },
-                    {
-                        "number": 40,
-                        "initials": "C.",
-                        "first_name": "Cornelus",
-                        "last_name": "Wiertz",
-                        "locality": "Bloemstede",
-                        "gender": "Male"
-                    },
-                    {
-                        "number": 41,
-                        "initials": "J.",
-                        "first_name": "Jory",
-                        "last_name_prefix": "de",
-                        "last_name": "Vegt",
-                        "locality": "Eksterlo",
-                        "gender": "Female"
-                    },
-                    {
-                        "number": 42,
-                        "initials": "G.",
-                        "first_name": "Gijsbertje",
-                        "last_name": "Wiertz",
-                        "locality": "Huisden",
-                        "gender": "Male"
-                    },
-                    {
-                        "number": 43,
-                        "initials": "E.",
-                        "first_name": "Eelko",
-                        "last_name_prefix": "van der",
-                        "last_name": "Spek",
-                        "locality": "Hoek van Zoom",
-                        "gender": "Female"
-                    },
-                    {
-                        "number": 44,
-                        "initials": "S.",
-                        "first_name": "Sibel",
-                        "last_name_prefix": "van der",
-                        "last_name": "Meulen",
-                        "locality": "Huisden",
-                        "gender": "Female"
-                    },
-                    {
-                        "number": 45,
-                        "initials": "R.Y.",
-                        "first_name": "Renso",
-                        "last_name": "Tax",
-                        "locality": "Eemstricht",
-                        "gender": "X"
-                    }
-                ]
-            },
-            {
-                "number": 7,
-                "name": "Algemene Partij",
-                "candidates": [
-                    {
-                        "number": 1,
-                        "initials": "V.W.",
-                        "last_name": "Arets",
-                        "locality": "Sluisdam",
-                        "gender": "X"
-                    },
-                    {
-                        "number": 2,
-                        "initials": "H.P.J.D.",
-                        "last_name": "Aygün",
-                        "locality": "Heemdamseburg",
-                        "gender": "Male"
-                    },
-                    {
-                        "number": 3,
-                        "initials": "W.E.B.",
-                        "last_name": "Groenen",
-                        "locality": "Sluisdam",
-                        "gender": "Male"
-                    },
-                    {
-                        "number": 4,
-                        "initials": "C.",
-                        "last_name": "Wiertz",
-                        "locality": "'s Gravenveen",
-                        "gender": "X"
-                    },
-                    {
-                        "number": 5,
-                        "initials": "C.",
-                        "last_name": "Cornelis",
-                        "locality": "Eksterlo",
-                        "gender": "Female"
-                    },
-                    {
-                        "number": 6,
-                        "initials": "J.E.",
-                        "last_name": "Katsma",
-                        "locality": "Juinen",
-                        "gender": "Female"
-                    },
-                    {
-                        "number": 7,
-                        "initials": "R.",
-                        "last_name_prefix": "van",
-                        "last_name": "Jaspers-Gezen",
-                        "locality": "Eemstricht",
-                        "gender": "Female"
-                    },
-                    {
-                        "number": 8,
-                        "initials": "J.",
-                        "last_name_prefix": "van der",
-                        "last_name": "Spek",
-                        "locality": "Lekkum",
-                        "gender": "X"
-                    },
-                    {
-                        "number": 9,
-                        "initials": "I.G.",
-                        "last_name": "Brienen",
-                        "locality": "Hoek van Zoom",
-                        "gender": "Male"
-                    },
-                    {
-                        "number": 10,
-                        "initials": "T.",
-                        "last_name_prefix": "van de",
-                        "last_name": "Kerkhof",
-                        "locality": "Heemdamseburg",
-                        "gender": "Female"
-                    },
-                    {
-                        "number": 11,
-                        "initials": "O.",
-                        "last_name": "Meulenkolk",
-                        "locality": "Huisden",
-                        "gender": "Female"
-                    },
-                    {
-                        "number": 12,
-                        "initials": "L.",
-                        "last_name": "Brienen",
-                        "locality": "Huisden",
-                        "gender": "X"
-                    },
-                    {
-                        "number": 13,
-                        "initials": "M.Q.",
-                        "last_name": "Wolfswinkel",
-                        "locality": "Bloemstede",
-                        "gender": "X"
-                    },
-                    {
-                        "number": 14,
-                        "initials": "U.",
-                        "last_name_prefix": "den",
-                        "last_name": "Mateman",
-                        "locality": "Hovenerwoud",
-                        "gender": "Female"
-                    },
-                    {
-                        "number": 15,
-                        "initials": "Y.",
-                        "last_name": "Prakken",
-                        "locality": "Eemstricht",
-                        "gender": "X"
-                    },
-                    {
-                        "number": 16,
-                        "initials": "F.",
-                        "last_name": "Boermans",
-                        "locality": "Eksterlo",
-                        "gender": "X"
-                    },
-                    {
-                        "number": 17,
-                        "initials": "B.",
-                        "last_name_prefix": "van",
-                        "last_name": "Lent",
-                        "locality": "Bloemstede",
-                        "gender": "X"
-                    },
-                    {
-                        "number": 18,
-                        "initials": "J.U.D.A.",
-                        "last_name": "Oorschot",
-                        "locality": "Middelgein",
-                        "gender": "Male"
-                    },
-                    {
-                        "number": 19,
-                        "initials": "E.O.P.",
-                        "last_name": "Titulaer",
-                        "locality": "'s Gravenveen",
-                        "gender": "Female"
-                    },
-                    {
-                        "number": 20,
-                        "initials": "I.P.",
-                        "last_name": "Bruins-Van den Kerk",
-                        "locality": "Huisden",
-                        "gender": "X"
-                    },
-                    {
-                        "number": 21,
-                        "initials": "O.",
-                        "last_name_prefix": "van der",
-                        "last_name": "Meulen",
-                        "locality": "Hovenerwoud",
-                        "gender": "Male"
-                    },
-                    {
-                        "number": 22,
-                        "initials": "B.",
-                        "last_name_prefix": "de",
-                        "last_name": "Vegt",
-                        "locality": "Heemdamseburg",
-                        "gender": "Female"
-                    },
-                    {
-                        "number": 23,
-                        "initials": "I.",
-                        "last_name": "Güneş",
-                        "locality": "Juinen",
-                        "gender": "X"
-                    },
-                    {
-                        "number": 24,
-                        "initials": "A.Q.",
-                        "last_name": "Oorschot",
-                        "locality": "Juinen",
-                        "gender": "Male"
-                    },
-                    {
-                        "number": 25,
-                        "initials": "J.",
-                        "last_name_prefix": "de",
-                        "last_name": "Vegt",
-                        "locality": "'s Gravenveen",
-                        "gender": "X"
-                    },
-                    {
-                        "number": 26,
-                        "initials": "M.A.",
-                        "last_name": "Aygün",
-                        "locality": "Heemdamseburg",
-                        "gender": "Female"
-                    },
-                    {
-                        "number": 27,
-                        "initials": "U.B.G.",
-                        "last_name": "Brienen",
-                        "locality": "Middelgein",
-                        "gender": "Male"
-                    },
-                    {
-                        "number": 28,
-                        "initials": "X.U.S.",
-                        "last_name": "Titulaer",
-                        "locality": "Sluisdam",
-                        "gender": "Female"
-                    },
-                    {
-                        "number": 29,
-                        "initials": "H.F.",
-                        "last_name_prefix": "den",
-                        "last_name": "Mateman",
-                        "locality": "Heemdamseburg",
-                        "gender": "Male"
-                    },
-                    {
-                        "number": 30,
-                        "initials": "Y.",
-                        "last_name": "Hoogstraten",
-                        "locality": "Middelgein",
-                        "gender": "Male"
-                    },
-                    {
-                        "number": 31,
-                        "initials": "P.",
-                        "last_name": "Boermans",
-                        "locality": "Middelgein",
-                        "gender": "Male"
-                    },
-                    {
-                        "number": 32,
-                        "initials": "Z.",
-                        "last_name": "Meulenkolk",
-                        "locality": "Hovenerwoud",
-                        "gender": "X"
-                    },
-                    {
-                        "number": 33,
-                        "initials": "K.",
-                        "last_name": "Wiertz",
-                        "locality": "'s Gravenveen",
-                        "gender": "X"
-                    },
-                    {
-                        "number": 34,
-                        "initials": "V.Y.D.",
-                        "last_name_prefix": "van de",
-                        "last_name": "Kerkhof",
-                        "locality": "Bloemstede",
-                        "gender": "X"
-                    },
-                    {
-                        "number": 35,
-                        "initials": "M.",
-                        "last_name_prefix": "van der",
-                        "last_name": "Meulen",
-                        "locality": "Bloemstede",
-                        "gender": "Female"
-                    },
-                    {
-                        "number": 36,
-                        "initials": "J.H.J.",
-                        "last_name_prefix": "den",
-                        "last_name": "Mateman",
-                        "locality": "Heemdamseburg",
-                        "gender": "Male"
-                    },
-                    {
-                        "number": 37,
-                        "initials": "P.",
-                        "last_name": "Prakken",
-                        "locality": "Bloemstede",
-                        "gender": "Male"
-                    }
-                ]
-            },
-            {
-                "number": 8,
-                "name": "Stemmersgroep",
-                "candidates": [
-                    {
-                        "number": 1,
-                        "initials": "J.",
-                        "last_name_prefix": "van",
-                        "last_name": "Lent",
-                        "locality": "Lekkum",
-                        "gender": "X"
-                    },
-                    {
-                        "number": 2,
-                        "initials": "P.N.",
-                        "last_name": "Güneş",
-                        "locality": "Eksterlo",
-                        "gender": "Female"
-                    },
-                    {
-                        "number": 3,
-                        "initials": "J.N.",
-                        "last_name_prefix": "de",
-                        "last_name": "Vegt",
-                        "locality": "Eemstricht",
-                        "gender": "X"
-                    },
-                    {
-                        "number": 4,
-                        "initials": "E.W.Y.",
-                        "last_name": "Tax",
-                        "locality": "Eksterlo",
-                        "gender": "Female"
-                    },
-                    {
-                        "number": 5,
-                        "initials": "B.",
-                        "last_name_prefix": "van de",
-                        "last_name": "Wal",
-                        "locality": "Hoek van Zoom",
-                        "gender": "X"
-                    },
-                    {
-                        "number": 6,
-                        "initials": "G.M.",
-                        "last_name": "Groenen",
-                        "locality": "Middelgein",
-                        "gender": "Male"
-                    },
-                    {
-                        "number": 7,
-                        "initials": "U.",
-                        "last_name": "Gopal",
-                        "locality": "Heemdamseburg",
-                        "gender": "Female"
-                    },
-                    {
-                        "number": 8,
-                        "initials": "P.",
-                        "last_name": "Aygün",
-                        "locality": "Hovenerwoud",
-                        "gender": "Male"
-                    },
-                    {
-                        "number": 9,
-                        "initials": "H.",
-                        "last_name": "Tax",
-                        "locality": "Middelgein",
-                        "gender": "Male"
-                    }
-                ]
-            },
-            {
-                "number": 9,
-                "name": "Stem nu!",
-                "candidates": [
-                    {
-                        "number": 1,
-                        "initials": "Y.",
-                        "first_name": "Yağmur",
-                        "last_name_prefix": "de",
-                        "last_name": "Vegt",
-                        "locality": "Heemdamseburg",
-                        "gender": "Male"
-                    },
-                    {
-                        "number": 2,
-                        "initials": "N.W.I.",
-                        "first_name": "Nicolaas",
-                        "last_name": "Gopal",
-                        "locality": "Bloemstede",
-                        "gender": "Male"
-                    },
-                    {
-                        "number": 3,
-                        "initials": "C.",
-                        "first_name": "Cornelus",
-                        "last_name": "Arets",
-                        "locality": "Huisden",
-                        "gender": "X"
-                    },
-                    {
-                        "number": 4,
-                        "initials": "S.",
-                        "first_name": "Silvana",
-                        "last_name_prefix": "de",
-                        "last_name": "Vegt",
-                        "locality": "Juinen",
-                        "gender": "X"
-                    },
-                    {
-                        "number": 5,
-                        "initials": "K.O.",
-                        "first_name": "Kris",
-                        "last_name_prefix": "de",
-                        "last_name": "Vegt",
-                        "locality": "Eemstricht",
-                        "gender": "X"
-                    },
-                    {
-                        "number": 6,
-                        "initials": "N.B.",
-                        "first_name": "Nikky",
-                        "last_name_prefix": "van",
-                        "last_name": "Jaspers-Gezen",
-                        "locality": "Middelgein",
-                        "gender": "Male"
-                    },
-                    {
-                        "number": 7,
-                        "initials": "S.I.",
-                        "first_name": "Sijtze",
-                        "last_name": "Born",
-                        "locality": "Bloemstede",
-                        "gender": "Female"
-                    },
-                    {
-                        "number": 8,
-                        "initials": "E.",
-                        "first_name": "Sammie",
-                        "last_name_prefix": "van der",
-                        "last_name": "Meulen",
-                        "locality": "Middelgein",
-                        "gender": "Female"
-                    },
-                    {
-                        "number": 9,
-                        "initials": "R.Z.Z.C.F.",
-                        "first_name": "Rachid",
-                        "last_name": "Bruins-Van den Kerk",
-                        "locality": "Hovenerwoud",
-                        "gender": "Female"
-                    },
-                    {
-                        "number": 10,
-                        "initials": "T.G.",
-                        "first_name": "Teun",
-                        "last_name": "Katsma",
-                        "locality": "Hoek van Zoom",
-                        "gender": "X"
-                    },
-                    {
-                        "number": 11,
-                        "initials": "C.",
-                        "first_name": "Cornelus",
-                        "last_name": "Titulaer",
-                        "locality": "Juinen",
-                        "gender": "X"
-                    },
-                    {
-                        "number": 12,
-                        "initials": "M.",
-                        "first_name": "Madelène",
-                        "last_name_prefix": "van",
-                        "last_name": "Jaspers-Gezen",
-                        "locality": "Hoek van Zoom",
-                        "gender": "X"
-                    },
-                    {
-                        "number": 13,
-                        "initials": "L.",
-                        "first_name": "Leontien",
-                        "last_name": "Tax",
-                        "locality": "Heemdamseburg",
-                        "gender": "Male"
-                    },
-                    {
-                        "number": 14,
-                        "initials": "K.",
-                        "first_name": "Kris",
-                        "last_name": "Wolfswinkel",
-                        "locality": "'s Gravenveen",
-                        "gender": "Female"
-                    },
-                    {
-                        "number": 15,
-                        "initials": "C.S.T.",
-                        "first_name": "Christina",
-                        "last_name_prefix": "van de",
-                        "last_name": "Kerkhof",
-                        "locality": "Hoek van Zoom",
-                        "gender": "X"
-                    },
-                    {
-                        "number": 16,
-                        "initials": "R.G.",
-                        "first_name": "Ruth",
-                        "last_name": "Goedhart",
-                        "locality": "Juinen",
-                        "gender": "Female"
-                    },
-                    {
-                        "number": 17,
-                        "initials": "C.",
-                        "first_name": "Christina",
-                        "last_name": "Güneş",
-                        "locality": "Eemstricht",
-                        "gender": "X"
-                    },
-                    {
-                        "number": 18,
-                        "initials": "K.E.",
-                        "first_name": "Kris",
-                        "last_name": "Hoogstraten",
-                        "locality": "Eemstricht",
-                        "gender": "Male"
-                    },
-                    {
-                        "number": 19,
-                        "initials": "D.Z.",
-                        "first_name": "Damian",
-                        "last_name": "Gopal",
-                        "locality": "Hovenerwoud",
-                        "gender": "Male"
-                    },
-                    {
-                        "number": 20,
-                        "initials": "R.",
-                        "first_name": "Renso",
-                        "last_name_prefix": "van de",
-                        "last_name": "Wal",
-                        "locality": "Heemdamseburg",
-                        "gender": "X"
-                    },
-                    {
-                        "number": 21,
-                        "initials": "E.",
-                        "first_name": "Eelko",
-                        "last_name": "Philippen",
-                        "locality": "Eksterlo",
-                        "gender": "Male"
-                    },
-                    {
-                        "number": 22,
-                        "initials": "S.",
-                        "first_name": "Salomon",
-                        "last_name_prefix": "van",
-                        "last_name": "Bekking",
-                        "locality": "Heemdamseburg",
-                        "gender": "X"
-                    },
-                    {
-                        "number": 23,
-                        "initials": "R.",
-                        "first_name": "Renso",
-                        "last_name": "Oorschot",
-                        "locality": "Sluisdam",
-                        "gender": "X"
-                    },
-                    {
-                        "number": 24,
-                        "initials": "Y.J.",
-                        "first_name": "Yağmur",
-                        "last_name_prefix": "van der",
-                        "last_name": "Meulen",
-                        "locality": "Eemstricht",
-                        "gender": "Female"
-                    },
-                    {
-                        "number": 25,
-                        "initials": "S.N.",
-                        "first_name": "Sammie",
-                        "last_name": "Groenen",
-                        "locality": "Huisden",
-                        "gender": "Male"
-                    },
-                    {
-                        "number": 26,
-                        "initials": "A.",
-                        "first_name": "Alek",
-                        "last_name": "Wiertz",
-                        "locality": "Eksterlo",
-                        "gender": "Male"
-                    },
-                    {
-                        "number": 27,
-                        "initials": "C.V.",
-                        "first_name": "Christina",
-                        "last_name": "Wiertz",
-                        "locality": "Juinen",
-                        "gender": "X"
-                    },
-                    {
-                        "number": 28,
-                        "initials": "Y.",
-                        "first_name": "Renso",
-                        "last_name": "Oorschot",
-                        "locality": "Hovenerwoud",
-                        "gender": "Male"
-                    },
-                    {
-                        "number": 29,
-                        "initials": "E.D.U.",
-                        "first_name": "Eelko",
-                        "last_name_prefix": "van",
-                        "last_name": "Bekking",
-                        "locality": "Lekkum",
-                        "gender": "Male"
-                    },
-                    {
-                        "number": 30,
-                        "initials": "N.L.",
-                        "first_name": "Nikky",
-                        "last_name": "Boermans",
-                        "locality": "Eksterlo",
-                        "gender": "Male"
-                    },
-                    {
-                        "number": 31,
-                        "initials": "A.E.V.",
-                        "first_name": "Alek",
-                        "last_name": "Gopal",
-                        "locality": "Hovenerwoud",
-                        "gender": "Male"
-                    }
-                ]
-            }
-=======
   "election": {
     "id": 2,
     "name": "Gemeenteraad Juinen 2035",
@@ -2699,7 +156,6 @@
             "locality": "Sluisdam",
             "gender": "Female"
           }
->>>>>>> dcef0dd5
         ]
       },
       {
