#![cfg(test)]
#![cfg(feature = "openapi")]

use abacus::{authentication::Role, get_scopes_from_operation, openapi_router};
use hyper::{Method, StatusCode};
use sqlx::SqlitePool;
use std::panic;
use test_log::test;

use crate::{
    shared::{admin_login, coordinator_login, typist_login},
    utils::serve_api,
};

pub mod shared;
pub mod utils;

#[test(sqlx::test(fixtures(path = "../fixtures", scripts("election_2", "users"))))]
async fn test_route_authorization(pool: SqlitePool) {
<<<<<<< HEAD
    let openapi = abacus::router::openapi_router().into_openapi();
=======
    let openapi = openapi_router().into_openapi();
>>>>>>> a2a6ea17
    let addr = serve_api(pool).await;

    // Possible auth-related error statuses
    let auth_errors = [StatusCode::UNAUTHORIZED, StatusCode::FORBIDDEN];
    // Get cookies for all roles
    let auth_states = [
        (None, None),
        (Some("administrator"), Some(admin_login(&addr).await)),
        (Some("coordinator"), Some(coordinator_login(&addr).await)),
        (Some("typist"), Some(typist_login(&addr).await)),
    ];

    let client = reqwest::Client::new();
    let mut failures = Vec::new();

    // Ensure logout is tested last
    let mut paths: Vec<_> = openapi.paths.paths.iter().collect();
    paths.sort_by_key(|(path, _)| path.contains("logout"));

    // Loop through all the paths in the openapi spec
    for (path, item) in paths {
        let operations = [
            (Method::GET, &item.get),
            (Method::POST, &item.post),
            (Method::PUT, &item.put),
            (Method::PATCH, &item.patch),
            (Method::DELETE, &item.delete),
        ];

        // Loop through all the operations for each path
        for (method, operation) in operations.into_iter() {
            // Skip if no operation defined
            let Some(operation) = operation else { continue };

            // Replace path parameters with (dummy) values
            let mut path = path.to_string();
            if let Some(parameters) = operation.parameters.as_ref() {
                for param in parameters.iter() {
                    path = path.replace(&format!("{{{}}}", &param.name), "123");
                }
            }

            // Check if scopes are valid
            let scopes = get_scopes_from_operation(operation);
            if let Some(scopes) = &scopes {
                for scope in scopes {
                    if panic::catch_unwind(|| Role::from(scope.clone())).is_err() {
                        failures.push(format!(
                            "- {method} {path} contains invalid scope '{scope}'"
                        ));
                    }
                }
            }

            // Make requests with and without authentication, for all roles and check the response codes
            for auth_state in auth_states.iter() {
                let (role, cookie_opt) = auth_state;

                let url = format!("http://{addr}{path}");
                let mut request = client.request(method.clone(), url);

                if let Some(cookie) = cookie_opt {
                    request = request.header("Cookie", cookie.to_str().unwrap());
                }

                let response = request.send().await.unwrap();
                let status = response.status();

                // Determine if we expect an auth-related error
                let mut expected_error_status = match (&scopes, role) {
                    // Security defined but no role (unauthenticated)
                    (Some(_), None) => Some(StatusCode::UNAUTHORIZED),

                    // Security defined and role given, but not in scopes
                    (Some(scopes), Some(role))
                        if !scopes.iter().any(|s| s.eq(&role.to_string())) =>
                    {
                        Some(StatusCode::FORBIDDEN)
                    }

                    // Else, OK
                    _ => None,
                };

                // Exception, this route always forbids access after initialisation
                if path == "/api/initialise/admin-exists" {
                    expected_error_status = Some(StatusCode::FORBIDDEN);
                }

                match expected_error_status {
                    // If we expect no error, but got an auth error, record failure
                    None if auth_errors.contains(&status) => failures.push(format!(
                        "- {method} {path} as {:?}, got {status}, expected no auth error",
                        role
                    )),

                    // If we expect an error, but got something else than expected, record failure
                    Some(expected) if status != expected => failures.push(format!(
                        "- {method} {path} as {:?}, got {status}, expected {expected:?}",
                        role
                    )),
                    _ => {}
                }
            }
        }
    }

    assert!(
        failures.is_empty(),
        "Authorization test failures ({}):\n{}",
        failures.len(),
        failures.join("\n")
    );
}<|MERGE_RESOLUTION|>--- conflicted
+++ resolved
@@ -1,7 +1,10 @@
 #![cfg(test)]
 #![cfg(feature = "openapi")]
 
-use abacus::{authentication::Role, get_scopes_from_operation, openapi_router};
+use abacus::{
+    authentication::Role,
+    router::{get_scopes_from_operation, openapi_router},
+};
 use hyper::{Method, StatusCode};
 use sqlx::SqlitePool;
 use std::panic;
@@ -17,11 +20,7 @@
 
 #[test(sqlx::test(fixtures(path = "../fixtures", scripts("election_2", "users"))))]
 async fn test_route_authorization(pool: SqlitePool) {
-<<<<<<< HEAD
-    let openapi = abacus::router::openapi_router().into_openapi();
-=======
     let openapi = openapi_router().into_openapi();
->>>>>>> a2a6ea17
     let addr = serve_api(pool).await;
 
     // Possible auth-related error statuses
