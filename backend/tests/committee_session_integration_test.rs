--- conflicted
+++ resolved
@@ -125,12 +125,7 @@
 #[test(sqlx::test(fixtures(path = "../fixtures", scripts("election_7_four_sessions", "users"))))]
 async fn test_committee_session_delete_fails_with_investigation(pool: SqlitePool) {
     let addr = serve_api(pool).await;
-<<<<<<< HEAD
-    let election_id = 7;
-=======
-    let coordinator_cookie = coordinator_login(&addr).await;
     let election_id = ElectionId::from(7);
->>>>>>> 79b7ba51
     let committee_session_id = 704;
     let polling_station_id = 742;
 
