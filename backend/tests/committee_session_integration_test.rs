#![cfg(test)]

use axum::http::{HeaderValue, StatusCode};
use reqwest::Response;
use sqlx::SqlitePool;
use std::net::SocketAddr;
use test_log::test;

use crate::{
    shared::{
        change_status_committee_session, coordinator_login, create_investigation, create_result,
        get_election_committee_session,
    },
    utils::serve_api,
};

pub mod shared;
pub mod utils;

async fn delete_committee_session(
    addr: &SocketAddr,
    cookie: &HeaderValue,
    election_id: u32,
    committee_session_id: u32,
) -> Response {
    let url = format!(
        "http://{addr}/api/elections/{election_id}/committee_sessions/{committee_session_id}"
    );
    reqwest::Client::new()
        .delete(&url)
        .header("cookie", cookie)
        .send()
        .await
        .unwrap()
}

#[test(sqlx::test(fixtures(path = "../fixtures", scripts("election_5_with_results", "users"))))]
async fn test_committee_session_create_works(pool: SqlitePool) {
    let addr = serve_api(pool).await;
    let coordinator_cookie = coordinator_login(&addr).await;
    let election_id = 5;

    change_status_committee_session(
        &addr,
        &coordinator_cookie,
        election_id,
        6,
        "data_entry_finished",
    )
    .await;
    let committee_session =
        get_election_committee_session(&addr, &coordinator_cookie, election_id).await;
    assert_eq!(committee_session["status"], "data_entry_finished");

    let url = format!("http://{addr}/api/elections/{election_id}/committee_sessions");
    let response = reqwest::Client::new()
        .post(&url)
        .header("cookie", &coordinator_cookie)
        .send()
        .await
        .unwrap();

    // Ensure the response is what we expect
    assert_eq!(
        response.status(),
        StatusCode::CREATED,
        "Unexpected response status"
    );
    let body: serde_json::Value = response.json().await.unwrap();
    assert_eq!(body["id"], 7);
    assert_eq!(body["number"], 3);
    assert_eq!(body["election_id"], election_id);
    assert_eq!(body["status"], "created");
}

#[test(sqlx::test(fixtures(path = "../fixtures", scripts("election_5_with_results", "users"))))]
async fn test_committee_session_create_current_committee_session_not_finalised(pool: SqlitePool) {
    let addr = serve_api(pool).await;
    let coordinator_cookie = coordinator_login(&addr).await;

    let url = format!("http://{addr}/api/elections/5/committee_sessions");
    let response = reqwest::Client::new()
        .post(&url)
        .header("cookie", coordinator_cookie)
        .send()
        .await
        .unwrap();

    // Ensure the response is what we expect
    assert_eq!(
        response.status(),
        StatusCode::CONFLICT,
        "Unexpected response status"
    );
}

#[test(sqlx::test(fixtures(path = "../fixtures", scripts("election_7_four_sessions", "users"))))]
async fn test_committee_session_delete_ok_status_created(pool: SqlitePool) {
    let addr = serve_api(pool).await;
    let coordinator_cookie = coordinator_login(&addr).await;
    let election_id = 7;
    let committee_session_id = 704;

    let committee_session =
        get_election_committee_session(&addr, &coordinator_cookie, election_id).await;
    assert_eq!(committee_session["id"], 704);
    assert_eq!(committee_session["status"], "created");

    let response = delete_committee_session(
        &addr,
        &coordinator_cookie,
        election_id,
        committee_session_id,
    )
    .await;
    assert_eq!(
        response.status(),
        StatusCode::NO_CONTENT,
        "Unexpected response status"
    );

    let committee_session =
        get_election_committee_session(&addr, &coordinator_cookie, election_id).await;
    assert_eq!(committee_session["id"], 703);
    assert_eq!(committee_session["status"], "data_entry_finished");
}

#[test(sqlx::test(fixtures(path = "../fixtures", scripts("election_7_four_sessions", "users"))))]
async fn test_committee_session_delete_fails_with_investigation(pool: SqlitePool) {
    let addr = serve_api(pool).await;
    let election_id = 7;
    let committee_session_id = 704;
    let polling_station_id = 742;

    create_investigation(&addr, polling_station_id).await;

    let response = delete_committee_session(
        &addr,
        &coordinator_login(&addr).await,
        election_id,
        committee_session_id,
    )
    .await;
    // You cannot delete a committee session if there are investigations linked to it
    assert_eq!(
        response.status(),
        StatusCode::UNPROCESSABLE_ENTITY,
        "Unexpected response status"
    );
}

#[test(sqlx::test(fixtures(path = "../fixtures", scripts("election_5_with_results", "users"))))]
async fn test_committee_session_delete_not_ok_wrong_status(pool: SqlitePool) {
    let addr = serve_api(pool).await;
    let coordinator_cookie = coordinator_login(&addr).await;
    let election_id = 5;
    let committee_session_id = 6;

    let response = delete_committee_session(
        &addr,
        &coordinator_cookie,
        election_id,
        committee_session_id,
    )
    .await;
    // Ensure the response is what we expect
    assert_eq!(
        response.status(),
        StatusCode::CONFLICT,
        "Unexpected response status"
    );

    // Set status to DataEntryPaused
    change_status_committee_session(
        &addr,
        &coordinator_cookie,
        election_id,
        committee_session_id,
        "data_entry_paused",
    )
    .await;

    let committee_session =
        get_election_committee_session(&addr, &coordinator_cookie, election_id).await;
    assert_eq!(committee_session["status"], "data_entry_paused");

    let response = delete_committee_session(
        &addr,
        &coordinator_cookie,
        election_id,
        committee_session_id,
    )
    .await;
    // Ensure the response is what we expect
    assert_eq!(
        response.status(),
        StatusCode::CONFLICT,
        "Unexpected response status"
    );

    // Set status to DataEntryFinished
    change_status_committee_session(
        &addr,
        &coordinator_cookie,
        election_id,
        committee_session_id,
        "data_entry_finished",
    )
    .await;

    let committee_session =
        get_election_committee_session(&addr, &coordinator_cookie, election_id).await;
    assert_eq!(committee_session["status"], "data_entry_finished");

    let response = delete_committee_session(
        &addr,
        &coordinator_cookie,
        election_id,
        committee_session_id,
    )
    .await;
    // Ensure the response is what we expect
    assert_eq!(
        response.status(),
        StatusCode::CONFLICT,
        "Unexpected response status"
    );
}

#[test(sqlx::test(fixtures(
    path = "../fixtures",
    scripts("election_6_no_polling_stations", "users")
)))]
async fn test_committee_session_delete_current_committee_session_but_its_the_first(
    pool: SqlitePool,
) {
    let addr = serve_api(pool).await;
    let coordinator_cookie = coordinator_login(&addr).await;
<<<<<<< HEAD
    let election_id = 2;
    let committee_session_id = 2;

    change_status_committee_session(
        &addr,
        &coordinator_cookie,
        election_id,
        committee_session_id,
        "created",
    )
    .await;
=======
    let election_id = ElectionId::from(6);
    let committee_session_id = 7;
>>>>>>> b7a67cb7

    let committee_session =
        get_election_committee_session(&addr, &coordinator_cookie, election_id).await;
    assert_eq!(committee_session["status"], "created");

    let response = delete_committee_session(
        &addr,
        &coordinator_cookie,
        election_id,
        committee_session_id,
    )
    .await;
    // Ensure the response is what we expect
    assert_eq!(
        response.status(),
        StatusCode::CONFLICT,
        "Unexpected response status"
    );

    let committee_session =
        get_election_committee_session(&addr, &coordinator_cookie, election_id).await;
    assert_eq!(committee_session["status"], "created");
}

#[test(sqlx::test(fixtures(path = "../fixtures", scripts("election_5_with_results", "users"))))]
async fn test_committee_session_delete_previous_committee_session(pool: SqlitePool) {
    let addr = serve_api(pool).await;
    let coordinator_cookie = coordinator_login(&addr).await;

    let response = delete_committee_session(&addr, &coordinator_cookie, 5, 5).await;
    assert_eq!(
        response.status(),
        StatusCode::NOT_FOUND,
        "Unexpected response status"
    );
}

#[test(sqlx::test(fixtures(path = "../fixtures", scripts("election_5_with_results", "users"))))]
async fn test_committee_session_delete_not_found(pool: SqlitePool) {
    let addr = serve_api(pool).await;
    let coordinator_cookie = coordinator_login(&addr).await;

    let response = delete_committee_session(&addr, &coordinator_cookie, 5, 40404).await;
    assert_eq!(
        response.status(),
        StatusCode::NOT_FOUND,
        "Unexpected response status"
    );
}

#[test(sqlx::test(fixtures(path = "../fixtures", scripts("election_2", "users"))))]
async fn test_committee_session_update_works(pool: SqlitePool) {
    let addr = serve_api(pool).await;
    let coordinator_cookie = coordinator_login(&addr).await;

    let url = format!("http://{addr}/api/elections/2/committee_sessions/2");
    let response = reqwest::Client::new()
        .put(&url)
        .header("cookie", coordinator_cookie)
        .json(&serde_json::json!({
            "location": "Juinen".to_string(),
            "start_date": "2026-03-18".to_string(),
            "start_time": "10:45".to_string(),
        }))
        .send()
        .await
        .unwrap();

    // Ensure the response is what we expect
    assert_eq!(
        response.status(),
        StatusCode::NO_CONTENT,
        "Unexpected response status"
    );
}

#[test(sqlx::test(fixtures(path = "../fixtures", scripts("election_2", "users"))))]
async fn test_committee_session_update_bad_request(pool: SqlitePool) {
    let addr = serve_api(pool).await;
    let coordinator_cookie = coordinator_login(&addr).await;

    let url = format!("http://{addr}/api/elections/2/committee_sessions/2");
    let response = reqwest::Client::new()
        .put(&url)
        .header("cookie", &coordinator_cookie)
        .json(&serde_json::json!({
            "location": "".to_string(),
            "start_date": "".to_string(),
            "start_time": "".to_string(),
        }))
        .send()
        .await
        .unwrap();

    // Ensure the response is what we expect
    assert_eq!(response.status(), StatusCode::BAD_REQUEST);

    let response = reqwest::Client::new()
        .put(&url)
        .header("cookie", &coordinator_cookie)
        .json(&serde_json::json!({
            "location": "Juinen".to_string(),
            "start_date": "25-10-2025".to_string(),
            "start_time": "10:45".to_string(),
        }))
        .send()
        .await
        .unwrap();

    // Ensure the response is what we expect
    assert_eq!(response.status(), StatusCode::BAD_REQUEST);
}

#[test(sqlx::test(fixtures(path = "../fixtures", scripts("election_5_with_results", "users"))))]
async fn test_committee_session_update_previous_committee_session_fails(pool: SqlitePool) {
    let addr = serve_api(pool).await;
    let coordinator_cookie = coordinator_login(&addr).await;

    let url = format!("http://{addr}/api/elections/5/committee_sessions/5");
    let response = reqwest::Client::new()
        .put(&url)
        .header("cookie", coordinator_cookie)
        .json(&serde_json::json!({
            "location": "Juinen".to_string(),
            "start_date": "2025-10-25".to_string(),
            "start_time": "10:45".to_string(),
        }))
        .send()
        .await
        .unwrap();

    // Ensure the response is what we expect
    assert_eq!(response.status(), StatusCode::NOT_FOUND);
}

#[test(sqlx::test(fixtures(path = "../fixtures", scripts("users"))))]
async fn test_committee_session_update_not_found(pool: SqlitePool) {
    let addr = serve_api(pool).await;
    let coordinator_cookie = coordinator_login(&addr).await;

    let url = format!("http://{addr}/api/elections/1/committee_sessions/1");
    let response = reqwest::Client::new()
        .put(&url)
        .header("cookie", coordinator_cookie)
        .json(&serde_json::json!({
            "location": "Juinen".to_string(),
            "start_date": "2025-10-25".to_string(),
            "start_time": "10:45".to_string(),
        }))
        .send()
        .await
        .unwrap();

    // Ensure the response is what we expect
    assert_eq!(response.status(), StatusCode::NOT_FOUND);
}

#[test(sqlx::test(fixtures(path = "../fixtures", scripts("election_5_with_results", "users"))))]
async fn test_committee_session_status_change_works(pool: SqlitePool) {
    let addr = serve_api(pool).await;
    let coordinator_cookie = coordinator_login(&addr).await;

    let url = format!("http://{addr}/api/elections/5/committee_sessions/6/status");
    let response = reqwest::Client::new()
        .put(&url)
        .header("cookie", coordinator_cookie)
        .json(&serde_json::json!({"status": "data_entry_finished"}))
        .send()
        .await
        .unwrap();

    // Ensure the response is what we expect
    assert_eq!(
        response.status(),
        StatusCode::NO_CONTENT,
        "Unexpected response status"
    );
}

#[test(sqlx::test(fixtures(path = "../fixtures", scripts("election_2", "users"))))]
async fn test_committee_session_status_change_finished_to_in_progress_deletes_files(
    pool: SqlitePool,
) {
    let addr = serve_api(pool).await;
    let coordinator_cookie = coordinator_login(&addr).await;
    let election_id = 2;
    create_result(&addr, 1, election_id).await;
    create_result(&addr, 2, election_id).await;

    // Change committee session status to DataEntryFinished
    let url = format!("http://{addr}/api/elections/{election_id}/committee_sessions/2/status");
    let response = reqwest::Client::new()
        .put(&url)
        .header("cookie", &coordinator_cookie)
        .json(&serde_json::json!({"status": "data_entry_finished"}))
        .send()
        .await
        .unwrap();

    // Ensure the response is what we expect
    assert_eq!(
        response.status(),
        StatusCode::NO_CONTENT,
        "Unexpected response status"
    );

    let committee_session =
        get_election_committee_session(&addr, &coordinator_cookie, election_id).await;
    assert_eq!(committee_session["status"], "data_entry_finished");

    // Generate and download results files
    let file_download_url = format!(
        "http://{addr}/api/elections/{election_id}/committee_sessions/2/download_zip_results"
    );
    let response = reqwest::Client::new()
        .get(&file_download_url)
        .header("cookie", &coordinator_cookie)
        .send()
        .await
        .unwrap();

    // Ensure the response is what we expect
    assert_eq!(
        response.status(),
        StatusCode::OK,
        "Unexpected response status"
    );

    let committee_session =
        get_election_committee_session(&addr, &coordinator_cookie, election_id).await;
    assert_eq!(committee_session["results_eml"], 1);
    assert_eq!(committee_session["results_pdf"], 2);

    // Change committee session status to DataEntryInProgress
    let response = reqwest::Client::new()
        .put(&url)
        .header("cookie", &coordinator_cookie)
        .json(&serde_json::json!({"status": "data_entry_in_progress"}))
        .send()
        .await
        .unwrap();

    // Ensure the response is what we expect
    assert_eq!(
        response.status(),
        StatusCode::NO_CONTENT,
        "Unexpected response status"
    );

    let committee_session =
        get_election_committee_session(&addr, &coordinator_cookie, election_id).await;
    assert_eq!(committee_session["status"], "data_entry_in_progress");
    assert!(committee_session["results_eml"].is_null());
    assert!(committee_session["results_pdf"].is_null());
}

#[test(sqlx::test(fixtures(path = "../fixtures", scripts("election_2", "users"))))]
async fn test_committee_session_status_change_invalid_status(pool: SqlitePool) {
    let addr = serve_api(pool).await;
    let coordinator_cookie = coordinator_login(&addr).await;

    let url = format!("http://{addr}/api/elections/2/committee_sessions/2/status");
    let response = reqwest::Client::new()
        .put(&url)
        .header("cookie", coordinator_cookie)
        .json(&serde_json::json!({"status": "data_entry_not_started"}))
        .send()
        .await
        .unwrap();

    // Ensure the response is what we expect
    assert_eq!(response.status(), StatusCode::CONFLICT);
}

#[test(sqlx::test(fixtures(path = "../fixtures", scripts("users"))))]
async fn test_committee_session_status_change_not_found(pool: SqlitePool) {
    let addr = serve_api(pool).await;
    let coordinator_cookie = coordinator_login(&addr).await;

    let url = format!("http://{addr}/api/elections/1/committee_sessions/1/status");
    let response = reqwest::Client::new()
        .put(&url)
        .header("cookie", coordinator_cookie)
        .json(&serde_json::json!({"status": "data_entry_paused"}))
        .send()
        .await
        .unwrap();

    // Ensure the response is what we expect
    assert_eq!(response.status(), StatusCode::NOT_FOUND);
}

#[test(sqlx::test(fixtures(path = "../fixtures", scripts("election_5_with_results", "users"))))]
async fn test_committee_session_status_change_previous_committee_session_fails(pool: SqlitePool) {
    let addr = serve_api(pool).await;
    let coordinator_cookie = coordinator_login(&addr).await;

    let url = format!("http://{addr}/api/elections/5/committee_sessions/5/status");
    let response = reqwest::Client::new()
        .put(&url)
        .header("cookie", coordinator_cookie)
        .json(&serde_json::json!({"status": "data_entry_in_progress"}))
        .send()
        .await
        .unwrap();

    // Ensure the response is what we expect
    assert_eq!(response.status(), StatusCode::NOT_FOUND);
}

#[test(sqlx::test(fixtures(path = "../fixtures", scripts("election_7_four_sessions", "users"))))]
async fn test_committee_session_investigations_list_works(pool: SqlitePool) {
    let addr = serve_api(pool).await;
    let cookie = coordinator_login(&addr).await;
    let url = format!("http://{addr}/api/elections/7/committee_sessions/702/investigations");
    let response = reqwest::Client::new()
        .get(&url)
        .header("cookie", cookie)
        .send()
        .await
        .unwrap();

    assert_eq!(
        response.status(),
        StatusCode::OK,
        "Unexpected response status"
    );

    // Validate response and make sure the investigations are from the requested committee session
    let body: serde_json::Value = response.json().await.unwrap();
    let investigations = body["investigations"].as_array().unwrap();
    assert_eq!(investigations.len(), 1);
    assert_eq!(
        investigations[0]["polling_station_id"].as_u64().unwrap(),
        721
    );
}

#[test(sqlx::test(fixtures(path = "../fixtures", scripts("election_7_four_sessions", "users"))))]
async fn test_committee_session_investigations_list_works_no_investigations(pool: SqlitePool) {
    let addr = serve_api(pool).await;
    let cookie = coordinator_login(&addr).await;
    let url = format!("http://{addr}/api/elections/7/committee_sessions/704/investigations");
    let response = reqwest::Client::new()
        .get(&url)
        .header("cookie", cookie)
        .send()
        .await
        .unwrap();

    assert_eq!(
        response.status(),
        StatusCode::OK,
        "Unexpected response status"
    );

    // Validate response and make sure the investigations are empty
    let body: serde_json::Value = response.json().await.unwrap();
    let investigations = body["investigations"].as_array().unwrap();
    assert_eq!(investigations.len(), 0);
}

#[test(sqlx::test(fixtures(path = "../fixtures", scripts("election_7_four_sessions", "users"))))]
async fn test_committee_session_investigations_list_fails_election_not_found(pool: SqlitePool) {
    let addr = serve_api(pool).await;
    let cookie = coordinator_login(&addr).await;
    let url = format!("http://{addr}/api/elections/1/committee_sessions/1/investigations");
    let response = reqwest::Client::new()
        .get(&url)
        .header("cookie", cookie)
        .send()
        .await
        .unwrap();

    assert_eq!(
        response.status(),
        StatusCode::NOT_FOUND,
        "Unexpected response status"
    );
}<|MERGE_RESOLUTION|>--- conflicted
+++ resolved
@@ -236,22 +236,8 @@
 ) {
     let addr = serve_api(pool).await;
     let coordinator_cookie = coordinator_login(&addr).await;
-<<<<<<< HEAD
-    let election_id = 2;
-    let committee_session_id = 2;
-
-    change_status_committee_session(
-        &addr,
-        &coordinator_cookie,
-        election_id,
-        committee_session_id,
-        "created",
-    )
-    .await;
-=======
-    let election_id = ElectionId::from(6);
+    let election_id = 6;
     let committee_session_id = 7;
->>>>>>> b7a67cb7
 
     let committee_session =
         get_election_committee_session(&addr, &coordinator_cookie, election_id).await;
