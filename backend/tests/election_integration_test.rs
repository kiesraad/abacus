#![cfg(test)]

use crate::shared::example_data_entry;
use crate::utils::serve_api;
<<<<<<< HEAD
use backend::election::{ElectionDetailsResponse, ElectionListResponse};
=======
use backend::election::{ElectionDetailsResponse, ElectionListResponse, ElectionStatusResponse};
use backend::polling_station::PollingStationStatus;
use hyper::StatusCode;
use sqlx::SqlitePool;
>>>>>>> b9ca32b5

mod utils;

#[sqlx::test(fixtures("../fixtures/elections.sql"))]
async fn test_election_list_works(pool: SqlitePool) {
    let addr = serve_api(pool).await;

    let url = format!("http://{addr}/api/elections");
    let response = reqwest::Client::new().get(&url).send().await.unwrap();

    // Ensure the response is what we expect
    let status = response.status();
    let body: ElectionListResponse = response.json().await.unwrap();
    println!("response body: {:?}", &body);
    assert_eq!(status, StatusCode::OK);
    assert_eq!(body.elections.len(), 5);
}

#[sqlx::test(fixtures(path = "../fixtures", scripts("elections", "polling_stations")))]
async fn test_election_details_works(pool: SqlitePool) {
    let addr = serve_api(pool).await;

    let url = format!("http://{addr}/api/elections/1");
    let response = reqwest::Client::new().get(&url).send().await.unwrap();

    // Ensure the response is what we expect
    let status = response.status();
    let body: ElectionDetailsResponse = response.json().await.unwrap();
    println!("response body: {:?}", &body);
    assert_eq!(status, StatusCode::OK);
    assert_eq!(body.election.name, "Municipal Election");
    assert_eq!(body.polling_stations.len(), 2);
    assert!(body
        .polling_stations
        .iter()
        .any(|ps| ps.name == "Op Rolletjes"));
}

#[sqlx::test]
async fn test_election_details_not_found(pool: SqlitePool) {
    let addr = serve_api(pool).await;

    let url = format!("http://{addr}/api/elections/1");
    let response = reqwest::Client::new().get(&url).send().await.unwrap();

    // Ensure the response is what we expect
    let status = response.status();
    assert_eq!(status, StatusCode::NOT_FOUND);
}

<<<<<<< HEAD
=======
#[sqlx::test(fixtures(path = "../fixtures", scripts("elections", "polling_stations")))]
async fn test_election_details_status(pool: SqlitePool) {
    let addr = serve_api(pool).await;

    let url = format!("http://{addr}/api/elections/1/status");
    let response = reqwest::Client::new().get(&url).send().await.unwrap();
    let status = response.status();
    let body: ElectionStatusResponse = response.json().await.unwrap();

    // Ensure the statuses are "NotStarted"
    println!("response body: {:?}", &body);
    assert_eq!(status, StatusCode::OK);
    assert!(!body.statuses.is_empty());
    assert_eq!(body.statuses[0].status, PollingStationStatus::NotStarted);
    assert_eq!(body.statuses[0].data_entry_progress, None);
    assert_eq!(body.statuses[1].status, PollingStationStatus::NotStarted);
    assert_eq!(body.statuses[1].data_entry_progress, None);

    // Finalise the first entry of one and set the other in progress
    shared::create_and_finalise_data_entry(&addr, 1, 1).await;
    shared::create_and_save_data_entry(&addr, 2, 1, Some(r#"{"continue": true}"#)).await;

    let url = format!("http://{addr}/api/elections/1/status");
    let response = reqwest::Client::new().get(&url).send().await.unwrap();
    let status = response.status();
    let body: ElectionStatusResponse = response.json().await.unwrap();

    // polling station 1's first entry is now complete, polling station 2 is still incomplete and set to in progress
    println!("response body: {:?}", &body);
    assert_eq!(status, StatusCode::OK);
    assert!(!body.statuses.is_empty());
    let statuses = [
        body.statuses.iter().find(|ps| ps.id == 1).unwrap(),
        body.statuses.iter().find(|ps| ps.id == 2).unwrap(),
    ];

    assert_eq!(statuses[0].status, PollingStationStatus::SecondEntry);
    assert_eq!(statuses[0].data_entry_progress, None);
    assert_eq!(
        statuses[1].status,
        PollingStationStatus::FirstEntryInProgress
    );
    assert_eq!(statuses[1].data_entry_progress, Some(60));

    // Abort and save the entries
    shared::create_and_save_data_entry(&addr, 1, 2, Some(r#"{"continue": true}"#)).await;
    shared::create_and_save_data_entry(&addr, 2, 1, Some(r#"{"continue": false}"#)).await;

    let response = reqwest::Client::new().get(&url).send().await.unwrap();
    let status = response.status();
    let body: ElectionStatusResponse = response.json().await.unwrap();

    // polling station 1 should now be in progress, polling station 2 is still incomplete and set to unfinished
    println!("response body: {:?}", &body);
    assert_eq!(status, StatusCode::OK);
    assert!(!body.statuses.is_empty());
    let statuses = [
        body.statuses.iter().find(|ps| ps.id == 1).unwrap(),
        body.statuses.iter().find(|ps| ps.id == 2).unwrap(),
    ];

    assert_eq!(
        statuses[0].status,
        PollingStationStatus::SecondEntryInProgress
    );
    assert_eq!(statuses[0].data_entry_progress, Some(60));
    assert_eq!(
        statuses[1].status,
        PollingStationStatus::FirstEntryUnfinished
    );
    assert_eq!(statuses[1].data_entry_progress, Some(60));

    // polling station 2 should now be unfinished
    shared::create_and_save_data_entry(&addr, 1, 2, Some(r#"{"continue": false}"#)).await;

    let response = reqwest::Client::new().get(&url).send().await.unwrap();
    let status = response.status();
    let body: ElectionStatusResponse = response.json().await.unwrap();

    assert_eq!(status, StatusCode::OK);
    assert!(!body.statuses.is_empty());
    assert_eq!(
        body.statuses.iter().find(|ps| ps.id == 1).unwrap().status,
        PollingStationStatus::SecondEntryUnfinished
    );

    // polling station 2 should now be definitive
    shared::create_and_finalise_data_entry(&addr, 1, 2).await;

    let response = reqwest::Client::new().get(&url).send().await.unwrap();
    let status = response.status();
    let body: ElectionStatusResponse = response.json().await.unwrap();

    assert_eq!(status, StatusCode::OK);
    assert!(!body.statuses.is_empty());
    assert_eq!(
        statuses[1].status,
        PollingStationStatus::FirstEntryUnfinished
    );
    assert_eq!(statuses[1].data_entry_progress, Some(60));
}

#[sqlx::test(fixtures(path = "../fixtures", scripts("elections", "polling_stations")))]
async fn test_election_details_status_no_other_election_statuses(pool: SqlitePool) {
    let addr = serve_api(pool).await;

    // Save data entry for election 1, polling station 1
    shared::create_and_save_data_entry(&addr, 1, 1, Some(r#"{"continue": true}"#)).await;

    // Save data entry for election 2, polling station 3
    shared::create_and_save_data_entry(&addr, 3, 1, Some(r#"{"continue": true}"#)).await;

    // Get statuses for election 2
    let url = format!("http://{addr}/api/elections/2/status");
    let response = reqwest::Client::new().get(&url).send().await.unwrap();
    let status = response.status();
    assert_eq!(status, StatusCode::OK);
    let body: ElectionStatusResponse = response.json().await.unwrap();

    assert_eq!(
        body.statuses.len(),
        1,
        "there can be only one {:?}",
        body.statuses
    );
    assert_eq!(body.statuses[0].id, 3);
    assert_eq!(
        body.statuses[0].status,
        PollingStationStatus::FirstEntryInProgress
    );
}

#[sqlx::test(fixtures(path = "../fixtures", scripts("elections", "polling_stations")))]
async fn test_election_first_second_data_entry_finalise_ok(pool: SqlitePool) {
    let addr = serve_api(pool).await;

    // Save data entries for election 1, polling station 1
    shared::create_and_finalise_data_entry(&addr, 1, 1).await;
    shared::create_and_finalise_data_entry(&addr, 1, 2).await;

    // Check that the status is Definitive
    let url = format!("http://{addr}/api/elections/1/status");
    let response = reqwest::Client::new().get(&url).send().await.unwrap();
    let status = response.status();
    assert_eq!(status, StatusCode::OK);
    let body: ElectionStatusResponse = response.json().await.unwrap();
    assert_eq!(body.statuses.len(), 2);

    let statuses = [
        body.statuses.iter().find(|ps| ps.id == 1).unwrap(),
        body.statuses.iter().find(|ps| ps.id == 2).unwrap(),
    ];

    assert_eq!(statuses[0].status, PollingStationStatus::Definitive);
    assert_eq!(statuses[1].status, PollingStationStatus::NotStarted);
}

#[sqlx::test(fixtures(path = "../fixtures", scripts("elections", "polling_stations")))]
async fn test_election_first_second_data_entry_finalise_different(pool: SqlitePool) {
    let addr = serve_api(pool).await;

    // Save first data entries for election 1, polling station 1
    shared::create_and_finalise_data_entry(&addr, 1, 1).await;

    // Save different second data entry
    let mut request_body = example_data_entry(None);
    request_body.data.votes_counts.blank_votes_count = 0;
    request_body.data.votes_counts.invalid_votes_count = 2;
    let url = format!("http://{addr}/api/polling_stations/1/data_entries/2");
    let response = reqwest::Client::new()
        .post(&url)
        .json(&request_body)
        .send()
        .await
        .unwrap();
    let status = response.status();
    assert_eq!(status, StatusCode::OK);

    // Finalise the second data entry
    let url = format!("http://{addr}/api/polling_stations/1/data_entries/2/finalise");
    let response = reqwest::Client::new().post(&url).send().await.unwrap();
    let status = response.status();
    assert_eq!(status, StatusCode::OK);

    // Check that the status is FirstSecondEntryDifferent
    let url = format!("http://{addr}/api/elections/1/status");
    let response = reqwest::Client::new().get(&url).send().await.unwrap();
    let status = response.status();
    assert_eq!(status, StatusCode::OK);
    let body: ElectionStatusResponse = response.json().await.unwrap();
    assert_eq!(body.statuses.len(), 2);

    let statuses = [
        body.statuses.iter().find(|ps| ps.id == 1).unwrap(),
        body.statuses.iter().find(|ps| ps.id == 2).unwrap(),
    ];

    assert_eq!(
        statuses[0].status,
        PollingStationStatus::FirstSecondEntryDifferent
    );
    assert_eq!(statuses[1].status, PollingStationStatus::NotStarted);
}

>>>>>>> b9ca32b5
#[sqlx::test(fixtures("../fixtures/elections.sql"))]
async fn test_election_pdf_download(pool: SqlitePool) {
    let addr = serve_api(pool).await;

    let url = format!("http://{addr}/api/elections/1/download_pdf_results");
    let response = reqwest::Client::new().get(&url).send().await.unwrap();
    let status = response.status();
    let content_disposition = response.headers().get("Content-Disposition");
    let content_type = response.headers().get("Content-Type");

    // Ensure the response is what we expect
    assert_eq!(status, StatusCode::OK);
    assert_eq!(content_type.unwrap(), "application/pdf");

    // Check if the first 21 characters compare
    let content_disposition_string = content_disposition
        .unwrap()
        .to_str()
        .unwrap()
        .to_lowercase();
    assert_eq!(&content_disposition_string[..21], "attachment; filename=");
    // But the header should also contain ".pdf"
    assert!(content_disposition_string.contains(".pdf"));
}

#[sqlx::test(fixtures(
    path = "../fixtures",
    scripts("elections", "polling_stations", "polling_station_results")
))]
async fn test_election_xml_download(pool: SqlitePool) {
    let addr = serve_api(pool).await;

    let url = format!("http://{addr}/api/elections/4/download_xml_results");
    let response = reqwest::Client::new().get(&url).send().await.unwrap();
    let status = response.status();
    let content_type = response.headers().get("Content-Type");

    // Ensure the response is what we expect
    assert_eq!(status, StatusCode::OK);
    assert_eq!(content_type.unwrap(), "text/xml");

    let body = response.text().await.unwrap();
    assert!(body.contains("<Election>"));
    assert!(body.contains("<ValidVotes>125</ValidVotes>"));
}

#[sqlx::test(fixtures(
    path = "../fixtures",
    scripts("elections", "polling_stations", "polling_station_results")
))]
async fn test_election_zip_download(pool: SqlitePool) {
    let addr = serve_api(pool).await;

    let url = format!("http://{addr}/api/elections/4/download_zip_results");
    let response = reqwest::Client::new().get(&url).send().await.unwrap();
    let status = response.status();
    let content_disposition = response.headers().get("Content-Disposition");
    let content_type = response.headers().get("Content-Type");

    assert_eq!(status, StatusCode::OK);
    assert_eq!(content_type.unwrap(), "application/zip");

    let content_disposition_string = content_disposition.unwrap().to_str().unwrap();
    assert_eq!(&content_disposition_string[..21], "attachment; filename=");
    assert_eq!(
        &content_disposition_string[21..],
        "\"election_result_GR2024_Heemdamseburg.zip\""
    );

    let bytes = response.bytes().await.unwrap();
    let mut archive = zip::ZipArchive::new(std::io::Cursor::new(bytes)).unwrap();
    {
        let xml_file = archive
            .by_name("Telling_GR2024_Heemdamseburg.eml.xml")
            .unwrap();
        assert!(xml_file.size() > 0);
    }

    {
        let pdf_file = archive
            .by_name("Model_Na31-2_GR2024_Heemdamseburg.pdf")
            .unwrap();
        assert!(pdf_file.size() > 0);
    }
}<|MERGE_RESOLUTION|>--- conflicted
+++ resolved
@@ -1,15 +1,9 @@
 #![cfg(test)]
 
-use crate::shared::example_data_entry;
 use crate::utils::serve_api;
-<<<<<<< HEAD
 use backend::election::{ElectionDetailsResponse, ElectionListResponse};
-=======
-use backend::election::{ElectionDetailsResponse, ElectionListResponse, ElectionStatusResponse};
-use backend::polling_station::PollingStationStatus;
 use hyper::StatusCode;
 use sqlx::SqlitePool;
->>>>>>> b9ca32b5
 
 mod utils;
 
@@ -60,213 +54,6 @@
     assert_eq!(status, StatusCode::NOT_FOUND);
 }
 
-<<<<<<< HEAD
-=======
-#[sqlx::test(fixtures(path = "../fixtures", scripts("elections", "polling_stations")))]
-async fn test_election_details_status(pool: SqlitePool) {
-    let addr = serve_api(pool).await;
-
-    let url = format!("http://{addr}/api/elections/1/status");
-    let response = reqwest::Client::new().get(&url).send().await.unwrap();
-    let status = response.status();
-    let body: ElectionStatusResponse = response.json().await.unwrap();
-
-    // Ensure the statuses are "NotStarted"
-    println!("response body: {:?}", &body);
-    assert_eq!(status, StatusCode::OK);
-    assert!(!body.statuses.is_empty());
-    assert_eq!(body.statuses[0].status, PollingStationStatus::NotStarted);
-    assert_eq!(body.statuses[0].data_entry_progress, None);
-    assert_eq!(body.statuses[1].status, PollingStationStatus::NotStarted);
-    assert_eq!(body.statuses[1].data_entry_progress, None);
-
-    // Finalise the first entry of one and set the other in progress
-    shared::create_and_finalise_data_entry(&addr, 1, 1).await;
-    shared::create_and_save_data_entry(&addr, 2, 1, Some(r#"{"continue": true}"#)).await;
-
-    let url = format!("http://{addr}/api/elections/1/status");
-    let response = reqwest::Client::new().get(&url).send().await.unwrap();
-    let status = response.status();
-    let body: ElectionStatusResponse = response.json().await.unwrap();
-
-    // polling station 1's first entry is now complete, polling station 2 is still incomplete and set to in progress
-    println!("response body: {:?}", &body);
-    assert_eq!(status, StatusCode::OK);
-    assert!(!body.statuses.is_empty());
-    let statuses = [
-        body.statuses.iter().find(|ps| ps.id == 1).unwrap(),
-        body.statuses.iter().find(|ps| ps.id == 2).unwrap(),
-    ];
-
-    assert_eq!(statuses[0].status, PollingStationStatus::SecondEntry);
-    assert_eq!(statuses[0].data_entry_progress, None);
-    assert_eq!(
-        statuses[1].status,
-        PollingStationStatus::FirstEntryInProgress
-    );
-    assert_eq!(statuses[1].data_entry_progress, Some(60));
-
-    // Abort and save the entries
-    shared::create_and_save_data_entry(&addr, 1, 2, Some(r#"{"continue": true}"#)).await;
-    shared::create_and_save_data_entry(&addr, 2, 1, Some(r#"{"continue": false}"#)).await;
-
-    let response = reqwest::Client::new().get(&url).send().await.unwrap();
-    let status = response.status();
-    let body: ElectionStatusResponse = response.json().await.unwrap();
-
-    // polling station 1 should now be in progress, polling station 2 is still incomplete and set to unfinished
-    println!("response body: {:?}", &body);
-    assert_eq!(status, StatusCode::OK);
-    assert!(!body.statuses.is_empty());
-    let statuses = [
-        body.statuses.iter().find(|ps| ps.id == 1).unwrap(),
-        body.statuses.iter().find(|ps| ps.id == 2).unwrap(),
-    ];
-
-    assert_eq!(
-        statuses[0].status,
-        PollingStationStatus::SecondEntryInProgress
-    );
-    assert_eq!(statuses[0].data_entry_progress, Some(60));
-    assert_eq!(
-        statuses[1].status,
-        PollingStationStatus::FirstEntryUnfinished
-    );
-    assert_eq!(statuses[1].data_entry_progress, Some(60));
-
-    // polling station 2 should now be unfinished
-    shared::create_and_save_data_entry(&addr, 1, 2, Some(r#"{"continue": false}"#)).await;
-
-    let response = reqwest::Client::new().get(&url).send().await.unwrap();
-    let status = response.status();
-    let body: ElectionStatusResponse = response.json().await.unwrap();
-
-    assert_eq!(status, StatusCode::OK);
-    assert!(!body.statuses.is_empty());
-    assert_eq!(
-        body.statuses.iter().find(|ps| ps.id == 1).unwrap().status,
-        PollingStationStatus::SecondEntryUnfinished
-    );
-
-    // polling station 2 should now be definitive
-    shared::create_and_finalise_data_entry(&addr, 1, 2).await;
-
-    let response = reqwest::Client::new().get(&url).send().await.unwrap();
-    let status = response.status();
-    let body: ElectionStatusResponse = response.json().await.unwrap();
-
-    assert_eq!(status, StatusCode::OK);
-    assert!(!body.statuses.is_empty());
-    assert_eq!(
-        statuses[1].status,
-        PollingStationStatus::FirstEntryUnfinished
-    );
-    assert_eq!(statuses[1].data_entry_progress, Some(60));
-}
-
-#[sqlx::test(fixtures(path = "../fixtures", scripts("elections", "polling_stations")))]
-async fn test_election_details_status_no_other_election_statuses(pool: SqlitePool) {
-    let addr = serve_api(pool).await;
-
-    // Save data entry for election 1, polling station 1
-    shared::create_and_save_data_entry(&addr, 1, 1, Some(r#"{"continue": true}"#)).await;
-
-    // Save data entry for election 2, polling station 3
-    shared::create_and_save_data_entry(&addr, 3, 1, Some(r#"{"continue": true}"#)).await;
-
-    // Get statuses for election 2
-    let url = format!("http://{addr}/api/elections/2/status");
-    let response = reqwest::Client::new().get(&url).send().await.unwrap();
-    let status = response.status();
-    assert_eq!(status, StatusCode::OK);
-    let body: ElectionStatusResponse = response.json().await.unwrap();
-
-    assert_eq!(
-        body.statuses.len(),
-        1,
-        "there can be only one {:?}",
-        body.statuses
-    );
-    assert_eq!(body.statuses[0].id, 3);
-    assert_eq!(
-        body.statuses[0].status,
-        PollingStationStatus::FirstEntryInProgress
-    );
-}
-
-#[sqlx::test(fixtures(path = "../fixtures", scripts("elections", "polling_stations")))]
-async fn test_election_first_second_data_entry_finalise_ok(pool: SqlitePool) {
-    let addr = serve_api(pool).await;
-
-    // Save data entries for election 1, polling station 1
-    shared::create_and_finalise_data_entry(&addr, 1, 1).await;
-    shared::create_and_finalise_data_entry(&addr, 1, 2).await;
-
-    // Check that the status is Definitive
-    let url = format!("http://{addr}/api/elections/1/status");
-    let response = reqwest::Client::new().get(&url).send().await.unwrap();
-    let status = response.status();
-    assert_eq!(status, StatusCode::OK);
-    let body: ElectionStatusResponse = response.json().await.unwrap();
-    assert_eq!(body.statuses.len(), 2);
-
-    let statuses = [
-        body.statuses.iter().find(|ps| ps.id == 1).unwrap(),
-        body.statuses.iter().find(|ps| ps.id == 2).unwrap(),
-    ];
-
-    assert_eq!(statuses[0].status, PollingStationStatus::Definitive);
-    assert_eq!(statuses[1].status, PollingStationStatus::NotStarted);
-}
-
-#[sqlx::test(fixtures(path = "../fixtures", scripts("elections", "polling_stations")))]
-async fn test_election_first_second_data_entry_finalise_different(pool: SqlitePool) {
-    let addr = serve_api(pool).await;
-
-    // Save first data entries for election 1, polling station 1
-    shared::create_and_finalise_data_entry(&addr, 1, 1).await;
-
-    // Save different second data entry
-    let mut request_body = example_data_entry(None);
-    request_body.data.votes_counts.blank_votes_count = 0;
-    request_body.data.votes_counts.invalid_votes_count = 2;
-    let url = format!("http://{addr}/api/polling_stations/1/data_entries/2");
-    let response = reqwest::Client::new()
-        .post(&url)
-        .json(&request_body)
-        .send()
-        .await
-        .unwrap();
-    let status = response.status();
-    assert_eq!(status, StatusCode::OK);
-
-    // Finalise the second data entry
-    let url = format!("http://{addr}/api/polling_stations/1/data_entries/2/finalise");
-    let response = reqwest::Client::new().post(&url).send().await.unwrap();
-    let status = response.status();
-    assert_eq!(status, StatusCode::OK);
-
-    // Check that the status is FirstSecondEntryDifferent
-    let url = format!("http://{addr}/api/elections/1/status");
-    let response = reqwest::Client::new().get(&url).send().await.unwrap();
-    let status = response.status();
-    assert_eq!(status, StatusCode::OK);
-    let body: ElectionStatusResponse = response.json().await.unwrap();
-    assert_eq!(body.statuses.len(), 2);
-
-    let statuses = [
-        body.statuses.iter().find(|ps| ps.id == 1).unwrap(),
-        body.statuses.iter().find(|ps| ps.id == 2).unwrap(),
-    ];
-
-    assert_eq!(
-        statuses[0].status,
-        PollingStationStatus::FirstSecondEntryDifferent
-    );
-    assert_eq!(statuses[1].status, PollingStationStatus::NotStarted);
-}
-
->>>>>>> b9ca32b5
 #[sqlx::test(fixtures("../fixtures/elections.sql"))]
 async fn test_election_pdf_download(pool: SqlitePool) {
     let addr = serve_api(pool).await;
