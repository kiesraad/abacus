#![cfg(test)]
use std::net::SocketAddr;

use abacus::{
    committee_session::status::CommitteeSessionStatus,
    data_entry::{
        CSONextSessionResults, DataEntry, PoliticalGroupTotalVotes, PollingStationResults,
        VotersCounts, VotesCounts,
        status::{ClientState, DataEntryStatusName},
    },
<<<<<<< HEAD
    election::{ElectionDetailsResponse, ElectionId, PGNumber},
=======
    election::ElectionId,
>>>>>>> f43e1a96
};
use axum::http::StatusCode;
use reqwest::Response;
use sqlx::SqlitePool;
use test_log::test;

use crate::{
    shared::{
        change_status_committee_session, complete_data_entry, coordinator_login,
        create_investigation, create_polling_station, create_result_with_non_example_data_entry,
        differences_counts_zero, get_election_committee_session, get_election_details,
        get_statuses, political_group_votes_from_test_data_auto, typist_login,
        update_investigation,
    },
    utils::serve_api,
};

pub mod shared;
pub mod utils;

async fn conclude_investigation(
    addr: &SocketAddr,
    polling_station_id: u32,
    body: Option<serde_json::Value>,
) -> Response {
    let coordinator_cookie = coordinator_login(addr).await;
    let body = body.unwrap_or(serde_json::json!({
        "findings": "Test findings",
        "corrected_results": false
    }));
    let url =
        format!("http://{addr}/api/polling_stations/{polling_station_id}/investigation/conclude");

    reqwest::Client::new()
        .post(&url)
        .header("cookie", coordinator_cookie)
        .header("Content-Type", "application/json")
        .body(body.to_string())
        .send()
        .await
        .unwrap()
}

async fn delete_investigation(addr: &SocketAddr, polling_station_id: u32) -> Response {
    let coordinator_cookie = coordinator_login(addr).await;
    let url = format!("http://{addr}/api/polling_stations/{polling_station_id}/investigation");
    reqwest::Client::new()
        .delete(&url)
        .header("cookie", coordinator_cookie)
        .header("Content-Type", "application/json")
        .send()
        .await
        .unwrap()
}

#[test(sqlx::test(fixtures(path = "../fixtures", scripts("election_7_four_sessions", "users"))))]
async fn test_create_conclude_update_delete(pool: SqlitePool) {
    let addr = serve_api(pool).await;
    let election_id = ElectionId::from(7);
    let polling_station_id = 741;

    let election_details =
        get_election_details(&addr, &coordinator_login(&addr).await, election_id).await;
    assert_eq!(election_details.investigations.len(), 0);

    assert_eq!(
        create_investigation(&addr, polling_station_id)
            .await
            .status(),
        StatusCode::CREATED
    );

    let election_details =
        get_election_details(&addr, &coordinator_login(&addr).await, election_id).await;
    assert_eq!(election_details.investigations.len(), 1);
    assert_eq!(
        election_details.investigations[0].polling_station_id,
        polling_station_id
    );
    assert_eq!(election_details.investigations[0].reason, "Test reason");
    assert_eq!(election_details.investigations[0].findings, None);

    assert_eq!(
        conclude_investigation(&addr, polling_station_id, None)
            .await
            .status(),
        StatusCode::OK
    );

    let election_details =
        get_election_details(&addr, &coordinator_login(&addr).await, election_id).await;
    assert_eq!(election_details.investigations.len(), 1);
    assert_eq!(
        election_details.investigations[0].polling_station_id,
        polling_station_id
    );
    assert_eq!(election_details.investigations[0].reason, "Test reason");
    assert_eq!(
        election_details.investigations[0].findings,
        Some("Test findings".to_string())
    );
    assert_eq!(
        election_details.investigations[0].corrected_results,
        Some(false)
    );

    assert_eq!(
        update_investigation(&addr, polling_station_id, None)
            .await
            .status(),
        StatusCode::OK
    );

    let election_details =
        get_election_details(&addr, &coordinator_login(&addr).await, election_id).await;
    assert_eq!(election_details.investigations.len(), 1);
    assert_eq!(
        election_details.investigations[0].polling_station_id,
        polling_station_id
    );
    assert_eq!(election_details.investigations[0].reason, "Updated reason");
    assert_eq!(
        election_details.investigations[0].findings,
        Some("updated test findings".to_string())
    );
    assert_eq!(
        election_details.investigations[0].corrected_results,
        Some(true)
    );

    assert_eq!(
        delete_investigation(&addr, polling_station_id)
            .await
            .status(),
        StatusCode::NO_CONTENT
    );
    let election_details =
        get_election_details(&addr, &coordinator_login(&addr).await, election_id).await;
    assert_eq!(election_details.investigations.len(), 0);
}

#[test(sqlx::test(fixtures(path = "../fixtures", scripts("election_7_four_sessions", "users"))))]
async fn test_deletion_setting_committee_session_back_to_created_status(pool: SqlitePool) {
    let addr = serve_api(pool).await;
    let election_id = ElectionId::from(7);

    let committee_session =
        get_election_committee_session(&addr, &coordinator_login(&addr).await, election_id).await;
    assert_eq!(committee_session.status, CommitteeSessionStatus::Created);

    // Create 2 investigations
    assert_eq!(
        create_investigation(&addr, 741).await.status(),
        StatusCode::CREATED
    );
    assert_eq!(
        create_investigation(&addr, 742).await.status(),
        StatusCode::CREATED
    );

    // Delete one investigation
    assert_eq!(
        delete_investigation(&addr, 742).await.status(),
        StatusCode::NO_CONTENT
    );

    let committee_session =
        get_election_committee_session(&addr, &coordinator_login(&addr).await, election_id).await;
    assert_eq!(
        committee_session.status,
        CommitteeSessionStatus::DataEntryNotStarted
    );

    // Delete last investigation
    assert_eq!(
        delete_investigation(&addr, 741).await.status(),
        StatusCode::NO_CONTENT
    );

    let committee_session =
        get_election_committee_session(&addr, &coordinator_login(&addr).await, election_id).await;
    assert_eq!(committee_session.status, CommitteeSessionStatus::Created);
}

#[test(sqlx::test(fixtures(path = "../fixtures", scripts("election_5_with_results", "users"))))]
async fn test_deletion_removes_polling_station_from_status(pool: SqlitePool) {
    let addr = serve_api(pool).await;
    let election_id = ElectionId::from(5);
    let polling_station_id = 11;

    let statuses = get_statuses(&addr, &coordinator_login(&addr).await, election_id).await;
    assert_eq!(statuses.len(), 1);
    assert_eq!(
        statuses[&polling_station_id].status,
        DataEntryStatusName::Definitive
    );

    assert_eq!(
        delete_investigation(&addr, polling_station_id)
            .await
            .status(),
        StatusCode::NO_CONTENT
    );

    let statuses = get_statuses(&addr, &coordinator_login(&addr).await, election_id).await;
    assert_eq!(statuses.len(), 0);
}

#[test(sqlx::test(fixtures(path = "../fixtures", scripts("election_7_four_sessions", "users"))))]
async fn test_partials_update(pool: SqlitePool) {
    let addr = serve_api(pool).await;
    let election_id = ElectionId::from(7);
    let polling_station_id = 741;

    assert_eq!(
        create_investigation(&addr, polling_station_id)
            .await
            .status(),
        StatusCode::CREATED
    );

    let election_details =
        get_election_details(&addr, &coordinator_login(&addr).await, election_id).await;
    assert_eq!(election_details.investigations.len(), 1);
    assert_eq!(
        election_details.investigations[0].polling_station_id,
        polling_station_id
    );
    assert_eq!(election_details.investigations[0].reason, "Test reason");
    assert_eq!(election_details.investigations[0].findings, None);

    // Update only the reason
    let updated = update_investigation(
        &addr,
        polling_station_id,
        Some(serde_json::json!({
            "reason": "Partially updated reason"
        })),
    )
    .await;

    assert_eq!(updated.status(), StatusCode::OK);

    let election_details =
        get_election_details(&addr, &coordinator_login(&addr).await, election_id).await;
    assert_eq!(election_details.investigations.len(), 1);
    assert_eq!(
        election_details.investigations[0].polling_station_id,
        polling_station_id
    );
    assert_eq!(
        election_details.investigations[0].reason,
        "Partially updated reason"
    );
    assert_eq!(election_details.investigations[0].findings, None);

    let updated = update_investigation(
        &addr,
        polling_station_id,
        Some(serde_json::json!({
            "reason": "Partially updated reason",
            "findings": "Partially updated findings"
        })),
    )
    .await;

    // Update only the findings
    assert_eq!(updated.status(), StatusCode::OK);

    let election_details =
        get_election_details(&addr, &coordinator_login(&addr).await, election_id).await;
    assert_eq!(election_details.investigations.len(), 1);
    assert_eq!(
        election_details.investigations[0].polling_station_id,
        polling_station_id
    );
    assert_eq!(
        election_details.investigations[0].reason,
        "Partially updated reason"
    );
    assert_eq!(
        election_details.investigations[0].findings,
        Some("Partially updated findings".to_string())
    );

    let updated = update_investigation(
        &addr,
        polling_station_id,
        Some(serde_json::json!({
            "reason": "Partially updated reason",
            "corrected_results": true
        })),
    )
    .await;

    // Update only the corrected_results
    assert_eq!(updated.status(), StatusCode::OK);

    let election_details =
        get_election_details(&addr, &coordinator_login(&addr).await, election_id).await;
    assert_eq!(election_details.investigations.len(), 1);
    assert_eq!(
        election_details.investigations[0].polling_station_id,
        polling_station_id
    );
    assert_eq!(
        election_details.investigations[0].reason,
        "Partially updated reason"
    );
    assert_eq!(election_details.investigations[0].findings, None);
    assert_eq!(
        election_details.investigations[0].corrected_results,
        Some(true)
    );
}

fn second_session_data_entry_two_political_groups() -> DataEntry {
    DataEntry {
        progress: 100,
        data: PollingStationResults::CSONextSession(CSONextSessionResults {
            voters_counts: VotersCounts {
                poll_card_count: 15,
                proxy_certificate_count: 0,
                total_admitted_voters_count: 15,
            },
            votes_counts: VotesCounts {
                political_group_total_votes: vec![
                    PoliticalGroupTotalVotes {
                        number: PGNumber::from(1),
                        total: 10,
                    },
                    PoliticalGroupTotalVotes {
                        number: PGNumber::from(2),
                        total: 5,
                    },
                ],
                total_votes_candidates_count: 15,
                blank_votes_count: 0,
                invalid_votes_count: 0,
                total_votes_cast_count: 15,
            },

            differences_counts: differences_counts_zero(),
            political_group_votes: vec![
                political_group_votes_from_test_data_auto(PGNumber::from(1), &[8, 2]),
                political_group_votes_from_test_data_auto(PGNumber::from(2), &[5, 0]),
            ],
        }),
        client_state: ClientState::new_from_str(None).unwrap(),
    }
}

#[test(sqlx::test(fixtures(path = "../fixtures", scripts("election_7_four_sessions", "users"))))]
async fn test_update_with_result(pool: SqlitePool) {
    let addr = serve_api(pool).await;
    let election_id = ElectionId::from(7);
    let polling_station_id = 741;

    // Create and conclude investigation
    let response = create_investigation(&addr, polling_station_id).await;
    assert_eq!(response.status(), StatusCode::CREATED);

    let response = conclude_investigation(
        &addr,
        polling_station_id,
        Some(serde_json::json!({"findings": "Test findings", "corrected_results": true})),
    )
    .await;
    assert_eq!(response.status(), StatusCode::OK);

    // Complete data entry
    create_result_with_non_example_data_entry(
        &addr,
        polling_station_id,
        election_id,
        second_session_data_entry_two_political_groups(),
    )
    .await;

    let statuses = get_statuses(&addr, &coordinator_login(&addr).await, election_id).await;
    assert_eq!(
        statuses[&polling_station_id].status,
        DataEntryStatusName::Definitive
    );

    // Try to update investigation corrected_results to false
    let mut investigation = serde_json::json!({
        "reason": "Test reason",
        "findings": "Test findings",
        "corrected_results": false
    });
    let response =
        update_investigation(&addr, polling_station_id, Some(investigation.clone())).await;
    assert_eq!(response.status(), StatusCode::CONFLICT);
    let body: serde_json::Value = response.json().await.unwrap();
    assert_eq!(body["reference"], "InvestigationHasDataEntryOrResult");

    // Data entry result is still there
    let statuses = get_statuses(&addr, &coordinator_login(&addr).await, election_id).await;
    assert_eq!(
        statuses[&polling_station_id].status,
        DataEntryStatusName::Definitive
    );

    // Accept deletion
    investigation["accept_data_entry_deletion"] = true.into();
    let response = update_investigation(&addr, polling_station_id, Some(investigation)).await;
    assert_eq!(response.status(), StatusCode::OK);

    // Data entry result is deleted
    let statuses = get_statuses(&addr, &coordinator_login(&addr).await, election_id).await;
    assert_eq!(statuses.len(), 0);
}

#[test(sqlx::test(fixtures(path = "../fixtures", scripts("election_7_four_sessions", "users"))))]
async fn test_update_with_data_entry(pool: SqlitePool) {
    let addr = serve_api(pool).await;
    let election_id = ElectionId::from(7);
    let polling_station_id = 741;

    // Create and conclude investigation
    let response = create_investigation(&addr, polling_station_id).await;
    assert_eq!(response.status(), StatusCode::CREATED);

    let response = conclude_investigation(
        &addr,
        polling_station_id,
        Some(serde_json::json!({"findings": "Test findings", "corrected_results": true})),
    )
    .await;
    assert_eq!(response.status(), StatusCode::OK);

    // First data entry
    let typist_cookie = typist_login(&addr).await;
    complete_data_entry(
        &addr,
        &typist_cookie,
        polling_station_id,
        1,
        second_session_data_entry_two_political_groups(),
    )
    .await;

    let statuses = get_statuses(&addr, &coordinator_login(&addr).await, election_id).await;
    assert_eq!(
        statuses[&polling_station_id].status,
        DataEntryStatusName::SecondEntryNotStarted
    );

    // Try to update investigation corrected_results to false
    let mut investigation = serde_json::json!({
        "reason": "Test reason",
        "findings": "Test findings",
        "corrected_results": false
    });
    let response =
        update_investigation(&addr, polling_station_id, Some(investigation.clone())).await;
    assert_eq!(response.status(), StatusCode::CONFLICT);
    let body: serde_json::Value = response.json().await.unwrap();
    assert_eq!(body["reference"], "InvestigationHasDataEntryOrResult");

    // Data entry is still there
    let statuses = get_statuses(&addr, &coordinator_login(&addr).await, election_id).await;
    assert_eq!(
        statuses[&polling_station_id].status,
        DataEntryStatusName::SecondEntryNotStarted
    );

    // Accept deletion
    investigation["accept_data_entry_deletion"] = true.into();
    let response = update_investigation(&addr, polling_station_id, Some(investigation)).await;
    assert_eq!(response.status(), StatusCode::OK);

    // Data entry is deleted
    let statuses = get_statuses(&addr, &coordinator_login(&addr).await, election_id).await;
    assert_eq!(statuses.len(), 0);
}

#[test(sqlx::test(fixtures(path = "../fixtures", scripts("election_7_four_sessions", "users"))))]
async fn test_creation_for_committee_session_with_created_status(pool: SqlitePool) {
    let addr = serve_api(pool).await;
    let election_id = ElectionId::from(7);

    assert_eq!(
        create_investigation(&addr, 741).await.status(),
        StatusCode::CREATED
    );

    let committee_session =
        get_election_committee_session(&addr, &coordinator_login(&addr).await, election_id).await;
    assert_eq!(
        committee_session.status,
        CommitteeSessionStatus::DataEntryNotStarted
    );
}

#[test(sqlx::test(fixtures(path = "../fixtures", scripts("election_7_four_sessions", "users"))))]
async fn test_creation_fails_for_wrong_polling_station(pool: SqlitePool) {
    let addr = serve_api(pool).await;

    // 732 is an existing polling station, but in the wrong committee session
    assert_eq!(
        create_investigation(&addr, 732).await.status(),
        StatusCode::NOT_FOUND
    );
}

#[test(sqlx::test(fixtures(path = "../fixtures", scripts("election_7_four_sessions", "users"))))]
async fn test_creation_fails_on_creating_second_investigation(pool: SqlitePool) {
    let addr = serve_api(pool).await;

    assert_eq!(
        create_investigation(&addr, 741).await.status(),
        StatusCode::CREATED
    );
    assert_eq!(
        create_investigation(&addr, 741).await.status(),
        StatusCode::CONFLICT
    );
}

#[test(sqlx::test(fixtures(path = "../fixtures", scripts("election_7_four_sessions", "users"))))]
async fn test_can_only_conclude_existing(pool: SqlitePool) {
    let addr = serve_api(pool).await;

    assert_eq!(
        conclude_investigation(&addr, 741, None).await.status(),
        StatusCode::NOT_FOUND
    );
}

#[test(sqlx::test(fixtures(path = "../fixtures", scripts("election_7_four_sessions", "users"))))]
async fn test_can_only_update_existing(pool: SqlitePool) {
    let addr = serve_api(pool).await;

    assert_eq!(
        update_investigation(&addr, 741, None).await.status(),
        StatusCode::NOT_FOUND
    );
}

#[test(sqlx::test(fixtures(path = "../fixtures", scripts("election_7_four_sessions", "users"))))]
async fn test_can_only_conclude_current_session(pool: SqlitePool) {
    let addr = serve_api(pool).await;

    assert_eq!(
        conclude_investigation(&addr, 732, None).await.status(),
        StatusCode::NOT_FOUND
    );
}

#[test(sqlx::test(fixtures(path = "../fixtures", scripts("election_7_four_sessions", "users"))))]
async fn test_can_only_update_current_session(pool: SqlitePool) {
    let addr = serve_api(pool).await;

    assert_eq!(
        update_investigation(&addr, 732, None).await.status(),
        StatusCode::NOT_FOUND
    );
}

#[test(sqlx::test(fixtures(path = "../fixtures", scripts("election_7_four_sessions", "users"))))]
async fn test_can_conclude_update_new_polling_station_corrected_results_true(pool: SqlitePool) {
    let addr = serve_api(pool).await;
    let coordinator_cookie = coordinator_login(&addr).await;
    let ps_response =
        create_polling_station(&addr, &coordinator_cookie, ElectionId::from(7), 123).await;
    let ps_body: serde_json::Value = ps_response.json().await.unwrap();
    let new_ps_id = u32::try_from(ps_body["id"].as_u64().unwrap()).unwrap();

    create_investigation(&addr, new_ps_id).await;

    let conclude_response = conclude_investigation(
        &addr,
        new_ps_id,
        Some(serde_json::json!({
            "findings": "Test findings",
            "corrected_results": true
        })),
    )
    .await;
    assert_eq!(conclude_response.status(), StatusCode::OK);

    let update_response = update_investigation(
        &addr,
        new_ps_id,
        Some(serde_json::json!({
            "reason": "Test reason",
            "corrected_results": true
        })),
    )
    .await;
    assert_eq!(update_response.status(), StatusCode::OK);
}

#[test(sqlx::test(fixtures(path = "../fixtures", scripts("election_7_four_sessions", "users"))))]
async fn test_cannot_conclude_update_new_polling_station_corrected_results_false(pool: SqlitePool) {
    let addr = serve_api(pool).await;
    let coordinator_cookie = coordinator_login(&addr).await;
    let ps_response =
        create_polling_station(&addr, &coordinator_cookie, ElectionId::from(7), 123).await;
    let ps_body: serde_json::Value = ps_response.json().await.unwrap();
    let new_ps_id = u32::try_from(ps_body["id"].as_u64().unwrap()).unwrap();

    create_investigation(&addr, new_ps_id).await;

    let conclude_response = conclude_investigation(
        &addr,
        new_ps_id,
        Some(serde_json::json!({
            "findings": "Test findings",
            "corrected_results": false
        })),
    )
    .await;

    assert_eq!(conclude_response.status(), StatusCode::CONFLICT);
    let conclude_body: serde_json::Value = conclude_response.json().await.unwrap();
    assert_eq!(
        conclude_body["reference"],
        "InvestigationRequiresCorrectedResults"
    );

    let update_response = update_investigation(
        &addr,
        new_ps_id,
        Some(serde_json::json!({
            "reason": "Test reason",
            "corrected_results": false
        })),
    )
    .await;

    assert_eq!(update_response.status(), StatusCode::CONFLICT);
    let update_body: serde_json::Value = update_response.json().await.unwrap();
    assert_eq!(
        update_body["reference"],
        "InvestigationRequiresCorrectedResults"
    );
}

#[test(sqlx::test(fixtures(path = "../fixtures", scripts("election_5_with_results", "users"))))]
async fn test_polling_station_corrigendum_download_with_previous_results(pool: SqlitePool) {
    let addr = serve_api(pool).await;
    // Polling station 9 has previous results, but no investigation yet
    let polling_station_id = 9;

    assert_eq!(
        create_investigation(&addr, polling_station_id)
            .await
            .status(),
        StatusCode::CREATED
    );

    let url = format!(
        "http://{addr}/api/polling_stations/{polling_station_id}/investigation/download_corrigendum_pdf"
    );
    let response = reqwest::Client::new()
        .get(&url)
        .header("cookie", coordinator_login(&addr).await)
        .send()
        .await
        .unwrap();
    let content_disposition = response.headers().get("Content-Disposition");
    let content_type = response.headers().get("Content-Type");

    assert_eq!(response.status(), StatusCode::OK);
    assert_eq!(content_type.unwrap(), "application/pdf");

    let content_disposition_string = content_disposition.unwrap().to_str().unwrap();
    assert_eq!(&content_disposition_string[..21], "attachment; filename=");
    assert_eq!(
        &content_disposition_string[21..],
        "\"Model_Na14-2_GR2026_Stembureau_41_Bijlage_1.pdf\""
    );

    let bytes = response.bytes().await.unwrap();
    assert!(bytes.len() > 1024);
}

#[test(sqlx::test(fixtures(path = "../fixtures", scripts("election_5_with_results", "users"))))]
async fn test_polling_station_corrigendum_download_without_previous_results(pool: SqlitePool) {
    let addr = serve_api(pool).await;
    let coordinator_cookie = coordinator_login(&addr).await;
    // Polling station 11 is new and has no previous results. An investigation already exists.
    let polling_station_id = 11;

    let url = format!(
        "http://{addr}/api/polling_stations/{polling_station_id}/investigation/download_corrigendum_pdf"
    );
    let response = reqwest::Client::new()
        .get(&url)
        .header("cookie", coordinator_cookie)
        .send()
        .await
        .unwrap();
    let content_disposition = response.headers().get("Content-Disposition");
    let content_type = response.headers().get("Content-Type");

    assert_eq!(response.status(), StatusCode::OK);
    assert_eq!(content_type.unwrap(), "application/pdf");

    let content_disposition_string = content_disposition.unwrap().to_str().unwrap();
    assert_eq!(&content_disposition_string[..21], "attachment; filename=");
    assert_eq!(
        &content_disposition_string[21..],
        "\"Model_Na14-2_GR2026_Stembureau_42_Bijlage_1.pdf\""
    );

    let bytes = response.bytes().await.unwrap();
    assert!(bytes.len() > 1024);
}

async fn check_finished_to_in_progress_on<F, Fut>(
    addr: &SocketAddr,
    pre_create: bool,
    action: F,
    expected_status: StatusCode,
) where
    F: FnOnce() -> Fut,
    Fut: Future<Output = Response>,
{
    let election_id = ElectionId::from(5);
    let committee_session_id = 6;

    if pre_create {
        assert_eq!(
            create_investigation(addr, 9).await.status(),
            StatusCode::CREATED
        );

        assert_eq!(
            conclude_investigation(
                addr,
                9,
                Some(serde_json::json!({"findings": "Test findings", "corrected_results": false})),
            )
            .await
            .status(),
            StatusCode::OK
        );
    }

    let coordinator_cookie = coordinator_login(addr).await;
    change_status_committee_session(
        addr,
        &coordinator_cookie,
        election_id,
        committee_session_id,
        CommitteeSessionStatus::DataEntryFinished,
    )
    .await;
    let committee_session =
        get_election_committee_session(addr, &coordinator_cookie, election_id).await;
    assert_eq!(
        committee_session.status,
        CommitteeSessionStatus::DataEntryFinished
    );

    let status = action().await.status();
    assert_eq!(status, expected_status, "Unexpected response status");

    let coordinator_cookie = coordinator_login(addr).await;
    let committee_session =
        get_election_committee_session(addr, &coordinator_cookie, election_id).await;
    assert_eq!(
        committee_session.status,
        CommitteeSessionStatus::DataEntryInProgress
    );
}

#[test(sqlx::test(fixtures(path = "../fixtures", scripts("election_5_with_results", "users"))))]
async fn test_finished_to_in_progress_on_create(pool: SqlitePool) {
    let addr = serve_api(pool).await;
    check_finished_to_in_progress_on(
        &addr,
        false,
        || create_investigation(&addr, 9),
        StatusCode::CREATED,
    )
    .await;
}

#[test(sqlx::test(fixtures(path = "../fixtures", scripts("election_5_with_results", "users"))))]
async fn test_finished_to_in_progress_on_update(pool: SqlitePool) {
    let addr = serve_api(pool).await;
    check_finished_to_in_progress_on(
        &addr,
        true,
        || update_investigation(&addr, 9, None),
        StatusCode::OK,
    )
    .await;
}

#[test(sqlx::test(fixtures(path = "../fixtures", scripts("election_5_with_results", "users"))))]
async fn test_finished_to_in_progress_on_conclude(pool: SqlitePool) {
    let addr = serve_api(pool).await;
    check_finished_to_in_progress_on(
        &addr,
        true,
        || conclude_investigation(&addr, 9, None),
        StatusCode::OK,
    )
    .await;
}

#[test(sqlx::test(fixtures(path = "../fixtures", scripts("election_5_with_results", "users"))))]
async fn test_finished_to_in_progress_on_delete_non_last(pool: SqlitePool) {
    let addr = serve_api(pool).await;
    check_finished_to_in_progress_on(
        &addr,
        true,
        || delete_investigation(&addr, 9),
        StatusCode::NO_CONTENT,
    )
    .await;
}

#[test(sqlx::test(fixtures(path = "../fixtures", scripts("election_7_four_sessions", "users"))))]
async fn test_finished_to_created_on_delete_last(pool: SqlitePool) {
    let addr = serve_api(pool).await;
    let election_id = ElectionId::from(7);
    let committee_session_id = 704;

    assert_eq!(
        create_investigation(&addr, 741).await.status(),
        StatusCode::CREATED
    );

    assert_eq!(
        conclude_investigation(
            &addr,
            741,
            Some(serde_json::json!({"findings": "Test findings", "corrected_results": false})),
        )
        .await
        .status(),
        StatusCode::OK
    );

    let coordinator_cookie = coordinator_login(&addr).await;
    change_status_committee_session(
        &addr,
        &coordinator_cookie,
        election_id,
        committee_session_id,
        CommitteeSessionStatus::DataEntryFinished,
    )
    .await;
    let committee_session =
        get_election_committee_session(&addr, &coordinator_cookie, election_id).await;
    assert_eq!(
        committee_session.status,
        CommitteeSessionStatus::DataEntryFinished
    );

    let status = delete_investigation(&addr, 741).await.status();
    assert_eq!(status, StatusCode::NO_CONTENT);

    let coordinator_cookie = coordinator_login(&addr).await;
    let committee_session =
        get_election_committee_session(&addr, &coordinator_cookie, election_id).await;
    assert_eq!(committee_session.status, CommitteeSessionStatus::Created);
}<|MERGE_RESOLUTION|>--- conflicted
+++ resolved
@@ -8,11 +8,7 @@
         VotersCounts, VotesCounts,
         status::{ClientState, DataEntryStatusName},
     },
-<<<<<<< HEAD
     election::{ElectionDetailsResponse, ElectionId, PGNumber},
-=======
-    election::ElectionId,
->>>>>>> f43e1a96
 };
 use axum::http::StatusCode;
 use reqwest::Response;
