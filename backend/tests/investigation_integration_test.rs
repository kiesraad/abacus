#![cfg(test)]
use std::net::SocketAddr;

use abacus::{
    committee_session::status::CommitteeSessionStatus,
    data_entry::{
        CSONextSessionResults, DataEntry, PoliticalGroupTotalVotes, PollingStationResults,
        VotersCounts, VotesCounts,
        status::{ClientState, DataEntryStatusName},
    },
<<<<<<< HEAD
=======
    election::{ElectionDetailsResponse, ElectionId},
>>>>>>> 79b7ba51
};
use axum::http::StatusCode;
use reqwest::Response;
use sqlx::SqlitePool;
use test_log::test;

use crate::{
    shared::{
        change_status_committee_session, complete_data_entry, coordinator_login,
        create_investigation, create_polling_station, create_result_with_non_example_data_entry,
        differences_counts_zero, get_election_committee_session, get_election_details,
        get_statuses, political_group_votes_from_test_data_auto, typist_login,
        update_investigation,
    },
    utils::serve_api,
};

pub mod shared;
pub mod utils;

<<<<<<< HEAD
=======
async fn get_election(addr: &SocketAddr, election_id: ElectionId) -> ElectionDetailsResponse {
    let url = format!("http://{addr}/api/elections/{election_id}");
    let coordinator_cookie = coordinator_login(addr).await;
    let response = reqwest::Client::new()
        .get(&url)
        .header("cookie", coordinator_cookie)
        .send()
        .await
        .unwrap();

    // Ensure the response is what we expect
    assert_eq!(response.status(), StatusCode::OK);
    response.json().await.unwrap()
}

>>>>>>> 79b7ba51
async fn conclude_investigation(
    addr: &SocketAddr,
    polling_station_id: u32,
    body: Option<serde_json::Value>,
) -> Response {
    let coordinator_cookie = coordinator_login(addr).await;
    let body = body.unwrap_or(serde_json::json!({
        "findings": "Test findings",
        "corrected_results": false
    }));
    let url =
        format!("http://{addr}/api/polling_stations/{polling_station_id}/investigation/conclude");

    reqwest::Client::new()
        .post(&url)
        .header("cookie", coordinator_cookie)
        .header("Content-Type", "application/json")
        .body(body.to_string())
        .send()
        .await
        .unwrap()
}

async fn delete_investigation(addr: &SocketAddr, polling_station_id: u32) -> Response {
    let coordinator_cookie = coordinator_login(addr).await;
    let url = format!("http://{addr}/api/polling_stations/{polling_station_id}/investigation");
    reqwest::Client::new()
        .delete(&url)
        .header("cookie", coordinator_cookie)
        .header("Content-Type", "application/json")
        .send()
        .await
        .unwrap()
}

#[test(sqlx::test(fixtures(path = "../fixtures", scripts("election_7_four_sessions", "users"))))]
async fn test_create_conclude_update_delete(pool: SqlitePool) {
    let addr = serve_api(pool).await;
<<<<<<< HEAD
    let coordinator_cookie = coordinator_login(&addr).await;
    let election_id = 7;
    let polling_station_id = 741;

    let election_details = get_election_details(&addr, &coordinator_cookie, election_id).await;
=======

    let election_id = ElectionId::from(7);
    let election_details = get_election(&addr, election_id).await;
>>>>>>> 79b7ba51
    assert_eq!(election_details.investigations.len(), 0);

    assert_eq!(
        create_investigation(&addr, polling_station_id)
            .await
            .status(),
        StatusCode::CREATED
    );

    let election_details = get_election_details(&addr, &coordinator_cookie, election_id).await;
    assert_eq!(election_details.investigations.len(), 1);
    assert_eq!(
        election_details.investigations[0].polling_station_id,
        polling_station_id
    );
    assert_eq!(election_details.investigations[0].reason, "Test reason");
    assert_eq!(election_details.investigations[0].findings, None);

    assert_eq!(
        conclude_investigation(&addr, polling_station_id, None)
            .await
            .status(),
        StatusCode::OK
    );

    let election_details = get_election_details(&addr, &coordinator_cookie, election_id).await;
    assert_eq!(election_details.investigations.len(), 1);
    assert_eq!(
        election_details.investigations[0].polling_station_id,
        polling_station_id
    );
    assert_eq!(election_details.investigations[0].reason, "Test reason");
    assert_eq!(
        election_details.investigations[0].findings,
        Some("Test findings".to_string())
    );
    assert_eq!(
        election_details.investigations[0].corrected_results,
        Some(false)
    );

    assert_eq!(
        update_investigation(&addr, polling_station_id, None)
            .await
            .status(),
        StatusCode::OK
    );

    let election_details = get_election_details(&addr, &coordinator_cookie, election_id).await;
    assert_eq!(election_details.investigations.len(), 1);
    assert_eq!(
        election_details.investigations[0].polling_station_id,
        polling_station_id
    );
    assert_eq!(election_details.investigations[0].reason, "Updated reason");
    assert_eq!(
        election_details.investigations[0].findings,
        Some("updated test findings".to_string())
    );
    assert_eq!(
        election_details.investigations[0].corrected_results,
        Some(true)
    );

    assert_eq!(
        delete_investigation(&addr, polling_station_id)
            .await
            .status(),
        StatusCode::NO_CONTENT
    );
    let election_details = get_election_details(&addr, &coordinator_cookie, election_id).await;
    assert_eq!(election_details.investigations.len(), 0);
}

#[test(sqlx::test(fixtures(path = "../fixtures", scripts("election_7_four_sessions", "users"))))]
async fn test_deletion_setting_committee_session_back_to_created_status(pool: SqlitePool) {
    let addr = serve_api(pool).await;
    let coordinator_cookie = coordinator_login(&addr).await;
    let election_id = ElectionId::from(7);

    let committee_session =
        get_election_committee_session(&addr, &coordinator_cookie, election_id).await;
    assert_eq!(committee_session.status, CommitteeSessionStatus::Created);

    // Create 2 investigations
    assert_eq!(
        create_investigation(&addr, 741).await.status(),
        StatusCode::CREATED
    );
    assert_eq!(
        create_investigation(&addr, 742).await.status(),
        StatusCode::CREATED
    );

    // Delete one investigation
    assert_eq!(
        delete_investigation(&addr, 742).await.status(),
        StatusCode::NO_CONTENT
    );

    let committee_session =
        get_election_committee_session(&addr, &coordinator_cookie, election_id).await;
    assert_eq!(
        committee_session.status,
        CommitteeSessionStatus::DataEntryNotStarted
    );

    // Delete last investigation
    assert_eq!(
        delete_investigation(&addr, 741).await.status(),
        StatusCode::NO_CONTENT
    );

    let committee_session =
        get_election_committee_session(&addr, &coordinator_cookie, election_id).await;
    assert_eq!(committee_session.status, CommitteeSessionStatus::Created);
}

#[test(sqlx::test(fixtures(path = "../fixtures", scripts("election_5_with_results", "users"))))]
async fn test_deletion_removes_polling_station_from_status(pool: SqlitePool) {
    let addr = serve_api(pool).await;
    let coordinator_cookie = coordinator_login(&addr).await;
    let election_id = ElectionId::from(5);
    let polling_station_id = 11;

    let statuses = get_statuses(&addr, &coordinator_cookie, election_id).await;
    assert_eq!(statuses.len(), 1);
    assert_eq!(
        statuses[&polling_station_id].status,
        DataEntryStatusName::Definitive
    );

    assert_eq!(
        delete_investigation(&addr, polling_station_id)
            .await
            .status(),
        StatusCode::NO_CONTENT
    );

    let statuses = get_statuses(&addr, &coordinator_cookie, election_id).await;
    assert_eq!(statuses.len(), 0);
}

#[test(sqlx::test(fixtures(path = "../fixtures", scripts("election_7_four_sessions", "users"))))]
async fn test_partials_update(pool: SqlitePool) {
    let addr = serve_api(pool).await;
<<<<<<< HEAD
    let coordinator_cookie = coordinator_login(&addr).await;
    let election_id = 7;
=======
    let election_id = ElectionId::from(7);
>>>>>>> 79b7ba51
    let polling_station_id = 741;

    assert_eq!(
        create_investigation(&addr, polling_station_id)
            .await
            .status(),
        StatusCode::CREATED
    );

    let election_details = get_election_details(&addr, &coordinator_cookie, election_id).await;
    assert_eq!(election_details.investigations.len(), 1);
    assert_eq!(
        election_details.investigations[0].polling_station_id,
        polling_station_id
    );
    assert_eq!(election_details.investigations[0].reason, "Test reason");
    assert_eq!(election_details.investigations[0].findings, None);

    // Update only the reason
    let updated = update_investigation(
        &addr,
        polling_station_id,
        Some(serde_json::json!({
            "reason": "Partially updated reason"
        })),
    )
    .await;

    assert_eq!(updated.status(), StatusCode::OK);

    let election_details = get_election_details(&addr, &coordinator_cookie, election_id).await;
    assert_eq!(election_details.investigations.len(), 1);
    assert_eq!(
        election_details.investigations[0].polling_station_id,
        polling_station_id
    );
    assert_eq!(
        election_details.investigations[0].reason,
        "Partially updated reason"
    );
    assert_eq!(election_details.investigations[0].findings, None);

    let updated = update_investigation(
        &addr,
        polling_station_id,
        Some(serde_json::json!({
            "reason": "Partially updated reason",
            "findings": "Partially updated findings"
        })),
    )
    .await;

    // Update only the findings
    assert_eq!(updated.status(), StatusCode::OK);

    let election_details = get_election_details(&addr, &coordinator_cookie, election_id).await;
    assert_eq!(election_details.investigations.len(), 1);
    assert_eq!(
        election_details.investigations[0].polling_station_id,
        polling_station_id
    );
    assert_eq!(
        election_details.investigations[0].reason,
        "Partially updated reason"
    );
    assert_eq!(
        election_details.investigations[0].findings,
        Some("Partially updated findings".to_string())
    );

    let updated = update_investigation(
        &addr,
        polling_station_id,
        Some(serde_json::json!({
            "reason": "Partially updated reason",
            "corrected_results": true
        })),
    )
    .await;

    // Update only the corrected_results
    assert_eq!(updated.status(), StatusCode::OK);

    let election_details = get_election_details(&addr, &coordinator_cookie, election_id).await;
    assert_eq!(election_details.investigations.len(), 1);
    assert_eq!(
        election_details.investigations[0].polling_station_id,
        polling_station_id
    );
    assert_eq!(
        election_details.investigations[0].reason,
        "Partially updated reason"
    );
    assert_eq!(election_details.investigations[0].findings, None);
    assert_eq!(
        election_details.investigations[0].corrected_results,
        Some(true)
    );
}

fn second_session_data_entry_two_political_groups() -> DataEntry {
    DataEntry {
        progress: 100,
        data: PollingStationResults::CSONextSession(CSONextSessionResults {
            voters_counts: VotersCounts {
                poll_card_count: 15,
                proxy_certificate_count: 0,
                total_admitted_voters_count: 15,
            },
            votes_counts: VotesCounts {
                political_group_total_votes: vec![
                    PoliticalGroupTotalVotes {
                        number: 1,
                        total: 10,
                    },
                    PoliticalGroupTotalVotes {
                        number: 2,
                        total: 5,
                    },
                ],
                total_votes_candidates_count: 15,
                blank_votes_count: 0,
                invalid_votes_count: 0,
                total_votes_cast_count: 15,
            },

            differences_counts: differences_counts_zero(),
            political_group_votes: vec![
                political_group_votes_from_test_data_auto(1, &[8, 2]),
                political_group_votes_from_test_data_auto(2, &[5, 0]),
            ],
        }),
        client_state: ClientState::new_from_str(None).unwrap(),
    }
}

#[test(sqlx::test(fixtures(path = "../fixtures", scripts("election_7_four_sessions", "users"))))]
async fn test_update_with_result(pool: SqlitePool) {
    let addr = serve_api(pool).await;
    let coordinator_cookie = coordinator_login(&addr).await;
    let election_id = ElectionId::from(7);
    let polling_station_id = 741;

    // Create and conclude investigation
    let response = create_investigation(&addr, polling_station_id).await;
    assert_eq!(response.status(), StatusCode::CREATED);

    let response = conclude_investigation(
        &addr,
        polling_station_id,
        Some(serde_json::json!({"findings": "Test findings", "corrected_results": true})),
    )
    .await;
    assert_eq!(response.status(), StatusCode::OK);

    // Complete data entry
    create_result_with_non_example_data_entry(
        &addr,
        polling_station_id,
        election_id,
        second_session_data_entry_two_political_groups(),
    )
    .await;

    let statuses = get_statuses(&addr, &coordinator_cookie, election_id).await;
    assert_eq!(
        statuses[&polling_station_id].status,
        DataEntryStatusName::Definitive
    );

    // Try to update investigation corrected_results to false
    let mut investigation = serde_json::json!({
        "reason": "Test reason",
        "findings": "Test findings",
        "corrected_results": false
    });
    let response =
        update_investigation(&addr, polling_station_id, Some(investigation.clone())).await;
    assert_eq!(response.status(), StatusCode::CONFLICT);
    let body: serde_json::Value = response.json().await.unwrap();
    assert_eq!(body["reference"], "InvestigationHasDataEntryOrResult");

    // Data entry result is still there
    let statuses = get_statuses(&addr, &coordinator_cookie, election_id).await;
    assert_eq!(
        statuses[&polling_station_id].status,
        DataEntryStatusName::Definitive
    );

    // Accept deletion
    investigation["accept_data_entry_deletion"] = true.into();
    let response = update_investigation(&addr, polling_station_id, Some(investigation)).await;
    assert_eq!(response.status(), StatusCode::OK);

    // Data entry result is deleted
    let statuses = get_statuses(&addr, &coordinator_cookie, election_id).await;
    assert_eq!(statuses.len(), 0);
}

#[test(sqlx::test(fixtures(path = "../fixtures", scripts("election_7_four_sessions", "users"))))]
async fn test_update_with_data_entry(pool: SqlitePool) {
    let addr = serve_api(pool).await;
    let coordinator_cookie = coordinator_login(&addr).await;
    let election_id = ElectionId::from(7);
    let polling_station_id = 741;

    // Create and conclude investigation
    let response = create_investigation(&addr, polling_station_id).await;
    assert_eq!(response.status(), StatusCode::CREATED);

    let response = conclude_investigation(
        &addr,
        polling_station_id,
        Some(serde_json::json!({"findings": "Test findings", "corrected_results": true})),
    )
    .await;
    assert_eq!(response.status(), StatusCode::OK);

    // First data entry
    let typist_cookie = typist_login(&addr).await;
    complete_data_entry(
        &addr,
        &typist_cookie,
        polling_station_id,
        1,
        second_session_data_entry_two_political_groups(),
    )
    .await;

    let statuses = get_statuses(&addr, &coordinator_cookie, election_id).await;
    assert_eq!(
        statuses[&polling_station_id].status,
        DataEntryStatusName::SecondEntryNotStarted
    );

    // Try to update investigation corrected_results to false
    let mut investigation = serde_json::json!({
        "reason": "Test reason",
        "findings": "Test findings",
        "corrected_results": false
    });
    let response =
        update_investigation(&addr, polling_station_id, Some(investigation.clone())).await;
    assert_eq!(response.status(), StatusCode::CONFLICT);
    let body: serde_json::Value = response.json().await.unwrap();
    assert_eq!(body["reference"], "InvestigationHasDataEntryOrResult");

    // Data entry is still there
    let statuses = get_statuses(&addr, &coordinator_cookie, election_id).await;
    assert_eq!(
        statuses[&polling_station_id].status,
        DataEntryStatusName::SecondEntryNotStarted
    );

    // Accept deletion
    investigation["accept_data_entry_deletion"] = true.into();
    let response = update_investigation(&addr, polling_station_id, Some(investigation)).await;
    assert_eq!(response.status(), StatusCode::OK);

    // Data entry is deleted
    let statuses = get_statuses(&addr, &coordinator_cookie, election_id).await;
    assert_eq!(statuses.len(), 0);
}

#[test(sqlx::test(fixtures(path = "../fixtures", scripts("election_7_four_sessions", "users"))))]
async fn test_creation_for_committee_session_with_created_status(pool: SqlitePool) {
    let addr = serve_api(pool).await;
    let coordinator_cookie = coordinator_login(&addr).await;
    let election_id = ElectionId::from(7);

    assert_eq!(
        create_investigation(&addr, 741).await.status(),
        StatusCode::CREATED
    );

    let committee_session =
        get_election_committee_session(&addr, &coordinator_cookie, election_id).await;
    assert_eq!(
        committee_session.status,
        CommitteeSessionStatus::DataEntryNotStarted
    );
}

#[test(sqlx::test(fixtures(path = "../fixtures", scripts("election_7_four_sessions", "users"))))]
async fn test_creation_fails_for_wrong_polling_station(pool: SqlitePool) {
    let addr = serve_api(pool).await;

    // 732 is an existing polling station, but in the wrong committee session
    assert_eq!(
        create_investigation(&addr, 732).await.status(),
        StatusCode::NOT_FOUND
    );
}

#[test(sqlx::test(fixtures(path = "../fixtures", scripts("election_7_four_sessions", "users"))))]
async fn test_creation_fails_on_creating_second_investigation(pool: SqlitePool) {
    let addr = serve_api(pool).await;

    assert_eq!(
        create_investigation(&addr, 741).await.status(),
        StatusCode::CREATED
    );
    assert_eq!(
        create_investigation(&addr, 741).await.status(),
        StatusCode::CONFLICT
    );
}

#[test(sqlx::test(fixtures(path = "../fixtures", scripts("election_7_four_sessions", "users"))))]
async fn test_can_only_conclude_existing(pool: SqlitePool) {
    let addr = serve_api(pool).await;

    assert_eq!(
        conclude_investigation(&addr, 741, None).await.status(),
        StatusCode::NOT_FOUND
    );
}

#[test(sqlx::test(fixtures(path = "../fixtures", scripts("election_7_four_sessions", "users"))))]
async fn test_can_only_update_existing(pool: SqlitePool) {
    let addr = serve_api(pool).await;

    assert_eq!(
        update_investigation(&addr, 741, None).await.status(),
        StatusCode::NOT_FOUND
    );
}

#[test(sqlx::test(fixtures(path = "../fixtures", scripts("election_7_four_sessions", "users"))))]
async fn test_can_only_conclude_current_session(pool: SqlitePool) {
    let addr = serve_api(pool).await;

    assert_eq!(
        conclude_investigation(&addr, 732, None).await.status(),
        StatusCode::NOT_FOUND
    );
}

#[test(sqlx::test(fixtures(path = "../fixtures", scripts("election_7_four_sessions", "users"))))]
async fn test_can_only_update_current_session(pool: SqlitePool) {
    let addr = serve_api(pool).await;

    assert_eq!(
        update_investigation(&addr, 732, None).await.status(),
        StatusCode::NOT_FOUND
    );
}

#[test(sqlx::test(fixtures(path = "../fixtures", scripts("election_7_four_sessions", "users"))))]
async fn test_can_conclude_update_new_polling_station_corrected_results_true(pool: SqlitePool) {
    let addr = serve_api(pool).await;
    let coordinator_cookie = coordinator_login(&addr).await;
    let ps_response =
        create_polling_station(&addr, &coordinator_cookie, ElectionId::from(7), 123).await;
    let ps_body: serde_json::Value = ps_response.json().await.unwrap();
    let new_ps_id = u32::try_from(ps_body["id"].as_u64().unwrap()).unwrap();

    create_investigation(&addr, new_ps_id).await;

    let conclude_response = conclude_investigation(
        &addr,
        new_ps_id,
        Some(serde_json::json!({
            "findings": "Test findings",
            "corrected_results": true
        })),
    )
    .await;
    assert_eq!(conclude_response.status(), StatusCode::OK);

    let update_response = update_investigation(
        &addr,
        new_ps_id,
        Some(serde_json::json!({
            "reason": "Test reason",
            "corrected_results": true
        })),
    )
    .await;
    assert_eq!(update_response.status(), StatusCode::OK);
}

#[test(sqlx::test(fixtures(path = "../fixtures", scripts("election_7_four_sessions", "users"))))]
async fn test_cannot_conclude_update_new_polling_station_corrected_results_false(pool: SqlitePool) {
    let addr = serve_api(pool).await;
    let coordinator_cookie = coordinator_login(&addr).await;
    let ps_response =
        create_polling_station(&addr, &coordinator_cookie, ElectionId::from(7), 123).await;
    let ps_body: serde_json::Value = ps_response.json().await.unwrap();
    let new_ps_id = u32::try_from(ps_body["id"].as_u64().unwrap()).unwrap();

    create_investigation(&addr, new_ps_id).await;

    let conclude_response = conclude_investigation(
        &addr,
        new_ps_id,
        Some(serde_json::json!({
            "findings": "Test findings",
            "corrected_results": false
        })),
    )
    .await;

    assert_eq!(conclude_response.status(), StatusCode::CONFLICT);
    let conclude_body: serde_json::Value = conclude_response.json().await.unwrap();
    assert_eq!(
        conclude_body["reference"],
        "InvestigationRequiresCorrectedResults"
    );

    let update_response = update_investigation(
        &addr,
        new_ps_id,
        Some(serde_json::json!({
            "reason": "Test reason",
            "corrected_results": false
        })),
    )
    .await;

    assert_eq!(update_response.status(), StatusCode::CONFLICT);
    let update_body: serde_json::Value = update_response.json().await.unwrap();
    assert_eq!(
        update_body["reference"],
        "InvestigationRequiresCorrectedResults"
    );
}

#[test(sqlx::test(fixtures(path = "../fixtures", scripts("election_5_with_results", "users"))))]
async fn test_polling_station_corrigendum_download_with_previous_results(pool: SqlitePool) {
    let addr = serve_api(pool).await;
    let coordinator_cookie = coordinator_login(&addr).await;
    // Polling station 9 has previous results, but no investigation yet
    let polling_station_id = 9;

    assert_eq!(
        create_investigation(&addr, polling_station_id)
            .await
            .status(),
        StatusCode::CREATED
    );

    let url = format!(
        "http://{addr}/api/polling_stations/{polling_station_id}/investigation/download_corrigendum_pdf"
    );
    let response = reqwest::Client::new()
        .get(&url)
        .header("cookie", coordinator_cookie)
        .send()
        .await
        .unwrap();
    let content_disposition = response.headers().get("Content-Disposition");
    let content_type = response.headers().get("Content-Type");

    assert_eq!(response.status(), StatusCode::OK);
    assert_eq!(content_type.unwrap(), "application/pdf");

    let content_disposition_string = content_disposition.unwrap().to_str().unwrap();
    assert_eq!(&content_disposition_string[..21], "attachment; filename=");
    assert_eq!(
        &content_disposition_string[21..],
        "\"Model_Na14-2_GR2026_Stembureau_41_Bijlage_1.pdf\""
    );

    let bytes = response.bytes().await.unwrap();
    assert!(bytes.len() > 1024);
}

#[test(sqlx::test(fixtures(path = "../fixtures", scripts("election_5_with_results", "users"))))]
async fn test_polling_station_corrigendum_download_without_previous_results(pool: SqlitePool) {
    let addr = serve_api(pool).await;
    let coordinator_cookie = coordinator_login(&addr).await;
    // Polling station 11 is new and has no previous results. An investigation already exists.
    let polling_station_id = 11;

    let url = format!(
        "http://{addr}/api/polling_stations/{polling_station_id}/investigation/download_corrigendum_pdf"
    );
    let response = reqwest::Client::new()
        .get(&url)
        .header("cookie", coordinator_cookie)
        .send()
        .await
        .unwrap();
    let content_disposition = response.headers().get("Content-Disposition");
    let content_type = response.headers().get("Content-Type");

    assert_eq!(response.status(), StatusCode::OK);
    assert_eq!(content_type.unwrap(), "application/pdf");

    let content_disposition_string = content_disposition.unwrap().to_str().unwrap();
    assert_eq!(&content_disposition_string[..21], "attachment; filename=");
    assert_eq!(
        &content_disposition_string[21..],
        "\"Model_Na14-2_GR2026_Stembureau_42_Bijlage_1.pdf\""
    );

    let bytes = response.bytes().await.unwrap();
    assert!(bytes.len() > 1024);
}

async fn check_finished_to_in_progress_on<F, Fut>(
    addr: &SocketAddr,
    pre_create: bool,
    action: F,
    expected_status: StatusCode,
) where
    F: FnOnce() -> Fut,
    Fut: Future<Output = Response>,
{
    let coordinator_cookie = coordinator_login(addr).await;
    let election_id = ElectionId::from(5);
    let committee_session_id = 6;

    if pre_create {
        assert_eq!(
            create_investigation(addr, 9).await.status(),
            StatusCode::CREATED
        );

        assert_eq!(
            conclude_investigation(
                addr,
                9,
                Some(serde_json::json!({"findings": "Test findings", "corrected_results": false})),
            )
            .await
            .status(),
            StatusCode::OK
        );
    }

    change_status_committee_session(
        addr,
        &coordinator_cookie,
        election_id,
        committee_session_id,
        CommitteeSessionStatus::DataEntryFinished,
    )
    .await;
    let committee_session =
        get_election_committee_session(addr, &coordinator_cookie, election_id).await;
    assert_eq!(
        committee_session.status,
        CommitteeSessionStatus::DataEntryFinished
    );

    let status = action().await.status();
    assert_eq!(status, expected_status, "Unexpected response status");

    let committee_session =
        get_election_committee_session(addr, &coordinator_cookie, election_id).await;
    assert_eq!(
        committee_session.status,
        CommitteeSessionStatus::DataEntryInProgress
    );
}

#[test(sqlx::test(fixtures(path = "../fixtures", scripts("election_5_with_results", "users"))))]
async fn test_finished_to_in_progress_on_create(pool: SqlitePool) {
    let addr = serve_api(pool).await;
    check_finished_to_in_progress_on(
        &addr,
        false,
        || create_investigation(&addr, 9),
        StatusCode::CREATED,
    )
    .await;
}

#[test(sqlx::test(fixtures(path = "../fixtures", scripts("election_5_with_results", "users"))))]
async fn test_finished_to_in_progress_on_update(pool: SqlitePool) {
    let addr = serve_api(pool).await;
    check_finished_to_in_progress_on(
        &addr,
        true,
        || update_investigation(&addr, 9, None),
        StatusCode::OK,
    )
    .await;
}

#[test(sqlx::test(fixtures(path = "../fixtures", scripts("election_5_with_results", "users"))))]
async fn test_finished_to_in_progress_on_conclude(pool: SqlitePool) {
    let addr = serve_api(pool).await;
    check_finished_to_in_progress_on(
        &addr,
        true,
        || conclude_investigation(&addr, 9, None),
        StatusCode::OK,
    )
    .await;
}

#[test(sqlx::test(fixtures(path = "../fixtures", scripts("election_5_with_results", "users"))))]
async fn test_finished_to_in_progress_on_delete_non_last(pool: SqlitePool) {
    let addr = serve_api(pool).await;
    check_finished_to_in_progress_on(
        &addr,
        true,
        || delete_investigation(&addr, 9),
        StatusCode::NO_CONTENT,
    )
    .await;
}

#[test(sqlx::test(fixtures(path = "../fixtures", scripts("election_7_four_sessions", "users"))))]
async fn test_finished_to_created_on_delete_last(pool: SqlitePool) {
    let addr = serve_api(pool).await;
    let coordinator_cookie = coordinator_login(&addr).await;
    let election_id = ElectionId::from(7);
    let committee_session_id = 704;

    assert_eq!(
        create_investigation(&addr, 741).await.status(),
        StatusCode::CREATED
    );

    assert_eq!(
        conclude_investigation(
            &addr,
            741,
            Some(serde_json::json!({"findings": "Test findings", "corrected_results": false})),
        )
        .await
        .status(),
        StatusCode::OK
    );

    change_status_committee_session(
        &addr,
        &coordinator_cookie,
        election_id,
        committee_session_id,
        CommitteeSessionStatus::DataEntryFinished,
    )
    .await;
    let committee_session =
        get_election_committee_session(&addr, &coordinator_cookie, election_id).await;
    assert_eq!(
        committee_session.status,
        CommitteeSessionStatus::DataEntryFinished
    );

    let status = delete_investigation(&addr, 741).await.status();
    assert_eq!(status, StatusCode::NO_CONTENT);

    let committee_session =
        get_election_committee_session(&addr, &coordinator_cookie, election_id).await;
    assert_eq!(committee_session.status, CommitteeSessionStatus::Created);
}<|MERGE_RESOLUTION|>--- conflicted
+++ resolved
@@ -8,10 +8,7 @@
         VotersCounts, VotesCounts,
         status::{ClientState, DataEntryStatusName},
     },
-<<<<<<< HEAD
-=======
-    election::{ElectionDetailsResponse, ElectionId},
->>>>>>> 79b7ba51
+    election::ElectionId,
 };
 use axum::http::StatusCode;
 use reqwest::Response;
@@ -32,24 +29,6 @@
 pub mod shared;
 pub mod utils;
 
-<<<<<<< HEAD
-=======
-async fn get_election(addr: &SocketAddr, election_id: ElectionId) -> ElectionDetailsResponse {
-    let url = format!("http://{addr}/api/elections/{election_id}");
-    let coordinator_cookie = coordinator_login(addr).await;
-    let response = reqwest::Client::new()
-        .get(&url)
-        .header("cookie", coordinator_cookie)
-        .send()
-        .await
-        .unwrap();
-
-    // Ensure the response is what we expect
-    assert_eq!(response.status(), StatusCode::OK);
-    response.json().await.unwrap()
-}
-
->>>>>>> 79b7ba51
 async fn conclude_investigation(
     addr: &SocketAddr,
     polling_station_id: u32,
@@ -88,17 +67,11 @@
 #[test(sqlx::test(fixtures(path = "../fixtures", scripts("election_7_four_sessions", "users"))))]
 async fn test_create_conclude_update_delete(pool: SqlitePool) {
     let addr = serve_api(pool).await;
-<<<<<<< HEAD
-    let coordinator_cookie = coordinator_login(&addr).await;
-    let election_id = 7;
+    let coordinator_cookie = coordinator_login(&addr).await;
+    let election_id = ElectionId::from(7);
     let polling_station_id = 741;
 
     let election_details = get_election_details(&addr, &coordinator_cookie, election_id).await;
-=======
-
-    let election_id = ElectionId::from(7);
-    let election_details = get_election(&addr, election_id).await;
->>>>>>> 79b7ba51
     assert_eq!(election_details.investigations.len(), 0);
 
     assert_eq!(
@@ -245,12 +218,8 @@
 #[test(sqlx::test(fixtures(path = "../fixtures", scripts("election_7_four_sessions", "users"))))]
 async fn test_partials_update(pool: SqlitePool) {
     let addr = serve_api(pool).await;
-<<<<<<< HEAD
-    let coordinator_cookie = coordinator_login(&addr).await;
-    let election_id = 7;
-=======
+    let coordinator_cookie = coordinator_login(&addr).await;
     let election_id = ElectionId::from(7);
->>>>>>> 79b7ba51
     let polling_station_id = 741;
 
     assert_eq!(
