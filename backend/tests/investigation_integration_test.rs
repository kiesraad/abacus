#![cfg(test)]
use abacus::{
    committee_session::status::CommitteeSessionStatus,
    data_entry::{
        CSONextSessionResults, DataEntry, PoliticalGroupTotalVotes, PollingStationResults,
        VotersCounts, VotesCounts,
        status::{ClientState, DataEntryStatusName},
    },
    election::ElectionDetailsResponse,
};
use axum::http::StatusCode;
use reqwest::Response;
use serde_json::json;
use sqlx::SqlitePool;
use test_log::test;

use crate::{
    shared::{
        create_result_with_non_example_data_entry, differences_counts_zero, get_statuses,
        political_group_votes_from_test_data_auto,
    },
    utils::serve_api,
};

pub mod shared;
pub mod utils;

async fn get_election(pool: SqlitePool, election_id: u32) -> ElectionDetailsResponse {
    let addr = serve_api(pool).await;
    let url = format!("http://{addr}/api/elections/{election_id}");
    let coordinator_cookie = shared::coordinator_login(&addr).await;
    let response = reqwest::Client::new()
        .get(&url)
        .header("cookie", coordinator_cookie)
        .send()
        .await
        .unwrap();

    // Ensure the response is what we expect
    assert_eq!(response.status(), StatusCode::OK);
    response.json().await.unwrap()
}

<<<<<<< HEAD
async fn conclude_investigation(pool: SqlitePool, polling_station_id: u32) -> Response {
=======
async fn create_investigation(pool: SqlitePool, polling_station_id: u32) -> Response {
    let addr = serve_api(pool).await;
    let url = format!("http://{addr}/api/polling_stations/{polling_station_id}/investigation");
    let coordinator_cookie = shared::coordinator_login(&addr).await;
    let body = json!({
        "reason": "Test reason"
    });
    reqwest::Client::new()
        .post(&url)
        .header("cookie", coordinator_cookie)
        .header("Content-Type", "application/json")
        .body(body.to_string())
        .send()
        .await
        .unwrap()
}

async fn update_investigation(
    pool: SqlitePool,
    polling_station_id: u32,
    body: Option<serde_json::Value>,
) -> Response {
    let addr = serve_api(pool).await;
    let coordinator_cookie = shared::coordinator_login(&addr).await;
    let body = body.unwrap_or(json!({
        "reason": "Updated reason",
        "findings": "updated test findings",
        "corrected_results": true
    }));
    let url = format!("http://{addr}/api/polling_stations/{polling_station_id}/investigation");
    reqwest::Client::new()
        .put(&url)
        .header("cookie", coordinator_cookie)
        .header("Content-Type", "application/json")
        .body(body.to_string())
        .send()
        .await
        .unwrap()
}

async fn conclude_investigation(
    pool: SqlitePool,
    polling_station_id: u32,
    body: Option<serde_json::Value>,
) -> Response {
>>>>>>> 7a6e8a70
    let addr = serve_api(pool).await;
    let coordinator_cookie = shared::coordinator_login(&addr).await;
    let body = body.unwrap_or(json!({
        "findings": "Test findings",
        "corrected_results": false
    }));
    let url =
        format!("http://{addr}/api/polling_stations/{polling_station_id}/investigation/conclude");
    reqwest::Client::new()
        .post(&url)
        .header("cookie", coordinator_cookie)
        .header("Content-Type", "application/json")
        .body(body.to_string())
        .send()
        .await
        .unwrap()
}

async fn delete_investigation(pool: SqlitePool, polling_station_id: u32) -> Response {
    let addr = serve_api(pool).await;
    let coordinator_cookie = shared::coordinator_login(&addr).await;
    let url = format!("http://{addr}/api/polling_stations/{polling_station_id}/investigation");
    reqwest::Client::new()
        .delete(&url)
        .header("cookie", coordinator_cookie)
        .header("Content-Type", "application/json")
        .send()
        .await
        .unwrap()
}

#[test(sqlx::test(fixtures(path = "../fixtures", scripts("election_7_four_sessions", "users"))))]
<<<<<<< HEAD
async fn test_investigation_create_conclude_update(pool: SqlitePool) {
    let addr = serve_api(pool.clone()).await;

=======
async fn test_investigation_create_conclude_update_delete(pool: SqlitePool) {
>>>>>>> 7a6e8a70
    let election_id = 7;
    let election_details = get_election(pool.clone(), election_id).await;
    assert_eq!(election_details.investigations.len(), 0);

    assert_eq!(
        shared::create_investigation(&addr, 741).await.status(),
        StatusCode::OK
    );

    let election_details = get_election(pool.clone(), election_id).await;
    assert_eq!(election_details.investigations.len(), 1);
    assert_eq!(election_details.investigations[0].polling_station_id, 741);
    assert_eq!(election_details.investigations[0].reason, "Test reason");
    assert_eq!(election_details.investigations[0].findings, None);

    assert_eq!(
        conclude_investigation(pool.clone(), 741, None)
            .await
            .status(),
        StatusCode::OK
    );

    let election_details = get_election(pool.clone(), election_id).await;
    assert_eq!(election_details.investigations.len(), 1);
    assert_eq!(election_details.investigations[0].polling_station_id, 741);
    assert_eq!(election_details.investigations[0].reason, "Test reason");
    assert_eq!(
        election_details.investigations[0].findings,
        Some("Test findings".to_string())
    );
    assert_eq!(
        election_details.investigations[0].corrected_results,
        Some(false)
    );

    assert_eq!(
        shared::update_investigation(&addr, 741, None)
            .await
            .status(),
        StatusCode::OK
    );

    let election_details = get_election(pool.clone(), election_id).await;
    assert_eq!(election_details.investigations.len(), 1);
    assert_eq!(election_details.investigations[0].polling_station_id, 741);
    assert_eq!(election_details.investigations[0].reason, "Updated reason");
    assert_eq!(
        election_details.investigations[0].findings,
        Some("updated test findings".to_string())
    );
    assert_eq!(
        election_details.investigations[0].corrected_results,
        Some(true)
    );

    assert_eq!(
        delete_investigation(pool.clone(), 741).await.status(),
        StatusCode::OK
    );
    let election_details = get_election(pool.clone(), election_id).await;
    assert_eq!(election_details.investigations.len(), 0);
}

#[test(sqlx::test(fixtures(path = "../fixtures", scripts("election_7_four_sessions", "users"))))]
<<<<<<< HEAD
async fn test_partials_investigation_update(pool: SqlitePool) {
    let addr = serve_api(pool.clone()).await;
=======
async fn test_investigation_deletion_setting_committee_session_back_to_created_status(
    pool: SqlitePool,
) {
    let addr = serve_api(pool.clone()).await;
    let cookie = shared::coordinator_login(&addr).await;
>>>>>>> 7a6e8a70
    let election_id = 7;

    let committee_session =
        shared::get_election_committee_session(&addr, &cookie, election_id).await;
    assert_eq!(
        committee_session.status,
        CommitteeSessionStatus::DataEntryInProgress
    );

    // Create 2 investigations
    assert_eq!(
        shared::create_investigation(&addr, 741).await.status(),
        StatusCode::OK
    );
    assert_eq!(
        create_investigation(pool.clone(), 742).await.status(),
        StatusCode::OK
    );

    // Delete one investigation
    assert_eq!(
        delete_investigation(pool.clone(), 742).await.status(),
        StatusCode::OK
    );

    let committee_session =
        shared::get_election_committee_session(&addr, &cookie, election_id).await;
    assert_eq!(
        committee_session.status,
        CommitteeSessionStatus::DataEntryInProgress
    );

    // Delete last investigation
    assert_eq!(
        delete_investigation(pool.clone(), 741).await.status(),
        StatusCode::OK
    );

    let committee_session =
        shared::get_election_committee_session(&addr, &cookie, election_id).await;
    assert_eq!(committee_session.status, CommitteeSessionStatus::Created);
}

#[test(sqlx::test(fixtures(path = "../fixtures", scripts("election_5_with_results", "users"))))]

async fn test_investigation_deleting_also_deleting_data_entry_and_results(pool: SqlitePool) {
    // TODO: This test should change when issue #2151 is implemented:
    //  The status api should then not return FirstEntryNotStarted
    //  before an investigation with `corrected_results: true` is added
    let addr = serve_api(pool.clone()).await;
    let cookie = shared::coordinator_login(&addr).await;
    let election_id = 5;
    let polling_station_id = 9;

    let statuses = get_statuses(&addr, &cookie, election_id).await;
    assert_eq!(statuses.len(), 1);
    assert_eq!(
        statuses[&polling_station_id].status,
        DataEntryStatusName::FirstEntryNotStarted
    );

    // Add investigation with corrected_results: true
    assert_eq!(
        create_investigation(pool.clone(), polling_station_id)
            .await
            .status(),
        StatusCode::OK
    );
    assert_eq!(
        conclude_investigation(
            pool.clone(),
            polling_station_id,
            Some(json!({
                "findings": "Test findings",
                "corrected_results": true
            })),
        )
        .await
        .status(),
        StatusCode::OK
    );

    let data_entry = DataEntry {
        progress: 100,
        data: PollingStationResults::CSONextSession(CSONextSessionResults {
            voters_counts: VotersCounts {
                poll_card_count: 1203,
                proxy_certificate_count: 2,

                total_admitted_voters_count: 1205,
            },
            votes_counts: VotesCounts {
                political_group_total_votes: vec![
                    PoliticalGroupTotalVotes {
                        number: 1,
                        total: 600,
                    },
                    PoliticalGroupTotalVotes {
                        number: 2,
                        total: 302,
                    },
                    PoliticalGroupTotalVotes {
                        number: 3,
                        total: 98,
                    },
                    PoliticalGroupTotalVotes {
                        number: 4,
                        total: 99,
                    },
                    PoliticalGroupTotalVotes {
                        number: 5,
                        total: 101,
                    },
                ],
                total_votes_candidates_count: 1200,
                blank_votes_count: 3,
                invalid_votes_count: 2,
                total_votes_cast_count: 1205,
            },

            differences_counts: differences_counts_zero(),
            political_group_votes: vec![
                political_group_votes_from_test_data_auto(
                    1,
                    &[
                        78, 20, 55, 45, 50, 0, 60, 40, 30, 20, 50, 0, 0, 0, 0, 0, 0, 0, 0, 0, 0, 0,
                        0, 0, 0, 0, 0, 0, 0, 152,
                    ],
                ),
                political_group_votes_from_test_data_auto(2, &[150, 50, 22, 10, 30, 40]),
                political_group_votes_from_test_data_auto(3, &[20, 15, 25, 3, 2, 33]),
                political_group_votes_from_test_data_auto(4, &[20, 15, 25, 24, 15]),
                political_group_votes_from_test_data_auto(5, &[20, 31, 10, 40]),
            ],
        }),
        client_state: ClientState::new_from_str(None).unwrap(),
    };

    create_result_with_non_example_data_entry(&addr, 9, 5, data_entry).await;

    let statuses = get_statuses(&addr, &cookie, election_id).await;
    assert_eq!(statuses.len(), 1);
    assert_eq!(
        statuses[&polling_station_id].status,
        DataEntryStatusName::Definitive
    );

    assert_eq!(
        delete_investigation(pool.clone(), polling_station_id)
            .await
            .status(),
        StatusCode::OK
    );

    let statuses = get_statuses(&addr, &cookie, election_id).await;
    assert_eq!(statuses.len(), 1);
    assert_eq!(
        statuses[&polling_station_id].status,
        DataEntryStatusName::FirstEntryNotStarted
    );
}

#[test(sqlx::test(fixtures(path = "../fixtures", scripts("election_7_four_sessions", "users"))))]
async fn test_partials_investigation_update(pool: SqlitePool) {
    let election_id = 7;
    let polling_station_id = 741;

    assert_eq!(
        create_investigation(pool.clone(), polling_station_id)
            .await
            .status(),
        StatusCode::OK
    );

    let election_details = get_election(pool.clone(), election_id).await;
    assert_eq!(election_details.investigations.len(), 1);
    assert_eq!(
        election_details.investigations[0].polling_station_id,
        polling_station_id
    );
    assert_eq!(election_details.investigations[0].reason, "Test reason");
    assert_eq!(election_details.investigations[0].findings, None);

    // Update only the reason
<<<<<<< HEAD
    let updated = shared::update_investigation(
        &addr,
        741,
=======
    let updated = update_investigation(
        pool.clone(),
        polling_station_id,
>>>>>>> 7a6e8a70
        Some(json!({
            "reason": "Partially updated reason"
        })),
    )
    .await;

    assert_eq!(updated.status(), StatusCode::OK);

    let election_details = get_election(pool.clone(), election_id).await;
    assert_eq!(election_details.investigations.len(), 1);
    assert_eq!(
        election_details.investigations[0].polling_station_id,
        polling_station_id
    );
    assert_eq!(
        election_details.investigations[0].reason,
        "Partially updated reason"
    );
    assert_eq!(election_details.investigations[0].findings, None);

<<<<<<< HEAD
    let updated = shared::update_investigation(
        &addr,
        741,
=======
    let updated = update_investigation(
        pool.clone(),
        polling_station_id,
>>>>>>> 7a6e8a70
        Some(json!({
            "reason": "Partially updated reason",
            "findings": "Partially updated findings"
        })),
    )
    .await;

    // Update only the findings
    assert_eq!(updated.status(), StatusCode::OK);

    let election_details = get_election(pool.clone(), election_id).await;
    assert_eq!(election_details.investigations.len(), 1);
    assert_eq!(
        election_details.investigations[0].polling_station_id,
        polling_station_id
    );
    assert_eq!(
        election_details.investigations[0].reason,
        "Partially updated reason"
    );
    assert_eq!(
        election_details.investigations[0].findings,
        Some("Partially updated findings".to_string())
    );

<<<<<<< HEAD
    let updated = shared::update_investigation(
        &addr,
        741,
=======
    let updated = update_investigation(
        pool.clone(),
        polling_station_id,
>>>>>>> 7a6e8a70
        Some(json!({
            "reason": "Partially updated reason",
            "corrected_results": true
        })),
    )
    .await;

    // Update only the corrected_results
    assert_eq!(updated.status(), StatusCode::OK);

    let election_details = get_election(pool.clone(), election_id).await;
    assert_eq!(election_details.investigations.len(), 1);
    assert_eq!(
        election_details.investigations[0].polling_station_id,
        polling_station_id
    );
    assert_eq!(
        election_details.investigations[0].reason,
        "Partially updated reason"
    );
    assert_eq!(election_details.investigations[0].findings, None);
    assert_eq!(
        election_details.investigations[0].corrected_results,
        Some(true)
    );
}

#[test(sqlx::test(fixtures(path = "../fixtures", scripts("election_7_four_sessions", "users"))))]
async fn test_investigation_update_and_data_entry_and_results_delete(pool: SqlitePool) {
    let addr = serve_api(pool.clone()).await;
    let cookie = shared::coordinator_login(&addr).await;
    let election_id = 7;
    let polling_station_id = 741;

    assert_eq!(
        create_investigation(pool.clone(), polling_station_id)
            .await
            .status(),
        StatusCode::OK
    );
    assert_eq!(
        conclude_investigation(
            pool.clone(),
            polling_station_id,
            Some(json!({
                "findings": "Test findings",
                "corrected_results": true
            })),
        )
        .await
        .status(),
        StatusCode::OK
    );

    let data_entry = DataEntry {
        progress: 100,
        data: PollingStationResults::CSONextSession(CSONextSessionResults {
            voters_counts: VotersCounts {
                poll_card_count: 15,
                proxy_certificate_count: 0,
                total_admitted_voters_count: 15,
            },
            votes_counts: VotesCounts {
                political_group_total_votes: vec![
                    PoliticalGroupTotalVotes {
                        number: 1,
                        total: 10,
                    },
                    PoliticalGroupTotalVotes {
                        number: 2,
                        total: 5,
                    },
                ],
                total_votes_candidates_count: 15,
                blank_votes_count: 0,
                invalid_votes_count: 0,
                total_votes_cast_count: 15,
            },

            differences_counts: differences_counts_zero(),
            political_group_votes: vec![
                political_group_votes_from_test_data_auto(1, &[8, 2]),
                political_group_votes_from_test_data_auto(2, &[5, 0]),
            ],
        }),
        client_state: ClientState::new_from_str(None).unwrap(),
    };

    create_result_with_non_example_data_entry(&addr, polling_station_id, election_id, data_entry)
        .await;

    let statuses = get_statuses(&addr, &cookie, election_id).await;
    assert_eq!(statuses.len(), 2);
    assert_eq!(
        statuses[&polling_station_id].status,
        DataEntryStatusName::Definitive
    );

    assert_eq!(
        update_investigation(
            pool.clone(),
            polling_station_id,
            Some(json!({
                "reason": "Partially updated reason",
                "findings": "Partially updated findings",
                "corrected_results": false
            })),
        )
        .await
        .status(),
        StatusCode::OK
    );

    let statuses = get_statuses(&addr, &cookie, election_id).await;
    assert_eq!(statuses.len(), 2);
    assert_eq!(
        statuses[&polling_station_id].status,
        DataEntryStatusName::FirstEntryNotStarted
    );
}

#[test(sqlx::test(fixtures(path = "../fixtures", scripts("election_7_four_sessions", "users"))))]
async fn test_investigation_creation_for_committee_session_with_created_status(pool: SqlitePool) {
    let addr = serve_api(pool.clone()).await;
    let cookie = shared::coordinator_login(&addr).await;
    let election_id = 7;

    shared::change_status_committee_session(&addr, &cookie, 704, CommitteeSessionStatus::Created)
        .await;
    let committee_session =
        shared::get_election_committee_session(&addr, &cookie, election_id).await;
    assert_eq!(committee_session.status, CommitteeSessionStatus::Created);

    assert_eq!(
        shared::create_investigation(&addr, 741).await.status(),
        StatusCode::OK
    );

    let committee_session =
        shared::get_election_committee_session(&addr, &cookie, election_id).await;
    assert_eq!(
        committee_session.status,
        CommitteeSessionStatus::DataEntryNotStarted
    );
}

#[test(sqlx::test(fixtures(path = "../fixtures", scripts("election_5_with_results", "users"))))]
async fn test_investigation_creation_for_committee_session_with_finished_status(pool: SqlitePool) {
    let addr = serve_api(pool.clone()).await;
    let cookie = shared::coordinator_login(&addr).await;
    let election_id = 5;

    shared::change_status_committee_session(
        &addr,
        &cookie,
        6,
        CommitteeSessionStatus::DataEntryFinished,
    )
    .await;
    let committee_session =
        shared::get_election_committee_session(&addr, &cookie, election_id).await;
    assert_eq!(
        committee_session.status,
        CommitteeSessionStatus::DataEntryFinished
    );

    assert_eq!(
        shared::create_investigation(&addr, 9).await.status(),
        StatusCode::OK
    );

    let committee_session =
        shared::get_election_committee_session(&addr, &cookie, election_id).await;
    assert_eq!(
        committee_session.status,
        CommitteeSessionStatus::DataEntryInProgress
    );
}

#[test(sqlx::test(fixtures(path = "../fixtures", scripts("election_7_four_sessions", "users"))))]
async fn test_investigation_creation_fails_for_wrong_polling_station(pool: SqlitePool) {
    let addr = serve_api(pool.clone()).await;

    // 732 is an existing polling station, but in the wrong committee session
    assert_eq!(
        shared::create_investigation(&addr, 732).await.status(),
        StatusCode::NOT_FOUND
    );
}

#[test(sqlx::test(fixtures(path = "../fixtures", scripts("election_7_four_sessions", "users"))))]
async fn test_investigation_creation_fails_on_creating_second_investigation(pool: SqlitePool) {
    let addr = serve_api(pool.clone()).await;

    assert_eq!(
        shared::create_investigation(&addr, 741).await.status(),
        StatusCode::OK
    );
    assert_eq!(
        shared::create_investigation(&addr, 741).await.status(),
        StatusCode::CONFLICT
    );
}

#[test(sqlx::test(fixtures(path = "../fixtures", scripts("election_7_four_sessions", "users"))))]
async fn test_investigation_can_only_conclude_existing(pool: SqlitePool) {
    assert_eq!(
        conclude_investigation(pool.clone(), 741, None)
            .await
            .status(),
        StatusCode::NOT_FOUND
    );
}

#[test(sqlx::test(fixtures(path = "../fixtures", scripts("election_7_four_sessions", "users"))))]
async fn test_investigation_can_only_update_existing(pool: SqlitePool) {
    let addr = serve_api(pool.clone()).await;

    assert_eq!(
        shared::update_investigation(&addr, 741, None)
            .await
            .status(),
        StatusCode::NOT_FOUND
    );
}

#[test(sqlx::test(fixtures(path = "../fixtures", scripts("election_7_four_sessions", "users"))))]
async fn test_investigation_can_only_conclude_current_session(pool: SqlitePool) {
    assert_eq!(
        conclude_investigation(pool.clone(), 732, None)
            .await
            .status(),
        StatusCode::NOT_FOUND
    );
}

#[test(sqlx::test(fixtures(path = "../fixtures", scripts("election_7_four_sessions", "users"))))]
async fn test_investigation_can_only_update_current_session(pool: SqlitePool) {
    let addr = serve_api(pool.clone()).await;

    assert_eq!(
        shared::update_investigation(&addr, 732, None)
            .await
            .status(),
        StatusCode::NOT_FOUND
    );
}

#[test(sqlx::test(fixtures(path = "../fixtures", scripts("election_5_with_results", "users"))))]
async fn test_polling_station_corrigendum_download_with_previous_results(pool: SqlitePool) {
    let addr = serve_api(pool.clone()).await;
    let coordinator_cookie = shared::coordinator_login(&addr).await;
    let polling_station_id = 9;

    assert_eq!(
        shared::create_investigation(&addr, polling_station_id)
            .await
            .status(),
        StatusCode::OK
    );

    let url = format!(
        "http://{addr}/api/polling_stations/{polling_station_id}/investigation/download_corrigendum_pdf"
    );
    let response = reqwest::Client::new()
        .get(&url)
        .header("cookie", coordinator_cookie)
        .send()
        .await
        .unwrap();
    let content_disposition = response.headers().get("Content-Disposition");
    let content_type = response.headers().get("Content-Type");

    assert_eq!(response.status(), StatusCode::OK);
    assert_eq!(content_type.unwrap(), "application/pdf");

    let content_disposition_string = content_disposition.unwrap().to_str().unwrap();
    assert_eq!(&content_disposition_string[..21], "attachment; filename=");
    assert_eq!(
        &content_disposition_string[21..],
        "\"Model_Na14-2_GR2026_Stembureau_41_Bijlage_1.pdf\""
    );

    let bytes = response.bytes().await.unwrap();
    assert!(bytes.len() > 1024);
}

#[test(sqlx::test(fixtures(path = "../fixtures", scripts("election_2", "users"))))]
async fn test_polling_station_corrigendum_download_without_previous_results(pool: SqlitePool) {
    let addr = serve_api(pool.clone()).await;
    let coordinator_cookie = shared::coordinator_login(&addr).await;
    let polling_station_id = 2;

    assert_eq!(
        shared::create_investigation(&addr, polling_station_id)
            .await
            .status(),
        StatusCode::OK
    );

    let url = format!(
        "http://{addr}/api/polling_stations/{polling_station_id}/investigation/download_corrigendum_pdf"
    );
    let response = reqwest::Client::new()
        .get(&url)
        .header("cookie", coordinator_cookie)
        .send()
        .await
        .unwrap();
    let content_disposition = response.headers().get("Content-Disposition");
    let content_type = response.headers().get("Content-Type");

    assert_eq!(response.status(), StatusCode::OK);
    assert_eq!(content_type.unwrap(), "application/pdf");

    let content_disposition_string = content_disposition.unwrap().to_str().unwrap();
    assert_eq!(&content_disposition_string[..21], "attachment; filename=");
    assert_eq!(
        &content_disposition_string[21..],
        "\"Model_Na14-2_GR2024_Stembureau_34_Bijlage_1.pdf\""
    );

    let bytes = response.bytes().await.unwrap();
    assert!(bytes.len() > 1024);
}<|MERGE_RESOLUTION|>--- conflicted
+++ resolved
@@ -41,55 +41,11 @@
     response.json().await.unwrap()
 }
 
-<<<<<<< HEAD
-async fn conclude_investigation(pool: SqlitePool, polling_station_id: u32) -> Response {
-=======
-async fn create_investigation(pool: SqlitePool, polling_station_id: u32) -> Response {
-    let addr = serve_api(pool).await;
-    let url = format!("http://{addr}/api/polling_stations/{polling_station_id}/investigation");
-    let coordinator_cookie = shared::coordinator_login(&addr).await;
-    let body = json!({
-        "reason": "Test reason"
-    });
-    reqwest::Client::new()
-        .post(&url)
-        .header("cookie", coordinator_cookie)
-        .header("Content-Type", "application/json")
-        .body(body.to_string())
-        .send()
-        .await
-        .unwrap()
-}
-
-async fn update_investigation(
-    pool: SqlitePool,
-    polling_station_id: u32,
-    body: Option<serde_json::Value>,
-) -> Response {
-    let addr = serve_api(pool).await;
-    let coordinator_cookie = shared::coordinator_login(&addr).await;
-    let body = body.unwrap_or(json!({
-        "reason": "Updated reason",
-        "findings": "updated test findings",
-        "corrected_results": true
-    }));
-    let url = format!("http://{addr}/api/polling_stations/{polling_station_id}/investigation");
-    reqwest::Client::new()
-        .put(&url)
-        .header("cookie", coordinator_cookie)
-        .header("Content-Type", "application/json")
-        .body(body.to_string())
-        .send()
-        .await
-        .unwrap()
-}
-
 async fn conclude_investigation(
     pool: SqlitePool,
     polling_station_id: u32,
     body: Option<serde_json::Value>,
 ) -> Response {
->>>>>>> 7a6e8a70
     let addr = serve_api(pool).await;
     let coordinator_cookie = shared::coordinator_login(&addr).await;
     let body = body.unwrap_or(json!({
@@ -122,13 +78,9 @@
 }
 
 #[test(sqlx::test(fixtures(path = "../fixtures", scripts("election_7_four_sessions", "users"))))]
-<<<<<<< HEAD
-async fn test_investigation_create_conclude_update(pool: SqlitePool) {
-    let addr = serve_api(pool.clone()).await;
-
-=======
 async fn test_investigation_create_conclude_update_delete(pool: SqlitePool) {
->>>>>>> 7a6e8a70
+    let addr = serve_api(pool.clone()).await;
+
     let election_id = 7;
     let election_details = get_election(pool.clone(), election_id).await;
     assert_eq!(election_details.investigations.len(), 0);
@@ -193,16 +145,11 @@
 }
 
 #[test(sqlx::test(fixtures(path = "../fixtures", scripts("election_7_four_sessions", "users"))))]
-<<<<<<< HEAD
-async fn test_partials_investigation_update(pool: SqlitePool) {
-    let addr = serve_api(pool.clone()).await;
-=======
 async fn test_investigation_deletion_setting_committee_session_back_to_created_status(
     pool: SqlitePool,
 ) {
     let addr = serve_api(pool.clone()).await;
     let cookie = shared::coordinator_login(&addr).await;
->>>>>>> 7a6e8a70
     let election_id = 7;
 
     let committee_session =
@@ -218,7 +165,7 @@
         StatusCode::OK
     );
     assert_eq!(
-        create_investigation(pool.clone(), 742).await.status(),
+        shared::create_investigation(&addr, 742).await.status(),
         StatusCode::OK
     );
 
@@ -266,7 +213,7 @@
 
     // Add investigation with corrected_results: true
     assert_eq!(
-        create_investigation(pool.clone(), polling_station_id)
+        shared::create_investigation(&addr, polling_station_id)
             .await
             .status(),
         StatusCode::OK
@@ -367,11 +314,12 @@
 
 #[test(sqlx::test(fixtures(path = "../fixtures", scripts("election_7_four_sessions", "users"))))]
 async fn test_partials_investigation_update(pool: SqlitePool) {
+    let addr = serve_api(pool.clone()).await;
     let election_id = 7;
     let polling_station_id = 741;
 
     assert_eq!(
-        create_investigation(pool.clone(), polling_station_id)
+        shared::create_investigation(&addr, polling_station_id)
             .await
             .status(),
         StatusCode::OK
@@ -387,15 +335,9 @@
     assert_eq!(election_details.investigations[0].findings, None);
 
     // Update only the reason
-<<<<<<< HEAD
     let updated = shared::update_investigation(
         &addr,
-        741,
-=======
-    let updated = update_investigation(
-        pool.clone(),
         polling_station_id,
->>>>>>> 7a6e8a70
         Some(json!({
             "reason": "Partially updated reason"
         })),
@@ -416,15 +358,9 @@
     );
     assert_eq!(election_details.investigations[0].findings, None);
 
-<<<<<<< HEAD
     let updated = shared::update_investigation(
         &addr,
-        741,
-=======
-    let updated = update_investigation(
-        pool.clone(),
         polling_station_id,
->>>>>>> 7a6e8a70
         Some(json!({
             "reason": "Partially updated reason",
             "findings": "Partially updated findings"
@@ -450,15 +386,9 @@
         Some("Partially updated findings".to_string())
     );
 
-<<<<<<< HEAD
     let updated = shared::update_investigation(
         &addr,
-        741,
-=======
-    let updated = update_investigation(
-        pool.clone(),
         polling_station_id,
->>>>>>> 7a6e8a70
         Some(json!({
             "reason": "Partially updated reason",
             "corrected_results": true
@@ -494,7 +424,7 @@
     let polling_station_id = 741;
 
     assert_eq!(
-        create_investigation(pool.clone(), polling_station_id)
+        shared::create_investigation(&addr, polling_station_id)
             .await
             .status(),
         StatusCode::OK
@@ -558,8 +488,8 @@
     );
 
     assert_eq!(
-        update_investigation(
-            pool.clone(),
+        shared::update_investigation(
+            &addr,
             polling_station_id,
             Some(json!({
                 "reason": "Partially updated reason",
