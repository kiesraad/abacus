#![cfg(test)]

use reqwest::StatusCode;
use sqlx::SqlitePool;

use backend::polling_station::PollingStationListResponse;

use crate::utils::serve_api;

mod utils;

#[sqlx::test(fixtures(path = "../fixtures", scripts("elections", "polling_stations")))]
async fn test_polling_station_listing_works(pool: SqlitePool) {
    let addr = serve_api(pool).await;

    let url = format!("http://{addr}/api/polling_stations/1");
    let response = reqwest::Client::new().get(&url).send().await.unwrap();

    // Ensure the response is what we expect
    let status = response.status();
    let body: PollingStationListResponse = response.json().await.unwrap();
    println!("response body: {:?}", &body);
    assert_eq!(status, StatusCode::OK, "Unexpected response status");
    assert_eq!(body.polling_stations.len(), 2);
    assert!(body
        .polling_stations
        .iter()
        .any(|ps| ps.name == "Stembureau \"Op Rolletjes\""));
}

#[sqlx::test(fixtures(path = "../fixtures", scripts("elections")))]
<<<<<<< HEAD
async fn test_polling_station_data_entry_valid(pool: SqlitePool) {
    let addr = serve_api(pool).await;

    let request_body = DataEntryRequest {
        data: PollingStationResults {
            recounted: false,
            voters_counts: VotersCounts {
                poll_card_count: 100,
                proxy_certificate_count: 2,
                voter_card_count: 2,
                total_admitted_voters_count: 104,
            },
            votes_counts: VotesCounts {
                votes_candidates_counts: 102,
                blank_votes_count: 1,
                invalid_votes_count: 1,
                total_votes_cast_count: 104,
            },
            voters_recounts: None,
            differences_counts: DifferencesCounts {
                more_ballots_count: 0,
                fewer_ballots_count: 0,
                unreturned_ballots_count: 0,
                too_few_ballots_handed_out_count: 0,
                too_many_ballots_handed_out_count: 0,
                other_explanation_count: 0,
                no_explanation_count: 0,
            },
            political_group_votes: vec![PoliticalGroupVotes {
                number: 1,
                total: 102,
                candidate_votes: vec![
                    CandidateVotes {
                        number: 1,
                        votes: 54,
                    },
                    CandidateVotes {
                        number: 2,
                        votes: 48,
                    },
                ],
            }],
        },
    };

    let url = format!("http://{addr}/api/polling_stations/1/data_entries/1");
    let response = reqwest::Client::new()
        .post(&url)
        .json(&request_body)
        .send()
        .await
        .unwrap();

    // Ensure the response is what we expect
    let status = response.status();
    if status != StatusCode::OK {
        println!("Response body: {:?}", &response.text().await.unwrap());
        panic!("Unexpected response status: {:?}", status);
    }
    let validation_results: DataEntryResponse = response.json().await.unwrap();
    assert_eq!(validation_results.validation_results.errors.len(), 0);
    assert_eq!(validation_results.validation_results.warnings.len(), 0);

    // Finalise the data entry
    let url = format!("http://{addr}/api/polling_stations/1/data_entries/1/finalise");
    let response = reqwest::Client::new().post(&url).send().await.unwrap();

    // Ensure the response is what we expect
    assert_eq!(response.status(), StatusCode::OK);
}

#[sqlx::test(fixtures(path = "../fixtures", scripts("elections")))]
=======
>>>>>>> 14145bf1
async fn test_polling_station_list_invalid_election(pool: SqlitePool) {
    let addr = serve_api(pool).await;
    // election ID 1234 does not exist
    let url = format!("http://{addr}/api/polling_stations/1234");
    let response = reqwest::Client::new().get(&url).send().await.unwrap();

    let status = response.status();
    assert_eq!(status, StatusCode::NOT_FOUND);
<<<<<<< HEAD
}

#[sqlx::test]
async fn test_polling_station_data_entry_invalid(pool: SqlitePool) {
    let addr = serve_api(pool).await;

    let url = format!("http://{addr}/api/polling_stations/1/data_entries/1");
    let response = reqwest::Client::new()
        .post(&url)
        .header("content-type", "application/json")
        .body(r##"{"data":null}"##)
        .send()
        .await
        .unwrap();

    // Ensure the response is what we expect
    let status = response.status();
    let body: ErrorResponse = response.json().await.unwrap();
    println!("response body: {:?}", &body);
    assert_eq!(status, StatusCode::UNPROCESSABLE_ENTITY);
    assert_eq!(
        body.error,
        "Failed to deserialize the JSON body into the target type: data: \
         invalid type: null, expected struct PollingStationResults at line 1 column 12"
    );
}

#[sqlx::test(fixtures(path = "../fixtures", scripts("elections")))]
async fn test_polling_station_data_entry_validation(pool: SqlitePool) {
    let addr = serve_api(pool).await;

    let request_body = json!({
      "data": {
        "recounted": false,
        "voters_counts": {
          "poll_card_count": 1,
          "proxy_certificate_count": 2,
          "voter_card_count": 3,
          "total_admitted_voters_count": 4
        },
        "votes_counts": {
          "votes_candidates_counts": 5,
          "blank_votes_count": 6,
          "invalid_votes_count": 7,
          "total_votes_cast_count": 8
        },
        "voters_recounts": null,
        "differences_counts": {
          "more_ballots_count": 4,
          "fewer_ballots_count": 0,
          "unreturned_ballots_count": 0,
          "too_few_ballots_handed_out_count": 0,
          "too_many_ballots_handed_out_count": 2,
          "other_explanation_count": 1,
          "no_explanation_count": 1,
        },
        "political_group_votes": [
          {
            "number": 1,
            "total": 11,
            "candidate_votes": [
              {
                "number": 1,
                "votes": 6
              },
              {
                "number": 2,
                "votes": 4
              }
            ]
          }
        ]
      }
    });

    let url = format!("http://{addr}/api/polling_stations/1/data_entries/1");
    let response = reqwest::Client::new()
        .post(&url)
        .json(&request_body)
        .send()
        .await
        .unwrap();

    // Ensure the response is what we expect
    let status = response.status();
    if status != StatusCode::OK {
        println!("response body: {:?}", &response.text().await.unwrap());
        panic!("Unexpected response status: {:?}", status);
    }
    let body: DataEntryResponse = response.json().await.unwrap();
    let errors = body.validation_results.errors;
    assert_eq!(errors.len(), 4);
    // error 1
    assert_eq!(errors[0].code, IncorrectTotal);
    assert_eq!(
        errors[0].fields,
        vec![
            "data.voters_counts.total_admitted_voters_count",
            "data.voters_counts.poll_card_count",
            "data.voters_counts.proxy_certificate_count",
            "data.voters_counts.voter_card_count"
        ]
    );
    // error 2
    assert_eq!(errors[1].code, IncorrectTotal);
    assert_eq!(
        errors[1].fields,
        vec![
            "data.votes_counts.total_votes_cast_count",
            "data.votes_counts.votes_candidates_counts",
            "data.votes_counts.blank_votes_count",
            "data.votes_counts.invalid_votes_count"
        ]
    );
    // error 3
    assert_eq!(errors[2].code, IncorrectTotal);
    assert_eq!(
        errors[2].fields,
        vec!["data.political_group_votes[0].total"]
    );
    // error 4
    assert_eq!(errors[3].code, IncorrectTotal);
    assert_eq!(
        errors[3].fields,
        vec![
            "data.votes_counts.votes_candidates_counts",
            "data.political_group_votes"
        ]
    );
    assert_eq!(body.validation_results.warnings.len(), 0);
=======
>>>>>>> 14145bf1
}<|MERGE_RESOLUTION|>--- conflicted
+++ resolved
@@ -29,81 +29,6 @@
 }
 
 #[sqlx::test(fixtures(path = "../fixtures", scripts("elections")))]
-<<<<<<< HEAD
-async fn test_polling_station_data_entry_valid(pool: SqlitePool) {
-    let addr = serve_api(pool).await;
-
-    let request_body = DataEntryRequest {
-        data: PollingStationResults {
-            recounted: false,
-            voters_counts: VotersCounts {
-                poll_card_count: 100,
-                proxy_certificate_count: 2,
-                voter_card_count: 2,
-                total_admitted_voters_count: 104,
-            },
-            votes_counts: VotesCounts {
-                votes_candidates_counts: 102,
-                blank_votes_count: 1,
-                invalid_votes_count: 1,
-                total_votes_cast_count: 104,
-            },
-            voters_recounts: None,
-            differences_counts: DifferencesCounts {
-                more_ballots_count: 0,
-                fewer_ballots_count: 0,
-                unreturned_ballots_count: 0,
-                too_few_ballots_handed_out_count: 0,
-                too_many_ballots_handed_out_count: 0,
-                other_explanation_count: 0,
-                no_explanation_count: 0,
-            },
-            political_group_votes: vec![PoliticalGroupVotes {
-                number: 1,
-                total: 102,
-                candidate_votes: vec![
-                    CandidateVotes {
-                        number: 1,
-                        votes: 54,
-                    },
-                    CandidateVotes {
-                        number: 2,
-                        votes: 48,
-                    },
-                ],
-            }],
-        },
-    };
-
-    let url = format!("http://{addr}/api/polling_stations/1/data_entries/1");
-    let response = reqwest::Client::new()
-        .post(&url)
-        .json(&request_body)
-        .send()
-        .await
-        .unwrap();
-
-    // Ensure the response is what we expect
-    let status = response.status();
-    if status != StatusCode::OK {
-        println!("Response body: {:?}", &response.text().await.unwrap());
-        panic!("Unexpected response status: {:?}", status);
-    }
-    let validation_results: DataEntryResponse = response.json().await.unwrap();
-    assert_eq!(validation_results.validation_results.errors.len(), 0);
-    assert_eq!(validation_results.validation_results.warnings.len(), 0);
-
-    // Finalise the data entry
-    let url = format!("http://{addr}/api/polling_stations/1/data_entries/1/finalise");
-    let response = reqwest::Client::new().post(&url).send().await.unwrap();
-
-    // Ensure the response is what we expect
-    assert_eq!(response.status(), StatusCode::OK);
-}
-
-#[sqlx::test(fixtures(path = "../fixtures", scripts("elections")))]
-=======
->>>>>>> 14145bf1
 async fn test_polling_station_list_invalid_election(pool: SqlitePool) {
     let addr = serve_api(pool).await;
     // election ID 1234 does not exist
@@ -112,137 +37,4 @@
 
     let status = response.status();
     assert_eq!(status, StatusCode::NOT_FOUND);
-<<<<<<< HEAD
-}
-
-#[sqlx::test]
-async fn test_polling_station_data_entry_invalid(pool: SqlitePool) {
-    let addr = serve_api(pool).await;
-
-    let url = format!("http://{addr}/api/polling_stations/1/data_entries/1");
-    let response = reqwest::Client::new()
-        .post(&url)
-        .header("content-type", "application/json")
-        .body(r##"{"data":null}"##)
-        .send()
-        .await
-        .unwrap();
-
-    // Ensure the response is what we expect
-    let status = response.status();
-    let body: ErrorResponse = response.json().await.unwrap();
-    println!("response body: {:?}", &body);
-    assert_eq!(status, StatusCode::UNPROCESSABLE_ENTITY);
-    assert_eq!(
-        body.error,
-        "Failed to deserialize the JSON body into the target type: data: \
-         invalid type: null, expected struct PollingStationResults at line 1 column 12"
-    );
-}
-
-#[sqlx::test(fixtures(path = "../fixtures", scripts("elections")))]
-async fn test_polling_station_data_entry_validation(pool: SqlitePool) {
-    let addr = serve_api(pool).await;
-
-    let request_body = json!({
-      "data": {
-        "recounted": false,
-        "voters_counts": {
-          "poll_card_count": 1,
-          "proxy_certificate_count": 2,
-          "voter_card_count": 3,
-          "total_admitted_voters_count": 4
-        },
-        "votes_counts": {
-          "votes_candidates_counts": 5,
-          "blank_votes_count": 6,
-          "invalid_votes_count": 7,
-          "total_votes_cast_count": 8
-        },
-        "voters_recounts": null,
-        "differences_counts": {
-          "more_ballots_count": 4,
-          "fewer_ballots_count": 0,
-          "unreturned_ballots_count": 0,
-          "too_few_ballots_handed_out_count": 0,
-          "too_many_ballots_handed_out_count": 2,
-          "other_explanation_count": 1,
-          "no_explanation_count": 1,
-        },
-        "political_group_votes": [
-          {
-            "number": 1,
-            "total": 11,
-            "candidate_votes": [
-              {
-                "number": 1,
-                "votes": 6
-              },
-              {
-                "number": 2,
-                "votes": 4
-              }
-            ]
-          }
-        ]
-      }
-    });
-
-    let url = format!("http://{addr}/api/polling_stations/1/data_entries/1");
-    let response = reqwest::Client::new()
-        .post(&url)
-        .json(&request_body)
-        .send()
-        .await
-        .unwrap();
-
-    // Ensure the response is what we expect
-    let status = response.status();
-    if status != StatusCode::OK {
-        println!("response body: {:?}", &response.text().await.unwrap());
-        panic!("Unexpected response status: {:?}", status);
-    }
-    let body: DataEntryResponse = response.json().await.unwrap();
-    let errors = body.validation_results.errors;
-    assert_eq!(errors.len(), 4);
-    // error 1
-    assert_eq!(errors[0].code, IncorrectTotal);
-    assert_eq!(
-        errors[0].fields,
-        vec![
-            "data.voters_counts.total_admitted_voters_count",
-            "data.voters_counts.poll_card_count",
-            "data.voters_counts.proxy_certificate_count",
-            "data.voters_counts.voter_card_count"
-        ]
-    );
-    // error 2
-    assert_eq!(errors[1].code, IncorrectTotal);
-    assert_eq!(
-        errors[1].fields,
-        vec![
-            "data.votes_counts.total_votes_cast_count",
-            "data.votes_counts.votes_candidates_counts",
-            "data.votes_counts.blank_votes_count",
-            "data.votes_counts.invalid_votes_count"
-        ]
-    );
-    // error 3
-    assert_eq!(errors[2].code, IncorrectTotal);
-    assert_eq!(
-        errors[2].fields,
-        vec!["data.political_group_votes[0].total"]
-    );
-    // error 4
-    assert_eq!(errors[3].code, IncorrectTotal);
-    assert_eq!(
-        errors[3].fields,
-        vec![
-            "data.votes_counts.votes_candidates_counts",
-            "data.political_group_votes"
-        ]
-    );
-    assert_eq!(body.validation_results.warnings.len(), 0);
-=======
->>>>>>> 14145bf1
 }