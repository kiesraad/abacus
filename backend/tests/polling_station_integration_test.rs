--- conflicted
+++ resolved
@@ -29,30 +29,6 @@
         .unwrap()
 }
 
-<<<<<<< HEAD
-async fn create_polling_station(addr: &SocketAddr, election_id: u32, number: u32) -> Response {
-    let url = format!("http://{addr}/api/elections/{election_id}/polling_stations");
-    let coordinator_cookie = shared::coordinator_login(addr).await;
-    reqwest::Client::new()
-        .post(&url)
-        .header("cookie", coordinator_cookie)
-        .header("Content-Type", "application/json")
-        .json(&serde_json::json!({
-            "name": "Test polling station",
-            "number": number,
-            "number_of_voters": 123,
-            "polling_station_type": "FixedLocation",
-            "address": "Teststraat 1",
-            "postal_code": "1234 AB",
-            "locality": "Testdorp",
-        }))
-        .send()
-        .await
-        .unwrap()
-}
-
-=======
->>>>>>> 4c89241e
 async fn import_polling_stations(
     addr: &SocketAddr,
     election_id: u32,
