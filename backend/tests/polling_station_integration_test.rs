--- conflicted
+++ resolved
@@ -2,18 +2,6 @@
 
 use std::net::SocketAddr;
 
-<<<<<<< HEAD
-=======
-use abacus::{
-    ErrorResponse, committee_session::status::CommitteeSessionStatus, election::ElectionId,
-};
-use axum::http::StatusCode;
-use hyper::http::HeaderValue;
-use reqwest::Response;
-use sqlx::SqlitePool;
-use test_log::test;
-
->>>>>>> 79b7ba51
 use crate::{
     shared::{
         admin_login, change_status_committee_session, claim_data_entry, coordinator_login,
@@ -23,7 +11,7 @@
     },
     utils::serve_api,
 };
-use abacus::committee_session::status::CommitteeSessionStatus;
+use abacus::{committee_session::status::CommitteeSessionStatus, election::ElectionId};
 use axum::http::StatusCode;
 use hyper::http::HeaderValue;
 use reqwest::Response;
@@ -917,7 +905,7 @@
 #[test(sqlx::test(fixtures(path = "../fixtures", scripts("election_2", "users"))))]
 async fn test_delete_with_data_entry_works(pool: SqlitePool) {
     let addr = serve_api(pool).await;
-    let election_id = 2;
+    let election_id = ElectionId::from(2);
     let polling_station_id = 1;
 
     let typist_cookie = typist_login(&addr).await;
@@ -935,12 +923,8 @@
     let statuses = get_statuses(&addr, &coordinator_cookie, election_id).await;
     assert_eq!(statuses.len(), 2);
 
-<<<<<<< HEAD
     let response =
         delete_polling_station(&addr, &coordinator_cookie, election_id, polling_station_id).await;
-=======
-    let response = delete_polling_station(&addr, &coordinator_cookie, ElectionId::from(2), 2).await;
->>>>>>> 79b7ba51
 
     assert_eq!(
         response.status(),
@@ -956,22 +940,16 @@
 #[test(sqlx::test(fixtures(path = "../fixtures", scripts("election_2", "users"))))]
 async fn test_delete_with_result_works(pool: SqlitePool) {
     let addr = serve_api(pool).await;
-    let election_id = 2;
+    let election_id = ElectionId::from(2);
     let polling_station_id = 1;
 
     let coordinator_cookie = coordinator_login(&addr).await;
-<<<<<<< HEAD
     create_result(&addr, polling_station_id, election_id).await;
     let statuses = get_statuses(&addr, &coordinator_cookie, election_id).await;
     assert_eq!(statuses.len(), 2);
 
     let response =
         delete_polling_station(&addr, &coordinator_cookie, election_id, polling_station_id).await;
-=======
-    create_result(&addr, 1, ElectionId::from(2)).await;
-
-    let response = delete_polling_station(&addr, &coordinator_cookie, ElectionId::from(2), 1).await;
->>>>>>> 79b7ba51
 
     assert_eq!(
         response.status(),
@@ -987,7 +965,7 @@
 #[test(sqlx::test(fixtures(path = "../fixtures", scripts("election_5_with_results", "users"))))]
 async fn test_delete_with_investigation_works(pool: SqlitePool) {
     let addr = serve_api(pool).await;
-    let election_id = 5;
+    let election_id = ElectionId::from(5);
     let polling_station_id = 9;
 
     let coordinator_cookie = coordinator_login(&addr).await;
@@ -1239,17 +1217,11 @@
 async fn test_finished_to_in_progress_on_create(pool: SqlitePool) {
     let addr = serve_api(pool).await;
     let coordinator_cookie = coordinator_login(&addr).await;
-<<<<<<< HEAD
     check_finished_to_in_progress_on(
         &addr,
-        || create_polling_station(&addr, &coordinator_cookie, 2, 35),
+        || create_polling_station(&addr, &coordinator_cookie, ElectionId::from(2), 35),
         StatusCode::CREATED,
     )
-=======
-    check_finished_to_in_progress_on(&addr, || {
-        create_polling_station(&addr, &coordinator_cookie, ElectionId::from(2), 35)
-    })
->>>>>>> 79b7ba51
     .await;
 }
 
@@ -1258,14 +1230,13 @@
     let addr = serve_api(pool).await;
     let coordinator_cookie = coordinator_login(&addr).await;
 
-<<<<<<< HEAD
     check_finished_to_in_progress_on(
         &addr,
         || {
             update_polling_station(
                 &addr,
                 &coordinator_cookie,
-                2,
+                ElectionId::from(2),
                 1,
                 serde_json::json!({
                     "name": "Testverandering",
@@ -1279,24 +1250,6 @@
         },
         StatusCode::OK,
     )
-=======
-    check_finished_to_in_progress_on(&addr, || {
-        update_polling_station(
-            &addr,
-            &coordinator_cookie,
-            ElectionId::from(2),
-            1,
-            serde_json::json!({
-                "name": "Testverandering",
-                "number_of_voters": 2000,
-                "polling_station_type": "Special",
-                "address": "Teststraat 2a",
-                "postal_code": "1234 QY",
-                "locality": "Testdorp",
-            }),
-        )
-    })
->>>>>>> 79b7ba51
     .await;
 }
 
@@ -1304,7 +1257,7 @@
 async fn test_finished_to_in_progress_on_delete(pool: SqlitePool) {
     let addr = serve_api(pool).await;
     let coordinator_cookie = coordinator_login(&addr).await;
-    let election_id = 2;
+    let election_id = ElectionId::from(2);
 
     check_finished_to_in_progress_on(
         &addr,
