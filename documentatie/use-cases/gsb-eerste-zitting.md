--- conflicted
+++ resolved
@@ -58,21 +58,8 @@
 
 ### Open punten
 
-<<<<<<< HEAD
-- Hoe ziet de overdracht van het EML_NL bestand van GSB naar CSB binnen de applicatie er precies uit?
-  - De enige wettelijke eis is "er vindt overdracht plaats". Randvoorwaarden voor de oplossing zijn: de hash wordt gecontroleerd, overdracht blijft zo dicht mogelijk bij de applicatie, er zit ongeveer een week tussen de zittingen van GSB en CSB, overdracht moet meermaals kunnen (bij nieuwe zitting GSB).
-  - Proces via uitwisselplatform loopt parallel.
-- Is het wenselijk om een 'leeg' corrigendum (wel ingevuld: kandidatenlijsten (keuze welke lijsten), stembureau(?), gemeente, oorspronkelijke resultaten?) te kunnen genereren in applicatie?
-  - N 10-1 (PV SB DSO) en Na 14-1 versie 1 (corrigendum op PV SB DSO)
-  - Ja.
-  - Meerdere opties mogelijk:
-    - minimaal kandidatenlijst en gemeente
-    - extra: stembureau en oorspronkelijke resultaten SB
-
-=======
 - Moet de applicatie een preview van het te genereren PV tonen, zodat de coördinator GSB die kan controleren en eventuele fouten kan herstellen?
   - Preview: bestand genereren met "concept" in watermerk en in bestandsnaam.
->>>>>>> 152a95c6
 
 ## De coördinator GSB bewerkt de stembureaus tijdens de eerste of nieuwe zitting (zee)
 
