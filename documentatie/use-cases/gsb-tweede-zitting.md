--- conflicted
+++ resolved
@@ -42,18 +42,10 @@
 &emsp; 7a1. Het GSB stelt het bezwaar vast.  
 &emsp; 7a2. Het GSB gaat over tot hertelling.
 
-<<<<<<< HEAD
-### Open punten
-- We willen zoveel mogelijk van het PV in de applicatie invoeren. Dus idealiter worden alleen de handtekeningen van de GSB-leden met pen gezet. Dat is niet wat er op dit moment in de use cases staat.
 
 ## De coördinator GSB bereidt de documenten voor de zitting voor (zee)
 
 __Niveau:__ gebruikersdoel, zee, 🌊
-=======
-## Het GSB behandelt een verzoek tot onderzoek/hertelling (vlieger)
-
-__Niveau:__ hoog-over, vlieger, 🪁
->>>>>>> c4c6cd32
 
 ### Hoofdscenario en uitbreidingen
 
@@ -102,11 +94,6 @@
 &emsp; 3a1. De coördinator GSB voert de uitkomst van het onderzoek in de applicatie in.  
 &emsp; 3a2. Het GSB voegt het corrigendum toe aan de PV's van de zitting.  
 
-<<<<<<< HEAD
 4a. Het GSB bevestigt het oorspronkelijke resultaat in de hertelling:  
 &emsp; 4a1. De coördinator GSB voert de uitkomst van het onderzoek in de applicatie in.  
-&emsp; 4a2. Het GSB voegt het corrigendum toe aan de PV's van de zitting.  
-=======
-- Hoe expliciet willen we zijn over de verschillende momenten waarop welke onderdelen van het corrigendum afgedrukt kunnen worden?
-- Als de coördinator GSB de overige bladzijdes afdrukt, vult deze dan op dat moment ook al de resultaten van het onderzoek in?
->>>>>>> c4c6cd32
+&emsp; 4a2. Het GSB voegt het corrigendum toe aan de PV's van de zitting.  