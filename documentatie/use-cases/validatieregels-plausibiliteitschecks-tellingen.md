--- conflicted
+++ resolved
@@ -505,14 +505,9 @@
 - 2% of meer: abs(toegelaten kiezers - uitgebrachte stemmen) / uitgebrachte stemmen \>= 0.02
 - 15 of meer: abs(toegelaten kiezers - uitgebrachte stemmen) \>= 15
 
-<<<<<<< HEAD
+_N.B. Voor "2% of meer" delen we door uitgebrachte stemmen, consistent met de berekening van W.201 (blanco stemmen) en W.202 (ongeldige stemmen). Het is dus niet nodig de 2% ook te berekenen door te delen door toegelaten kiezers._
+
 > Invoerder: **Controleer D en H** (W.203)
-=======
-_N.B. Voor "2% of meer" delen we door uitgebrachte stemmen, consistent met de berekening van W.201 (blanco stemmen) en W.202 (ongeldige stemmen). Het is dus niet nodig de 2% ook te berekenen door te delen door toegelaten kiezers._
-
-> Invoerder: **Controleer aantal toegelaten kiezers en aantal uitgebrachte stemmen** (W.203)  
-> Check of je het papieren proces-verbaal goed hebt overgenomen.
->>>>>>> 09815533
 
 > Coördinator: **Groot verschil tussen D en H** (W.203)  
 > Er is een groot verschil tussen het aantal toegelaten kiezers (D) en het aantal uitgebrachte stemmen (H).
