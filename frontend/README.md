--- conflicted
+++ resolved
@@ -124,38 +124,22 @@
 
 #### gen_po
 
-<<<<<<< HEAD
-Generate `.po` translation files from the current json translations in `/frontend/lib/i18n/loclales/<locale>/*.json`:
-=======
 Use this script to create `.po` files (one for every defined locale) that can de used in translation software.
 This script generates `.po` translation files from the current json translations in `/frontend/lib/i18n/loclales/<locale>/*.json`:
->>>>>>> b07a95f9
 
 ```sh
 npm run gen:po
 ```
 
-<<<<<<< HEAD
-This results in `/frontend/translations/<locale>.po`.
-
-#### gen_translation-json
-
-Generate json translation files from `.po` translation files in `/frontend/translations/<locale>.po`:
-=======
 This results in `/frontend/translations/<locale>.po`. These can be imported into translation software.
 
 #### gen_translation-json
 
 Use this script to convert modified `.po` files back to our application json translation files.
 This script generates json translation files from `.po` translation files in `/frontend/translations/<locale>.po`:
->>>>>>> b07a95f9
 
 ```sh
 npm run gen:translation-json
 ```
 
-<<<<<<< HEAD
-This results in `/frontend/lib/i18n/loclales/<locale>/*.json`.
-=======
-This results in `/frontend/lib/i18n/loclales/<locale>/*.json`. These contain the texts used by the application.
->>>>>>> b07a95f9
+This results in `/frontend/lib/i18n/loclales/<locale>/*.json`. These contain the texts used by the application.