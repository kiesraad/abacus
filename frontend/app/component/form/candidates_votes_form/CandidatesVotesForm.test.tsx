import { userEvent } from "@testing-library/user-event";
import { afterEach, describe, expect, test, vi } from "vitest";

import { getUrlMethodAndBody, overrideOnce, render, screen } from "app/test/unit";

import {
  Election,
  PoliticalGroup,
  POLLING_STATION_DATA_ENTRY_REQUEST_BODY,
  PollingStationFormController,
} from "@kiesraad/api";
import { electionMock, politicalGroupMock, pollingStationMock } from "@kiesraad/api-mocks";

import { CandidatesVotesForm } from "./CandidatesVotesForm";

const Component = (
  <PollingStationFormController
    pollingStationId={pollingStationMock.id}
    entryNumber={1}
    election={electionMock}
  >
    <CandidatesVotesForm group={politicalGroupMock} />
  </PollingStationFormController>
);

const rootRequest: POLLING_STATION_DATA_ENTRY_REQUEST_BODY = {
  data: {
    recounted: false,
    voters_counts: {
      poll_card_count: 0,
      proxy_certificate_count: 0,
      voter_card_count: 0,
      total_admitted_voters_count: 0,
    },
    votes_counts: {
      votes_candidates_counts: 0,
      blank_votes_count: 0,
      invalid_votes_count: 0,
      total_votes_cast_count: 0,
    },
    voters_recounts: undefined,
    differences_counts: {
      more_ballots_count: 0,
      fewer_ballots_count: 0,
      unreturned_ballots_count: 0,
      too_few_ballots_handed_out_count: 0,
      too_many_ballots_handed_out_count: 0,
      other_explanation_count: 0,
      no_explanation_count: 0,
    },
    political_group_votes: electionMock.political_groups.map((group) => ({
      number: group.number,
      total: 0,
      candidate_votes: group.candidates.map((candidate) => ({
        number: candidate.number,
        votes: 0,
      })),
    })),
  },
};

describe("Test CandidatesVotesForm", () => {
  afterEach(() => {
    vi.restoreAllMocks(); // ToDo: tests pass without this, so not needed?
  });
  describe("CandidatesVotesForm user interactions", () => {
    test("hitting enter key does not result in api call", async () => {
      const user = userEvent.setup();
      render(Component);

      const spy = vi.spyOn(global, "fetch");

      const candidate1 = await screen.findByTestId("candidate_votes[0].votes");
      await user.type(candidate1, "12345");
      expect(candidate1).toHaveValue("12.345");

      await user.keyboard("{enter}");

      expect(spy).not.toHaveBeenCalled();
    });

    test("Form field entry and keybindings", async () => {
      overrideOnce("post", "/api/polling_stations/1/data_entries/1", 200, {
        validation_results: { errors: [], warnings: [] },
      });

      const user = userEvent.setup();

      render(Component);

      const candidate1 = await screen.findByTestId("candidate_votes[0].votes");
      expect(candidate1).toHaveFocus();
      await user.type(candidate1, "12345");
      expect(candidate1).toHaveValue("12.345");

      await user.keyboard("{enter}");

      const candidate2 = screen.getByTestId("candidate_votes[1].votes");
      expect(candidate2).toHaveFocus();
      await user.type(candidate2, "6789");
      expect(candidate2).toHaveValue("6.789");

      await user.keyboard("{enter}");

      const candidate3 = screen.getByTestId("candidate_votes[2].votes");
      expect(candidate3).toHaveFocus();
      await user.type(candidate3, "123");
      expect(candidate3).toHaveValue("123");

      await user.keyboard("{enter}");

      const candidate4 = screen.getByTestId("candidate_votes[3].votes");
      expect(candidate4).toHaveFocus();
      await user.paste("4242");
      expect(candidate4).toHaveValue("4.242");

      await user.keyboard("{enter}");

      const candidate5 = screen.getByTestId("candidate_votes[4].votes");
      expect(candidate5).toHaveFocus();
      await user.type(candidate5, "12");
      expect(candidate5).toHaveValue("12");

      await user.keyboard("{enter}");

      const candidate6 = screen.getByTestId("candidate_votes[5].votes");
      expect(candidate6).toHaveFocus();
      // Test if maxLength on field works
      await user.type(candidate6, "1000000000");
      expect(candidate6).toHaveValue("100.000.000");

      await user.keyboard("{enter}");

      const candidate7 = screen.getByTestId("candidate_votes[6].votes");
      expect(candidate7).toHaveFocus();
      await user.type(candidate7, "3");
      expect(candidate7).toHaveValue("3");

      await user.keyboard("{enter}");

      const total = screen.getByTestId("total");
      await user.click(total);
      expect(total).toHaveFocus();
      await user.type(total, "555");
      expect(total).toHaveValue("555");

      const submitButton = screen.getByRole("button", { name: "Volgende" });
      await user.click(submitButton);

      const result = await screen.findByTestId("result");
      expect(result).toHaveTextContent(/^Success$/);
    });
  });

  describe("CandidatesVotesForm API request and response", () => {
    test("CandidateVotesForm request body is equal to the form data", async () => {
      const politicalGroupMockData: PoliticalGroup = {
        number: 1,
        name: "Lijst 1 - Vurige Vleugels Partij",
        candidates: [
          {
            number: 1,
            initials: "E.",
            first_name: "Eldor",
            last_name: "Zilverlicht",
            locality: "Amsterdam",
          },
          {
            number: 2,
            initials: "G.",
            first_name: "Grom",
            last_name: "Donderbrul",
            locality: "Rotterdam",
          },
        ],
      };

      const electionMockData: Required<Election> = {
        id: 1,
        name: "Gemeenteraadsverkiezingen 2026",
        category: "Municipal",
        election_date: "2024-11-30",
        nomination_date: "2024-11-01",
        political_groups: [
          politicalGroupMockData,
          {
            number: 2,
            name: "Lijst 2 - Wijzen van Water en Wind",
            candidates: [
              {
                number: 1,
                initials: "A.",
                first_name: "Alice",
                last_name: "Foo",
                locality: "Amsterdam",
                gender: "Female",
              },
              {
                number: 2,
                initials: "C.",
                first_name: "Charlie",
                last_name: "Doe",
                locality: "Rotterdam",
              },
            ],
          },
        ],
      };

      const politicalGroupMock = politicalGroupMockData as Required<PoliticalGroup>;

      const Component = (
        <PollingStationFormController
          pollingStationId={pollingStationMock.id}
          entryNumber={1}
          election={electionMockData}
        >
          <CandidatesVotesForm group={politicalGroupMock} />
        </PollingStationFormController>
      );

      const expectedRequest = {
        data: {
          ...rootRequest.data,
          political_group_votes: [
            {
              number: 1,
              total: 10,
              candidate_votes: [
                {
                  number: 1,
                  votes: 5,
                },
                {
                  number: 2,
                  votes: 5,
                },
              ],
            },
            {
              number: 2,
              total: 0,
              candidate_votes: [
                {
                  number: 1,
                  votes: 0,
                },
                {
                  number: 2,
                  votes: 0,
                },
              ],
            },
          ],
        },
      };

      const user = userEvent.setup();
      render(Component);

      const spy = vi.spyOn(global, "fetch");

      await user.type(
        await screen.findByTestId("candidate_votes[0].votes"),
        expectedRequest.data.political_group_votes[0]?.candidate_votes[0]?.votes.toString() ?? "0",
      );

      await user.type(
        screen.getByTestId("candidate_votes[1].votes"),
        expectedRequest.data.political_group_votes[0]?.candidate_votes[1]?.votes.toString() ?? "0",
      );

      await user.type(
        screen.getByTestId("total"),
        expectedRequest.data.political_group_votes[0]?.total.toString() ?? "0",
      );

      const submitButton = screen.getByRole("button", { name: "Volgende" });
      await user.click(submitButton);

      expect(spy).toHaveBeenCalled();
      const { url, method, body } = getUrlMethodAndBody(spy.mock.calls);
      expect(url).toEqual("http://testhost/api/polling_stations/1/data_entries/1");
      expect(method).toEqual("POST");
      expect(body).toEqual(expectedRequest);

      const result = await screen.findByTestId("result");
      expect(result).toHaveTextContent(/^Success$/);
    });

    test("422 response results in display of error message", async () => {
      overrideOnce("post", "/api/polling_stations/1/data_entries/1", 422, {
        message: "422 error from mock",
      });

      const user = userEvent.setup();

      render(Component);

      const submitButton = await screen.findByRole("button", { name: "Volgende" });
      await user.click(submitButton);
      const feedbackServerError = await screen.findByTestId("feedback-server-error");
      expect(feedbackServerError).toHaveTextContent(/^Error422 error from mock$/);
    });

    test("500 response results in display of error message", async () => {
      overrideOnce("post", "/api/polling_stations/1/data_entries/1", 500, {
        message: "500 error from mock",
        errorCode: "500_ERROR",
      });

      const user = userEvent.setup();

      render(Component);

      const submitButton = await screen.findByRole("button", { name: "Volgende" });
      await user.click(submitButton);
      const feedbackServerError = await screen.findByTestId("feedback-server-error");
      expect(feedbackServerError).toHaveTextContent(/^Error500 error from mock$/);
    });
  });

  describe("CandidatesVotesForm errors", () => {
<<<<<<< HEAD
    test("F.001 Invalid value", async () => {
      overrideOnce("post", "/api/polling_stations/1/data_entries/1", 200, {
        validation_results: {
          errors: [
            {
              fields: ["data.political_group_votes[0].candidate_votes[0].votes"],
              code: "OutOfRange",
            },
          ],
          warnings: [],
        },
      });

      const user = userEvent.setup();

      render(Component);

      // Since the component does not allow to input invalid values such as -3,
      // not inputting any values and just clicking the submit button.
      const submitButton = await screen.findByRole("button", { name: "Volgende" });
      await user.click(submitButton);

      const feedbackError = await screen.findByTestId("feedback-error");
      expect(feedbackError).toHaveTextContent(/^OutOfRange$/);
      expect(screen.queryByTestId("feedback-warning")).toBeNull();
      expect(screen.queryByTestId("server-feedback-error")).toBeNull();
    });

    test("F.401 IncorrectTotal group total", async () => {
=======
    test("F.31 IncorrectTotal group total", async () => {
>>>>>>> eae58e7e
      overrideOnce("post", "/api/polling_stations/1/data_entries/1", 200, {
        validation_results: {
          errors: [
            {
              fields: ["data.political_group_votes[0].total"],
              code: "IncorrectTotal",
            },
          ],
          warnings: [],
        },
      });

      render(Component);
      const user = userEvent.setup();

      await user.type(await screen.findByTestId("candidate_votes[0].votes"), "1");
      await user.type(screen.getByTestId("candidate_votes[1].votes"), "2");
      await user.type(screen.getByTestId("total"), "10");

      const submitButton = screen.getByRole("button", { name: "Volgende" });
      await user.click(submitButton);

      const feedbackError = await screen.findByTestId("feedback-error");
      expect(feedbackError).toHaveTextContent(/^IncorrectTotal$/);
      expect(screen.queryByTestId("feedback-warning")).toBeNull();
      expect(screen.queryByTestId("server-feedback-error")).toBeNull();
    });
  });

  describe("CandidatesVotesForm warnings", () => {
    test("Warnings can be displayed", async () => {
      overrideOnce("post", "/api/polling_stations/1/data_entries/1", 200, {
        validation_results: {
          errors: [],
          warnings: [
            {
              fields: ["data.political_group_votes[0].total"],
              code: "NotAnActualWarning",
            },
          ],
        },
      });

      const user = userEvent.setup();

      render(Component);

      // Since no warnings exist for the fields on this page,
      // not inputting any values and just clicking submit.
      const submitButton = await screen.findByRole("button", { name: "Volgende" });
      await user.click(submitButton);

      const feedbackWarning = await screen.findByTestId("feedback-warning");
      expect(feedbackWarning).toHaveTextContent(/^NotAnActualWarning$/);
      expect(screen.queryByTestId("feedback-server-error")).toBeNull();
      expect(screen.queryByTestId("feedback-error")).toBeNull();
    });
  });
});<|MERGE_RESOLUTION|>--- conflicted
+++ resolved
@@ -321,39 +321,7 @@
   });
 
   describe("CandidatesVotesForm errors", () => {
-<<<<<<< HEAD
-    test("F.001 Invalid value", async () => {
-      overrideOnce("post", "/api/polling_stations/1/data_entries/1", 200, {
-        validation_results: {
-          errors: [
-            {
-              fields: ["data.political_group_votes[0].candidate_votes[0].votes"],
-              code: "OutOfRange",
-            },
-          ],
-          warnings: [],
-        },
-      });
-
-      const user = userEvent.setup();
-
-      render(Component);
-
-      // Since the component does not allow to input invalid values such as -3,
-      // not inputting any values and just clicking the submit button.
-      const submitButton = await screen.findByRole("button", { name: "Volgende" });
-      await user.click(submitButton);
-
-      const feedbackError = await screen.findByTestId("feedback-error");
-      expect(feedbackError).toHaveTextContent(/^OutOfRange$/);
-      expect(screen.queryByTestId("feedback-warning")).toBeNull();
-      expect(screen.queryByTestId("server-feedback-error")).toBeNull();
-    });
-
     test("F.401 IncorrectTotal group total", async () => {
-=======
-    test("F.31 IncorrectTotal group total", async () => {
->>>>>>> eae58e7e
       overrideOnce("post", "/api/polling_stations/1/data_entries/1", 200, {
         validation_results: {
           errors: [
