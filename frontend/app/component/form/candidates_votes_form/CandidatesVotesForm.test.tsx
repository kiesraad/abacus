import { userEvent } from "@testing-library/user-event";
import { describe, expect, test, vi } from "vitest";

import { getUrlMethodAndBody, overrideOnce, render, screen } from "app/test/unit";

import {
  Election,
  PoliticalGroup,
  POLLING_STATION_DATA_ENTRY_REQUEST_BODY,
  PollingStationFormController,
  PollingStationValues,
} from "@kiesraad/api";
import {
  electionMockData,
  politicalGroupMockData,
  pollingStationMockData,
} from "@kiesraad/api-mocks";

import { CandidatesVotesForm } from "./CandidatesVotesForm";

function renderForm(defaultValues: Partial<PollingStationValues> = {}) {
  return render(
    <PollingStationFormController
      election={electionMockData}
      pollingStationId={1}
      entryNumber={1}
      defaultValues={defaultValues}
    >
      <CandidatesVotesForm group={politicalGroupMockData} />
    </PollingStationFormController>,
  );
}

const rootRequest: POLLING_STATION_DATA_ENTRY_REQUEST_BODY = {
  data: {
    recounted: false,
    voters_counts: {
      poll_card_count: 0,
      proxy_certificate_count: 0,
      voter_card_count: 0,
      total_admitted_voters_count: 0,
    },
    votes_counts: {
      votes_candidates_counts: 0,
      blank_votes_count: 0,
      invalid_votes_count: 0,
      total_votes_cast_count: 0,
    },
    voters_recounts: undefined,
    differences_counts: {
      more_ballots_count: 0,
      fewer_ballots_count: 0,
      unreturned_ballots_count: 0,
      too_few_ballots_handed_out_count: 0,
      too_many_ballots_handed_out_count: 0,
      other_explanation_count: 0,
      no_explanation_count: 0,
    },
    political_group_votes: electionMockData.political_groups.map((group) => ({
      number: group.number,
      total: 0,
      candidate_votes: group.candidates.map((candidate) => ({
        number: candidate.number,
        votes: 0,
      })),
    })),
  },
};

describe("Test CandidatesVotesForm", () => {
  describe("CandidatesVotesForm user interactions", () => {
    test("hitting enter key does not result in api call", async () => {
      const user = userEvent.setup();

      renderForm({ recounted: false });
      const spy = vi.spyOn(global, "fetch");

      const candidate1 = await screen.findByTestId("candidate_votes[0].votes");
      await user.type(candidate1, "12345");
      expect(candidate1).toHaveValue("12.345");

      await user.keyboard("{enter}");

      expect(spy).not.toHaveBeenCalled();
    });

    test("Form field entry and keybindings", async () => {
      overrideOnce("post", "/api/polling_stations/1/data_entries/1", 200, {
        validation_results: { errors: [], warnings: [] },
      });

      const user = userEvent.setup();

      renderForm({ recounted: false });

      const candidate1 = await screen.findByTestId("candidate_votes[0].votes");
      expect(candidate1).toHaveFocus();
      await user.type(candidate1, "12345");
      expect(candidate1).toHaveValue("12.345");

      await user.keyboard("{enter}");

      const candidate2 = screen.getByTestId("candidate_votes[1].votes");
      expect(candidate2).toHaveFocus();
      await user.type(candidate2, "6789");
      expect(candidate2).toHaveValue("6.789");

      await user.keyboard("{enter}");

      const candidate3 = screen.getByTestId("candidate_votes[2].votes");
      expect(candidate3).toHaveFocus();
      await user.type(candidate3, "123");
      expect(candidate3).toHaveValue("123");

      await user.keyboard("{enter}");

      const candidate4 = screen.getByTestId("candidate_votes[3].votes");
      expect(candidate4).toHaveFocus();
      await user.paste("4242");
      expect(candidate4).toHaveValue("4.242");

      await user.keyboard("{enter}");

      const candidate5 = screen.getByTestId("candidate_votes[4].votes");
      expect(candidate5).toHaveFocus();
      await user.type(candidate5, "12");
      expect(candidate5).toHaveValue("12");

      await user.keyboard("{enter}");

      const candidate6 = screen.getByTestId("candidate_votes[5].votes");
      expect(candidate6).toHaveFocus();
      // Test if maxLength on field works
      await user.type(candidate6, "1000000000");
      expect(candidate6).toHaveValue("100.000.000");

      await user.keyboard("{enter}");

      const candidate7 = screen.getByTestId("candidate_votes[6].votes");
      expect(candidate7).toHaveFocus();
      await user.type(candidate7, "3");
      expect(candidate7).toHaveValue("3");

      await user.keyboard("{enter}");

      const total = screen.getByTestId("total");
      await user.click(total);
      expect(total).toHaveFocus();
      await user.type(total, "555");
      expect(total).toHaveValue("555");

      const submitButton = screen.getByRole("button", { name: "Volgende" });
      await user.click(submitButton);
    });
  });

  describe("CandidatesVotesForm API request and response", () => {
    test("CandidateVotesForm request body is equal to the form data", async () => {
      const politicalGroupMockData: PoliticalGroup = {
        number: 1,
        name: "Lijst 1 - Vurige Vleugels Partij",
        candidates: [
          {
            number: 1,
            initials: "E.",
            first_name: "Eldor",
            last_name: "Zilverlicht",
            locality: "Amsterdam",
          },
          {
            number: 2,
            initials: "G.",
            first_name: "Grom",
            last_name: "Donderbrul",
            locality: "Rotterdam",
          },
        ],
      };

      const electionMockData: Required<Election> = {
        id: 1,
        name: "Gemeenteraadsverkiezingen 2026",
        category: "Municipal",
        election_date: "2024-11-30",
        nomination_date: "2024-11-01",
        political_groups: [
          politicalGroupMockData,
          {
            number: 2,
            name: "Lijst 2 - Wijzen van Water en Wind",
            candidates: [
              {
                number: 1,
                initials: "A.",
                first_name: "Alice",
                last_name: "Foo",
                locality: "Amsterdam",
                gender: "Female",
              },
              {
                number: 2,
                initials: "C.",
                first_name: "Charlie",
                last_name: "Doe",
                locality: "Rotterdam",
              },
            ],
          },
        ],
      };

      const politicalGroupMock = politicalGroupMockData as Required<PoliticalGroup>;

      const Component = (
        <PollingStationFormController
          election={electionMockData}
          pollingStationId={pollingStationMockData.id}
          entryNumber={1}
        >
          <CandidatesVotesForm group={politicalGroupMock} />
        </PollingStationFormController>
      );

      const expectedRequest = {
        data: {
          ...rootRequest.data,
          political_group_votes: [
            {
              number: 1,
              total: 10,
              candidate_votes: [
                {
                  number: 1,
                  votes: 5,
                },
                {
                  number: 2,
                  votes: 5,
                },
              ],
            },
            {
              number: 2,
              total: 0,
              candidate_votes: [
                {
                  number: 1,
                  votes: 0,
                },
                {
                  number: 2,
                  votes: 0,
                },
              ],
            },
          ],
        },
      };

      const user = userEvent.setup();

      render(Component);

      const spy = vi.spyOn(global, "fetch");

      await user.type(
        await screen.findByTestId("candidate_votes[0].votes"),
        expectedRequest.data.political_group_votes[0]?.candidate_votes[0]?.votes.toString() ?? "0",
      );

      await user.type(
        screen.getByTestId("candidate_votes[1].votes"),
        expectedRequest.data.political_group_votes[0]?.candidate_votes[1]?.votes.toString() ?? "0",
      );

      await user.type(
        screen.getByTestId("total"),
        expectedRequest.data.political_group_votes[0]?.total.toString() ?? "0",
      );

      const submitButton = screen.getByRole("button", { name: "Volgende" });
      await user.click(submitButton);

      expect(spy).toHaveBeenCalled();
      const { url, method, body } = getUrlMethodAndBody(spy.mock.calls);
      expect(url).toEqual("http://testhost/api/polling_stations/1/data_entries/1");
      expect(method).toEqual("POST");
      expect(body).toEqual(expectedRequest);
<<<<<<< HEAD

      const result = await screen.findByTestId("result");
      expect(result).toHaveTextContent(/^Success$/);
    });

    test("422 response results in display of error message", async () => {
      overrideOnce("post", "/api/polling_stations/1/data_entries/1", 422, {
        message: "Error from mock",
        errorCode: 422,
      });

      const user = userEvent.setup();

      render(Component);

      const submitButton = await screen.findByRole("button", { name: "Volgende" });
      await user.click(submitButton);
      const feedbackServerError = await screen.findByTestId("feedback-server-error");
      expect(feedbackServerError).toHaveTextContent(`Server error422: Error from mock`);
    });

    test("500 response results in display of error message", async () => {
      overrideOnce("post", "/api/polling_stations/1/data_entries/1", 500, {
        message: "Error from mock",
        errorCode: 500,
      });

      const user = userEvent.setup();

      render(Component);

      const submitButton = await screen.findByRole("button", { name: "Volgende" });
      await user.click(submitButton);
      const feedbackServerError = await screen.findByTestId("feedback-server-error");
      expect(feedbackServerError).toHaveTextContent(`Server error500: Error from mock`);
=======
>>>>>>> c8be0f31
    });
  });

  describe("CandidatesVotesForm errors", () => {
    test("F.401 IncorrectTotal group total", async () => {
      overrideOnce("post", "/api/polling_stations/1/data_entries/1", 200, {
        validation_results: {
          errors: [
            {
              fields: ["data.political_group_votes[0]"],
              code: "F401",
            },
          ],
          warnings: [],
        },
      });

      const user = userEvent.setup();

      renderForm({ recounted: false });

      await user.type(await screen.findByTestId("candidate_votes[0].votes"), "1");
      await user.type(screen.getByTestId("candidate_votes[1].votes"), "2");
      await user.type(screen.getByTestId("total"), "10");

      const submitButton = screen.getByRole("button", { name: "Volgende" });
      await user.click(submitButton);

      const feedbackError = await screen.findByTestId("feedback-error");
      expect(feedbackError).toHaveTextContent(
        `Controleer ingevoerde aantallenF.401De opgetelde stemmen op de kandidaten en het ingevoerde totaal zijn niet gelijk.Check of je het papieren proces-verbaal goed hebt overgenomen.Heb je iets niet goed overgenomen? Herstel de fout en ga verder.Heb je alles goed overgenomen, en blijft de fout? Dan mag je niet verder. Overleg met de coördinator.`,
      );
      expect(screen.queryByTestId("feedback-warning")).toBeNull();
      expect(screen.queryByTestId("server-feedback-error")).toBeNull();
    });
  });
<<<<<<< HEAD
=======

  describe("CandidatesVotesForm warnings", () => {
    test("Warnings can be displayed", async () => {
      overrideOnce("post", "/api/polling_stations/1/data_entries/1", 200, {
        validation_results: {
          errors: [],
          warnings: [
            {
              fields: ["data.political_group_votes[0].total"],
              code: "NotAnActualWarning",
            },
          ],
        },
      });

      const user = userEvent.setup();

      renderForm({ recounted: false });

      // Since no warnings exist for the fields on this page,
      // not inputting any values and just clicking submit.
      const submitButton = await screen.findByRole("button", { name: "Volgende" });
      await user.click(submitButton);

      const feedbackWarning = await screen.findByTestId("feedback-warning");
      expect(feedbackWarning).toHaveTextContent(/^NotAnActualWarning$/);
      expect(screen.queryByTestId("feedback-error")).toBeNull();
    });

    test("clicking next without accepting warning results in alert shown", async () => {
      overrideOnce("post", "/api/polling_stations/1/data_entries/1", 200, {
        validation_results: {
          errors: [],
          warnings: [
            {
              fields: ["data.political_group_votes[0].total"],
              code: "NotAnActualWarning",
            },
          ],
        },
      });

      const user = userEvent.setup();

      renderForm({ recounted: false });

      // Since no warnings exist for the fields on this page,
      // not inputting any values and just clicking submit.
      const submitButton = await screen.findByRole("button", { name: "Volgende" });
      await user.click(submitButton);

      const feedbackWarning = await screen.findByTestId("feedback-warning");
      expect(feedbackWarning).toHaveTextContent(/^NotAnActualWarning$/);

      const acceptFeedbackCheckbox = screen.getByRole("checkbox", {
        name: "Ik heb de aantallen gecontroleerd met het papier en correct overgenomen.",
      });
      expect(acceptFeedbackCheckbox).not.toBeChecked();

      await user.click(submitButton);
      const alertText = screen.getByRole("alert");
      expect(alertText).toHaveTextContent(
        /^Je kan alleen verder als je het het papieren proces-verbaal hebt gecontroleerd.$/,
      );
    });
  });
>>>>>>> c8be0f31
});<|MERGE_RESOLUTION|>--- conflicted
+++ resolved
@@ -286,44 +286,6 @@
       expect(url).toEqual("http://testhost/api/polling_stations/1/data_entries/1");
       expect(method).toEqual("POST");
       expect(body).toEqual(expectedRequest);
-<<<<<<< HEAD
-
-      const result = await screen.findByTestId("result");
-      expect(result).toHaveTextContent(/^Success$/);
-    });
-
-    test("422 response results in display of error message", async () => {
-      overrideOnce("post", "/api/polling_stations/1/data_entries/1", 422, {
-        message: "Error from mock",
-        errorCode: 422,
-      });
-
-      const user = userEvent.setup();
-
-      render(Component);
-
-      const submitButton = await screen.findByRole("button", { name: "Volgende" });
-      await user.click(submitButton);
-      const feedbackServerError = await screen.findByTestId("feedback-server-error");
-      expect(feedbackServerError).toHaveTextContent(`Server error422: Error from mock`);
-    });
-
-    test("500 response results in display of error message", async () => {
-      overrideOnce("post", "/api/polling_stations/1/data_entries/1", 500, {
-        message: "Error from mock",
-        errorCode: 500,
-      });
-
-      const user = userEvent.setup();
-
-      render(Component);
-
-      const submitButton = await screen.findByRole("button", { name: "Volgende" });
-      await user.click(submitButton);
-      const feedbackServerError = await screen.findByTestId("feedback-server-error");
-      expect(feedbackServerError).toHaveTextContent(`Server error500: Error from mock`);
-=======
->>>>>>> c8be0f31
     });
   });
 
@@ -360,73 +322,4 @@
       expect(screen.queryByTestId("server-feedback-error")).toBeNull();
     });
   });
-<<<<<<< HEAD
-=======
-
-  describe("CandidatesVotesForm warnings", () => {
-    test("Warnings can be displayed", async () => {
-      overrideOnce("post", "/api/polling_stations/1/data_entries/1", 200, {
-        validation_results: {
-          errors: [],
-          warnings: [
-            {
-              fields: ["data.political_group_votes[0].total"],
-              code: "NotAnActualWarning",
-            },
-          ],
-        },
-      });
-
-      const user = userEvent.setup();
-
-      renderForm({ recounted: false });
-
-      // Since no warnings exist for the fields on this page,
-      // not inputting any values and just clicking submit.
-      const submitButton = await screen.findByRole("button", { name: "Volgende" });
-      await user.click(submitButton);
-
-      const feedbackWarning = await screen.findByTestId("feedback-warning");
-      expect(feedbackWarning).toHaveTextContent(/^NotAnActualWarning$/);
-      expect(screen.queryByTestId("feedback-error")).toBeNull();
-    });
-
-    test("clicking next without accepting warning results in alert shown", async () => {
-      overrideOnce("post", "/api/polling_stations/1/data_entries/1", 200, {
-        validation_results: {
-          errors: [],
-          warnings: [
-            {
-              fields: ["data.political_group_votes[0].total"],
-              code: "NotAnActualWarning",
-            },
-          ],
-        },
-      });
-
-      const user = userEvent.setup();
-
-      renderForm({ recounted: false });
-
-      // Since no warnings exist for the fields on this page,
-      // not inputting any values and just clicking submit.
-      const submitButton = await screen.findByRole("button", { name: "Volgende" });
-      await user.click(submitButton);
-
-      const feedbackWarning = await screen.findByTestId("feedback-warning");
-      expect(feedbackWarning).toHaveTextContent(/^NotAnActualWarning$/);
-
-      const acceptFeedbackCheckbox = screen.getByRole("checkbox", {
-        name: "Ik heb de aantallen gecontroleerd met het papier en correct overgenomen.",
-      });
-      expect(acceptFeedbackCheckbox).not.toBeChecked();
-
-      await user.click(submitButton);
-      const alertText = screen.getByRole("alert");
-      expect(alertText).toHaveTextContent(
-        /^Je kan alleen verder als je het het papieren proces-verbaal hebt gecontroleerd.$/,
-      );
-    });
-  });
->>>>>>> c8be0f31
 });