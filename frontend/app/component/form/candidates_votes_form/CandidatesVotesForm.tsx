--- conflicted
+++ resolved
@@ -29,7 +29,6 @@
 export function CandidatesVotesForm({ group }: CandidatesVotesFormProps) {
   const { register, format, deformat, warnings: inputMaskWarnings } = usePositiveNumberInputMask();
   const formRef = React.useRef<CandidatesVotesFormElement>(null);
-<<<<<<< HEAD
   const { sectionValues, errors, warnings, loading, isCalled, submit } = usePoliticalGroup(
     group.number,
     () => {
@@ -38,7 +37,7 @@
         const candidate_votes: CandidateVotes[] = [];
         for (const el of elements["candidatevotes[]"]) {
           candidate_votes.push({
-            number: candidateNumberFromElement(el),
+            number: candidateNumberFromId(el.id),
             votes: deformat(el.value),
           });
         }
@@ -47,29 +46,6 @@
           total: deformat(elements.total.value),
           candidate_votes: candidate_votes,
         };
-=======
-  const {
-    sectionValues,
-    errors,
-    warnings,
-    setSectionValues,
-    loading,
-    serverError,
-    isCalled,
-    setTemporaryCache,
-  } = usePoliticalGroup(group.number);
-
-  usePreventFormEnterSubmit(formRef);
-
-  const getValues = React.useCallback(
-    (elements: CandidatesVotesFormElement["elements"]): PoliticalGroupVotes => {
-      const candidate_votes: CandidateVotes[] = [];
-      for (const el of elements["candidatevotes[]"]) {
-        candidate_votes.push({
-          number: candidateNumberFromId(el.id),
-          votes: deformat(el.value),
-        });
->>>>>>> c3291261
       }
       return {
         number: group.number,
