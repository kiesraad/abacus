--- conflicted
+++ resolved
@@ -56,24 +56,11 @@
 
   usePreventFormEnterSubmit(formRef);
 
-<<<<<<< HEAD
   const errorsAndWarnings = getErrorsAndWarnings(errors, warnings, inputMaskWarnings);
 
   React.useEffect(() => {
     if (isSaved) {
       window.scrollTo(0, 0);
-=======
-  //const blocker = useBlocker() use const blocker to render confirmation UI.
-  useBlocker(() => {
-    if (formRef.current && !isCalled) {
-      const elements = formRef.current.elements;
-      const values = getValues(elements);
-      setTemporaryCache({
-        key: "political_group_votes",
-        id: group.number,
-        data: values,
-      });
->>>>>>> 688775dd
     }
   }, [isSaved]);
 
@@ -84,31 +71,13 @@
 
   const hasValidationError = errors.length > 0;
   const hasValidationWarning = warnings.length > 0;
-<<<<<<< HEAD
 
-=======
-  const success =
-    isCalled && !serverError && !hasValidationError && !hasValidationWarning && !loading;
->>>>>>> 688775dd
   return (
     <form onSubmit={handleSubmit} ref={formRef} id={`candidates_form_${group.number}`}>
       {/* Temporary while not navigating through form sections */}
-<<<<<<< HEAD
-      <h2>{group.name}</h2>
-=======
-      {success && <div id="result">Success</div>}
       <h2>
         Lijst {group.number} - {group.name}
       </h2>
-      {serverError && (
-        <Feedback type="error" title="Error">
-          <div id="feedback-server-error">
-            <h2>Error</h2>
-            <p id="result">{serverError.message}</p>
-          </div>
-        </Feedback>
-      )}
->>>>>>> 688775dd
       {hasValidationError && (
         <Feedback type="error" title="Controleer uitgebrachte stemmen">
           <div id="feedback-error">
