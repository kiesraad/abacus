--- conflicted
+++ resolved
@@ -6,18 +6,6 @@
   PoliticalGroup,
   usePoliticalGroup,
 } from "@kiesraad/api";
-<<<<<<< HEAD
-import {
-  BottomBar,
-  Button,
-  Feedback,
-  InputGrid,
-  InputGridRow,
-  KeyboardKey,
-  KeyboardKeys,
-} from "@kiesraad/ui";
-=======
->>>>>>> da158306
 import {
   Alert,
   BottomBar,
@@ -185,12 +173,6 @@
         </InputGrid.Body>
       </InputGrid>
       <BottomBar type="input-grid">
-<<<<<<< HEAD
-        <Button type="submit" size="lg" disabled={loading}>
-          Volgende
-        </Button>
-        <KeyboardKeys keys={[KeyboardKey.Shift, KeyboardKey.Enter]} />
-=======
         {warningsWarning && (
           <BottomBar.Row>
             <Alert type="error" variant="small">
@@ -209,7 +191,6 @@
           </Button>
           <KeyboardKeys keys={[KeyboardKey.Shift, KeyboardKey.Enter]} />
         </BottomBar.Row>
->>>>>>> da158306
       </BottomBar>
     </Form>
   );
