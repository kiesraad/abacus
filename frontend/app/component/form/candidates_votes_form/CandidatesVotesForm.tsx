--- conflicted
+++ resolved
@@ -7,15 +7,6 @@
   usePoliticalGroup,
 } from "@kiesraad/api";
 import {
-<<<<<<< HEAD
-  BottomBar,
-  Button,
-  Feedback,
-  InputGrid,
-  InputGridRow,
-  KeyboardKey,
-  KeyboardKeys,
-=======
   Alert,
   BottomBar,
   Button,
@@ -23,7 +14,8 @@
   Feedback,
   InputGrid,
   InputGridRow,
->>>>>>> 182a4609
+  KeyboardKey,
+  KeyboardKeys,
 } from "@kiesraad/ui";
 import {
   candidateNumberFromId,
@@ -197,14 +189,7 @@
           />
         </InputGrid.Body>
       </InputGrid>
-<<<<<<< HEAD
       <BottomBar type="input-grid">
-        <Button type="submit" size="lg" disabled={loading}>
-          Volgende
-        </Button>
-        <KeyboardKeys keys={[KeyboardKey.Shift, KeyboardKey.Enter]} />
-=======
-      <BottomBar type="inputgrid">
         {warningsWarning && (
           <BottomBar.Row>
             <Alert type="error" variant="small">
@@ -221,9 +206,8 @@
           <Button type="submit" size="lg" disabled={loading}>
             Volgende
           </Button>
-          <span className="button_hint">SHIFT + Enter</span>
+          <KeyboardKeys keys={[KeyboardKey.Shift, KeyboardKey.Enter]} />
         </BottomBar.Row>
->>>>>>> 182a4609
       </BottomBar>
     </form>
   );
