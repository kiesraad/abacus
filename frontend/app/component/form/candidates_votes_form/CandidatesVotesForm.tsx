--- conflicted
+++ resolved
@@ -75,18 +75,11 @@
     return false;
   }, [_IGNORE_WARNINGS_ID]);
 
-<<<<<<< HEAD
-  usePreventFormEnterSubmit(formRef);
-
   const { sectionValues, errors, warnings, isSaved, submit, ignoreWarnings } = usePoliticalGroup(
     group.number,
     getValues,
     getIgnoreWarnings,
   );
-=======
-  const { sectionValues, errors, warnings, loading, isSaved, submit, ignoreWarnings } =
-    usePoliticalGroup(group.number, getValues, getIgnoreWarnings);
->>>>>>> 660f2628
 
   const shouldWatch = warnings.length > 0 && isSaved;
   const { hasChanges } = useWatchForChanges(shouldWatch, sectionValues, getValues);
