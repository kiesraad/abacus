import { userEvent } from "@testing-library/user-event";
import { beforeEach, describe, expect, test, vi } from "vitest";

import { Election, PoliticalGroup, POLLING_STATION_DATA_ENTRY_SAVE_REQUEST_BODY } from "@kiesraad/api";
import {
  electionMockData,
  politicalGroupMockData,
  PollingStationDataEntryClaimHandler,
  PollingStationDataEntrySaveHandler,
} from "@kiesraad/api-mocks";
import { getUrlMethodAndBody, overrideOnce, render, screen, server, within } from "@kiesraad/test";

import { DataEntryProvider } from "../state/DataEntryProvider";
import { DataEntryState } from "../state/types";
import {
  expectFieldsToBeInvalidAndToHaveAccessibleErrorMessage,
  expectFieldsToBeValidAndToNotHaveAccessibleErrorMessage,
  expectFieldsToHaveIconAndToHaveAccessibleName,
  expectFieldsToNotHaveIcon,
  getCandidateFullNamesFromMockData,
<<<<<<< HEAD
  overrideServerClaimDataEntryResponse,
} from "../test.util";
=======
  getDefaultFormSection,
  getEmptyDataEntryRequest,
  overrideServerGetDataEntryResponse,
} from "../test-data";
>>>>>>> 0cf8a9ef
import { CandidatesVotesForm } from "./CandidatesVotesForm";

const defaultDataEntryState: DataEntryState = {
  election: electionMockData,
  pollingStationId: 1,
  error: null,
  pollingStationResults: null,
  entryNumber: 1,
  formState: {
    current: "differences_counts",
    furthest: "differences_counts",
    sections: {
      recounted: getDefaultFormSection("recounted", 1),
      voters_votes_counts: getDefaultFormSection("voters_votes_counts", 2),
      differences_counts: getDefaultFormSection("differences_counts", 3),
      save: getDefaultFormSection("save", 4),
    },
  },
  targetFormSectionId: "recounted",
  status: "idle",
  cache: null,
};

function renderForm({ group, election }: { group?: PoliticalGroup; election?: Required<Election> }) {
  return render(
    <DataEntryProvider election={election || electionMockData} pollingStationId={1} entryNumber={1}>
      <CandidatesVotesForm group={group || politicalGroupMockData} />
    </DataEntryProvider>,
  );
}

const candidatesFieldIds = {
  candidate0: "candidate_votes[0].votes",
  candidate1: "candidate_votes[1].votes",
  total: "total",
};

describe("Test CandidatesVotesForm", () => {
  beforeEach(() => {
    server.use(PollingStationDataEntryClaimHandler, PollingStationDataEntrySaveHandler);
  });

  describe("CandidatesVotesForm renders correctly", () => {
    test("Candidates with first name", async () => {
      const politicalGroupMockData: PoliticalGroup = {
        number: 1,
        name: "Lijst 1 - Vurige Vleugels Partij",
        candidates: [
          {
            number: 1,
            initials: "E.",
            first_name: "Eldor",
            last_name: "Zilverlicht",
            locality: "Amsterdam",
          },
        ],
      };

      const politicalGroupMock = politicalGroupMockData as Required<PoliticalGroup>;

      renderForm({ group: politicalGroupMock });

      const candidateRow = await screen.findByTestId("row-candidate_votes[0].votes");
      const candidateName = within(candidateRow).getAllByRole("cell")[2];
      expect(candidateName).toHaveTextContent(/^Zilverlicht, E\. \(Eldor\)$/);
    });

    test("Candidates without first names", async () => {
      const politicalGroupMockData: PoliticalGroup = {
        number: 1,
        name: "Lijst 1 - Vurige Vleugels Partij",
        candidates: [
          {
            number: 1,
            initials: "E.",
            last_name: "Zilverlicht",
            locality: "Amsterdam",
          },
        ],
      };

      const politicalGroupMock = politicalGroupMockData as Required<PoliticalGroup>;

      renderForm({ group: politicalGroupMock });

      const candidateRow = await screen.findByTestId("row-candidate_votes[0].votes");
      const candidateName = within(candidateRow).getAllByRole("cell")[2];
      expect(candidateName).toHaveTextContent(/^Zilverlicht, E\.$/);
    });
  });

  describe("CandidatesVotesForm user interactions", () => {
    test("hitting enter key does not result in api call", async () => {
      const user = userEvent.setup();
      overrideServerClaimDataEntryResponse({
        formState: defaultDataEntryState.formState,
        pollingStationResults: {
          recounted: false,
        },
      });

      renderForm({});

      const candidateNames = getCandidateFullNamesFromMockData(politicalGroupMockData);

      const candidate1 = await screen.findByRole("textbox", { name: `1 ${candidateNames[0]}` });
      await user.type(candidate1, "12345");
      expect(candidate1).toHaveValue("12345");

      const spy = vi.spyOn(global, "fetch");

      await user.keyboard("{enter}");

      expect(spy).not.toHaveBeenCalled();
    });

    test("Starting input doesn't render totals warning", async () => {
      const user = userEvent.setup();
      overrideServerClaimDataEntryResponse({
        formState: defaultDataEntryState.formState,
        pollingStationResults: {
          recounted: false,
        },
      });

      renderForm({});

      const candidateNames = getCandidateFullNamesFromMockData(politicalGroupMockData);

      const candidate1 = await screen.findByRole("textbox", { name: `1 ${candidateNames[0]}` });
      await user.type(candidate1, "12345");
      expect(screen.queryByTestId("missing-total-error")).not.toBeInTheDocument();
    });

    test("hitting shift+enter does result in api call", async () => {
      const user = userEvent.setup();
      overrideServerClaimDataEntryResponse({
        formState: defaultDataEntryState.formState,
        pollingStationResults: {
          recounted: false,
        },
      });

      renderForm({});
      const spy = vi.spyOn(global, "fetch");

      const candidateNames = getCandidateFullNamesFromMockData(politicalGroupMockData);

      const candidate1 = await screen.findByRole("textbox", { name: `1 ${candidateNames[0]}` });
      await user.type(candidate1, "12345");
      expect(candidate1).toHaveValue("12345");

      const total = screen.getByRole("textbox", { name: "Totaal lijst 1" });
      await user.type(total, "12345");

      await user.keyboard("{shift>}{enter}{/shift}");

      expect(spy).toHaveBeenCalled();
    });

    test("Form field entry and keybindings", async () => {
      overrideOnce("post", "/api/polling_stations/1/data_entries/1", 200, {
        validation_results: { errors: [], warnings: [] },
      });

      const user = userEvent.setup();
      overrideServerClaimDataEntryResponse({
        formState: defaultDataEntryState.formState,
        pollingStationResults: {
          recounted: false,
        },
      });
      renderForm({});

      const candidateNames = getCandidateFullNamesFromMockData(politicalGroupMockData);

      const candidate1 = await screen.findByRole("textbox", { name: `1 ${candidateNames[0]}` });
      expect(candidate1.closest("fieldset")).toHaveAccessibleName("Lijst 1 - Vurige Vleugels Partij");
      expect(candidate1).toHaveAccessibleName("1 Zilverlicht, E. (Eldor)");
      expect(candidate1).toHaveFocus();
      await user.type(candidate1, "12345");
      expect(candidate1).toHaveValue("12345");

      await user.keyboard("{enter}");

      const candidate2 = screen.getByRole("textbox", { name: `2 ${candidateNames[1]}` });
      expect(candidate2).toHaveFocus();
      await user.type(candidate2, "6789");
      expect(candidate2).toHaveValue("6789");

      await user.keyboard("{enter}");

      const candidate3 = screen.getByRole("textbox", { name: `3 ${candidateNames[2]}` });
      expect(candidate3).toHaveFocus();
      await user.type(candidate3, "123");
      expect(candidate3).toHaveValue("123");

      await user.keyboard("{enter}");

      const candidate4 = screen.getByRole("textbox", { name: `4 ${candidateNames[3]}` });
      expect(candidate4).toHaveFocus();
      await user.paste("4242");
      expect(candidate4).toHaveValue("4242");

      await user.keyboard("{enter}");

      const candidate5 = screen.getByRole("textbox", { name: `5 ${candidateNames[4]}` });
      expect(candidate5).toHaveFocus();
      await user.type(candidate5, "12");
      expect(candidate5).toHaveValue("12");

      await user.keyboard("{enter}");

      const candidate6 = screen.getByRole("textbox", { name: `6 ${candidateNames[5]}` });
      expect(candidate6).toHaveFocus();
      // Test if maxLength on field works
      await user.type(candidate6, "1234567890");
      expect(candidate6).toHaveValue("123456789");

      await user.keyboard("{enter}");

      const candidate7 = screen.getByRole("textbox", { name: `7 ${candidateNames[6]}` });
      expect(candidate7).toHaveFocus();
      await user.type(candidate7, "3");
      expect(candidate7).toHaveValue("3");

      await user.keyboard("{enter}");

      // this field contains 0 by default, adding '555' will result in '0555'
      // that is why we need to use initialSelectionStart and initialSelectionEnd
      const total = screen.getByRole("textbox", { name: "Totaal lijst 1" });
      await user.click(total);
      expect(total).toHaveFocus();
      await user.type(total, "555", { initialSelectionStart: 0, initialSelectionEnd: 10 });
      expect(total).toHaveValue("555");

      const submitButton = screen.getByRole("button", { name: "Volgende" });
      await user.click(submitButton);
    });
  });

  describe("CandidatesVotesForm API request and response", () => {
    test("CandidateVotesForm request body is equal to the form data", async () => {
      const politicalGroupMockData: PoliticalGroup = {
        number: 1,
        name: "Lijst 1 - Vurige Vleugels Partij",
        candidates: [
          {
            number: 1,
            initials: "E.",
            first_name: "Eldor",
            last_name: "Zilverlicht",
            locality: "Amsterdam",
          },
          {
            number: 2,
            initials: "G.",
            first_name: "Grom",
            last_name: "Donderbrul",
            locality: "Rotterdam",
          },
        ],
      };

      const electionMockData: Required<Election> = {
        id: 1,
        name: "Gemeenteraadsverkiezingen 2026",
        location: "Heemdamseburg",
        number_of_voters: 100,
        category: "Municipal",
        number_of_seats: 29,
        election_date: "2024-11-30",
        nomination_date: "2024-11-01",
        status: "DataEntryInProgress",
        political_groups: [
          politicalGroupMockData,
          {
            number: 2,
            name: "Lijst 2 - Wijzen van Water en Wind",
            candidates: [
              {
                number: 1,
                initials: "A.",
                first_name: "Alice",
                last_name: "Foo",
                locality: "Amsterdam",
                gender: "Female",
              },
              {
                number: 2,
                initials: "C.",
                first_name: "Charlie",
                last_name: "Doe",
                locality: "Rotterdam",
              },
            ],
          },
        ],
      };

      const politicalGroupMock = politicalGroupMockData as Required<PoliticalGroup>;

      overrideServerClaimDataEntryResponse({
        formState: defaultDataEntryState.formState,
        pollingStationResults: {
          ...emptyDataEntryRequest.data,
          political_group_votes: [
            {
              number: 1,
              total: 0,
              candidate_votes: [
                {
                  number: 1,
                  votes: 0,
                },
                {
                  number: 2,
                  votes: 0,
                },
              ],
            },
            {
              number: 2,
              total: 0,
              candidate_votes: [
                {
                  number: 1,
                  votes: 0,
                },
                {
                  number: 2,
                  votes: 0,
                },
              ],
            },
          ],
        },
      });
      renderForm({ group: politicalGroupMock, election: electionMockData });

      const expectedRequest = {
        data: {
          ...getEmptyDataEntryRequest().data,
          political_group_votes: [
            {
              number: 1,
              total: 10,
              candidate_votes: [
                {
                  number: 1,
                  votes: 5,
                },
                {
                  number: 2,
                  votes: 5,
                },
              ],
            },
            {
              number: 2,
              total: 0,
              candidate_votes: [
                {
                  number: 1,
                  votes: 0,
                },
                {
                  number: 2,
                  votes: 0,
                },
              ],
            },
          ],
        },
      };

      const user = userEvent.setup();

      const candidateNames = getCandidateFullNamesFromMockData(politicalGroupMockData);

      const candidate1 = await screen.findByRole("textbox", { name: `1 ${candidateNames[0]}` });
      const candidate2 = screen.getByRole("textbox", { name: `2 ${candidateNames[1]}` });
      const total = screen.getByRole("textbox", { name: "Totaal lijst 1" });

      const spy = vi.spyOn(global, "fetch");

      await user.type(
        candidate1,
        expectedRequest.data.political_group_votes[0]?.candidate_votes[0]?.votes.toString() ?? "0",
      );

      await user.type(
        candidate2,
        expectedRequest.data.political_group_votes[0]?.candidate_votes[1]?.votes.toString() ?? "0",
      );

      await user.type(total, expectedRequest.data.political_group_votes[0]?.total.toString() ?? "0");

      const submitButton = screen.getByRole("button", { name: "Volgende" });
      await user.click(submitButton);

      expect(spy).toHaveBeenCalled();
      const { url, method, body } = getUrlMethodAndBody(spy.mock.calls);
      expect(url).toEqual("/api/polling_stations/1/data_entries/1");
      expect(method).toEqual("POST");
      const request_body = body as POLLING_STATION_DATA_ENTRY_SAVE_REQUEST_BODY;
      expect(request_body.data).toEqual(expectedRequest.data);
    });
  });

  describe("CandidatesVotesForm client-side errors", () => {
    test("Show error when list total is empty", async () => {
      const user = userEvent.setup();

      overrideServerClaimDataEntryResponse({
        formState: defaultDataEntryState.formState,
        pollingStationResults: {
          recounted: false,
        },
      });
      renderForm({});

      const candidateNames = getCandidateFullNamesFromMockData(politicalGroupMockData);

      const candidate1 = await screen.findByRole("textbox", { name: `1 ${candidateNames[0]}` });
      const candidate2 = screen.getByRole("textbox", { name: `2 ${candidateNames[1]}` });
      const total = screen.getByRole("textbox", { name: "Totaal lijst 1" });

      const spy = vi.spyOn(global, "fetch");

      await user.type(candidate1, "10");

      await user.type(candidate2, "20");

      // First submit before adding a total
      const submitButton = screen.getByRole("button", { name: "Volgende" });
      await user.click(submitButton);

      expect(spy).not.toHaveBeenCalled();
      const feedbackMessage =
        "Controleer het totaal van de lijst. Overleg met de coördinator als op het papier niets is ingevuld.";
      expect(await screen.findByTestId("missing-total-error")).toHaveTextContent(feedbackMessage);
      expect(await screen.findByRole("textbox", { name: "Totaal lijst 1" })).toHaveFocus();
      const expectedInvalidFieldIds = [candidatesFieldIds.total];
      const expectedValidFieldIds = [candidatesFieldIds.candidate0, candidatesFieldIds.candidate1];
      expectFieldsToBeInvalidAndToHaveAccessibleErrorMessage(expectedInvalidFieldIds, feedbackMessage);
      expectFieldsToHaveIconAndToHaveAccessibleName(expectedInvalidFieldIds, "bevat een fout");
      expectFieldsToBeValidAndToNotHaveAccessibleErrorMessage(expectedValidFieldIds);
      expectFieldsToNotHaveIcon(expectedValidFieldIds);

      // Add the total and submit again
      await user.type(total, "1");
      await user.click(submitButton);

      expect(screen.queryByTestId("missing-total-error")).not.toBeInTheDocument();
      expect(spy).toHaveBeenCalledOnce();
    });
  });

  describe("CandidatesVotesForm errors", () => {
    test("F.401 IncorrectTotal group total", async () => {
      const user = userEvent.setup();

      overrideServerClaimDataEntryResponse({
        formState: defaultDataEntryState.formState,
        pollingStationResults: {
          recounted: false,
        },
      });
      renderForm({});

      await screen.findByTestId("candidates_form_1");
      overrideOnce("post", "/api/polling_stations/1/data_entries/1", 200, {
        validation_results: {
          errors: [{ fields: ["data.political_group_votes[0]"], code: "F401" }],
          warnings: [],
        },
      });

      const submitButton = await screen.findByRole("button", { name: "Volgende" });
      await user.click(submitButton);

      const feedbackMessage =
        "Controleer ingevoerde aantallenF.401De opgetelde stemmen op de kandidaten en het ingevoerde totaal zijn niet gelijk.Check of je het papieren proces-verbaal goed hebt overgenomen.Heb je iets niet goed overgenomen? Herstel de fout en ga verder.Heb je alles goed overgenomen, en blijft de fout? Dan mag je niet verder. Overleg met de coördinator.";
      expect(await screen.findByTestId("feedback-error")).toHaveTextContent(feedbackMessage);
      expect(screen.queryByTestId("feedback-warning")).toBeNull();
      // When all fields on a page are (potentially) invalid, we do not mark them as so
      const expectedValidFields = [
        candidatesFieldIds.candidate0,
        candidatesFieldIds.candidate1,
        candidatesFieldIds.total,
      ];
      expectFieldsToBeValidAndToNotHaveAccessibleErrorMessage(expectedValidFields);
      expectFieldsToNotHaveIcon(expectedValidFields);
    });
  });

  describe("CandidatesVotesForm warnings", () => {
    test("Imagined warning on this form", async () => {
      const user = userEvent.setup();
      overrideServerClaimDataEntryResponse({
        formState: defaultDataEntryState.formState,
        pollingStationResults: {
          recounted: false,
        },
      });
      renderForm({});

      await screen.findByTestId("candidates_form_1");
      overrideOnce("post", "/api/polling_stations/1/data_entries/1", 200, {
        validation_results: {
          errors: [],
          warnings: [{ fields: ["data.political_group_votes[0]"], code: "F401" }],
        },
      });

      const submitButton = await screen.findByRole("button", { name: "Volgende" });
      await user.click(submitButton);

      const feedbackMessage =
        "Controleer ingevoerde aantallenF.401De opgetelde stemmen op de kandidaten en het ingevoerde totaal zijn niet gelijk.Check of je het papieren proces-verbaal goed hebt overgenomen.Heb je iets niet goed overgenomen? Herstel de fout en ga verder.Heb je alles gecontroleerd en komt je invoer overeen met het papier? Ga dan verder.";
      expect(await screen.findByTestId("feedback-warning")).toHaveTextContent(feedbackMessage);
      expect(screen.queryByTestId("feedback-error")).toBeNull();
      // When all fields on a page are (potentially) invalid, we do not mark them as so
      const expectedValidFieldIds = [
        candidatesFieldIds.candidate0,
        candidatesFieldIds.candidate1,
        candidatesFieldIds.total,
      ];
      expectFieldsToBeValidAndToNotHaveAccessibleErrorMessage(expectedValidFieldIds);
      expectFieldsToNotHaveIcon(expectedValidFieldIds);
    });
  });
});<|MERGE_RESOLUTION|>--- conflicted
+++ resolved
@@ -18,15 +18,10 @@
   expectFieldsToHaveIconAndToHaveAccessibleName,
   expectFieldsToNotHaveIcon,
   getCandidateFullNamesFromMockData,
-<<<<<<< HEAD
-  overrideServerClaimDataEntryResponse,
-} from "../test.util";
-=======
   getDefaultFormSection,
   getEmptyDataEntryRequest,
-  overrideServerGetDataEntryResponse,
+  overrideServerClaimDataEntryResponse,
 } from "../test-data";
->>>>>>> 0cf8a9ef
 import { CandidatesVotesForm } from "./CandidatesVotesForm";
 
 const defaultDataEntryState: DataEntryState = {
@@ -332,7 +327,7 @@
       overrideServerClaimDataEntryResponse({
         formState: defaultDataEntryState.formState,
         pollingStationResults: {
-          ...emptyDataEntryRequest.data,
+          ...getEmptyDataEntryRequest().data,
           political_group_votes: [
             {
               number: 1,
