import * as React from "react";

import { CandidateVotes, getErrorsAndWarnings, PoliticalGroup, usePoliticalGroup } from "@kiesraad/api";
import {
  Alert,
  BottomBar,
  Button,
  Checkbox,
  Feedback,
  Form,
  InputGrid,
  InputGridRow,
  KeyboardKey,
  KeyboardKeys,
} from "@kiesraad/ui";
import { candidateNumberFromId, deformatNumber } from "@kiesraad/util";

import { useWatchForChanges } from "../../useWatchForChanges";

interface FormElements extends HTMLFormControlsCollection {
  total: HTMLInputElement;
  "candidatevotes[]": HTMLInputElement[];
}

interface CandidatesVotesFormElement extends HTMLFormElement {
  readonly elements: FormElements;
}

export interface CandidatesVotesFormProps {
  group: PoliticalGroup;
}

export function CandidatesVotesForm({ group }: CandidatesVotesFormProps) {
  const formRef = React.useRef<CandidatesVotesFormElement>(null);
  const acceptWarningsRef = React.useRef<HTMLInputElement>(null);
  const _ACCEPT_WARNINGS_ID = `candidates_votes_form_accept_warnings_${group.number}`;

  const getValues = React.useCallback(() => {
    const form = formRef.current;
    if (!form) {
      return {
        number: group.number,
        total: 0,
        candidate_votes: [],
      };
    }

    const elements = form.elements;
    const candidate_votes: CandidateVotes[] = [];
    for (const el of elements["candidatevotes[]"]) {
      candidate_votes.push({
        number: candidateNumberFromId(el.id),
        votes: deformatNumber(el.value),
      });
    }
    return {
      number: group.number,
      total: deformatNumber(elements.total.value),
      candidate_votes: candidate_votes,
    };
  }, [group]);

  const getAcceptWarnings = React.useCallback(() => {
    const checkbox = acceptWarningsRef.current;
    if (checkbox) {
      return checkbox.checked;
    }
    return false;
  }, []);

  const { status, sectionValues, errors, warnings, isSaved, submit, acceptWarnings } = usePoliticalGroup(
    group.number,
    getValues,
    getAcceptWarnings,
  );

  const shouldWatch = warnings.length > 0 && isSaved;
  const { hasChanges } = useWatchForChanges(shouldWatch, sectionValues, getValues);

  React.useEffect(() => {
    if (hasChanges) {
      const checkbox = acceptWarningsRef.current;

      if (checkbox && checkbox.checked) checkbox.click();
      setWarningsWarning(false);
    }
  }, [hasChanges]);

  const errorsAndWarnings = getErrorsAndWarnings(errors, warnings);

  React.useEffect(() => {
    if (isSaved) {
      window.scrollTo(0, 0);
      document.getElementById("feedback-title-0")?.focus();
    }
  }, [isSaved]);

  const [warningsWarning, setWarningsWarning] = React.useState(false);

  const handleSubmit = (event: React.FormEvent<CandidatesVotesFormElement>) =>
    void (async (event: React.FormEvent<CandidatesVotesFormElement>) => {
      event.preventDefault();

      if (errors.length === 0 && warnings.length > 0) {
        const acceptWarnings = acceptWarningsRef.current?.checked || false;

        if (!hasChanges && !acceptWarnings) {
          setWarningsWarning(true);
        } else {
          try {
            await submit(acceptWarnings);
          } catch (e) {
            console.error("Error saving data entry", e);
          }
        }
      } else {
        try {
          await submit();
        } catch (e) {
          console.error("Error saving data entry", e);
        }
      }
    })(event);

  const hasValidationError = errors.length > 0;
  const hasValidationWarning = warnings.length > 0;

  const defaultProps = {
    errorsAndWarnings: isSaved ? errorsAndWarnings : undefined,
    warningsAccepted: getAcceptWarnings(),
  };

  return (
<<<<<<< HEAD
    <Form onSubmit={handleSubmit} ref={formRef} id={`candidates_form_${group.number}`} skip={[_IGNORE_WARNINGS_ID]}>
      <h2 id="form-title" tabIndex={-1}>
=======
    <Form onSubmit={handleSubmit} ref={formRef} id={`candidates_form_${group.number}`} skip={[_ACCEPT_WARNINGS_ID]}>
      <h2>
>>>>>>> 56456968
        Lijst {group.number} - {group.name}
      </h2>
      {isSaved && hasValidationError && (
        <Feedback id="feedback-error" type="error" data={errors.map((error) => error.code)} />
      )}
      {isSaved && hasValidationWarning && !hasValidationError && (
        <Feedback id="feedback-warning" type="warning" data={warnings.map((warning) => warning.code)} />
      )}
      <InputGrid key={`list${group.number}`} zebra>
        <InputGrid.Header>
          <th>Nummer</th>
          <th>Aantal stemmen</th>
          <th>Kandidaat</th>
        </InputGrid.Header>
        <InputGrid.Body>
          {group.candidates.map((candidate, index) => {
            const addSeparator = (index + 1) % 25 == 0 && index + 1 !== group.candidates.length;
            const defaultValue = sectionValues?.candidate_votes[index]?.votes || "";
            return (
              <InputGridRow
                key={`list${group.number}-candidate${index + 1}`}
                field={`${index + 1}`}
                name="candidatevotes[]"
                id={`candidate_votes[${candidate.number - 1}].votes`}
                title={`${candidate.last_name}, ${candidate.initials} (${candidate.first_name})`}
                addSeparator={addSeparator}
                defaultValue={defaultValue}
                {...defaultProps}
              />
            );
          })}
          <InputGridRow
            key={`list${group.number}-total`}
            field={``}
            name="total"
            id="total"
            title={`Totaal lijst ${group.number}`}
            defaultValue={sectionValues?.total || ""}
            isListTotal
            {...defaultProps}
          />
        </InputGrid.Body>
      </InputGrid>
      <BottomBar type="input-grid">
        {warningsWarning && (
          <BottomBar.Row>
            <Alert type="error" variant="small">
              <p>Je kan alleen verder als je het het papieren proces-verbaal hebt gecontroleerd.</p>
            </Alert>
          </BottomBar.Row>
        )}
        <BottomBar.Row hidden={errors.length > 0 || warnings.length === 0 || hasChanges}>
          <Checkbox
            id={_ACCEPT_WARNINGS_ID}
            defaultChecked={acceptWarnings}
            hasError={warningsWarning}
            ref={acceptWarningsRef}
          >
            Ik heb de aantallen gecontroleerd met het papier en correct overgenomen.
          </Checkbox>
        </BottomBar.Row>
        <BottomBar.Row>
          <KeyboardKeys.HintText>
            <KeyboardKeys keys={[KeyboardKey.Shift, KeyboardKey.Down]} />
            Snel naar totaal van de lijst
          </KeyboardKeys.HintText>
        </BottomBar.Row>
        <BottomBar.Row>
          <Button type="submit" size="lg" disabled={status.current === "saving"}>
            Volgende
          </Button>
          <KeyboardKeys keys={[KeyboardKey.Shift, KeyboardKey.Enter]} />
        </BottomBar.Row>
      </BottomBar>
    </Form>
  );
}<|MERGE_RESOLUTION|>--- conflicted
+++ resolved
@@ -131,13 +131,8 @@
   };
 
   return (
-<<<<<<< HEAD
-    <Form onSubmit={handleSubmit} ref={formRef} id={`candidates_form_${group.number}`} skip={[_IGNORE_WARNINGS_ID]}>
+    <Form onSubmit={handleSubmit} ref={formRef} id={`candidates_form_${group.number}`} skip={[_ACCEPT_WARNINGS_ID]}>
       <h2 id="form-title" tabIndex={-1}>
-=======
-    <Form onSubmit={handleSubmit} ref={formRef} id={`candidates_form_${group.number}`} skip={[_ACCEPT_WARNINGS_ID]}>
-      <h2>
->>>>>>> 56456968
         Lijst {group.number} - {group.name}
       </h2>
       {isSaved && hasValidationError && (
