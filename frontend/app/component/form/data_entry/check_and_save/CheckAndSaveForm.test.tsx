import * as router from "react-router";

import { userEvent } from "@testing-library/user-event";
import { beforeEach, describe, expect, test, vi } from "vitest";

import { CheckAndSaveForm } from "app/component/form/data_entry/check_and_save/CheckAndSaveForm";
import { overrideOnce, render, screen, server, within } from "app/test/unit";
import { defaultFormState, emptyDataEntryRequest, errorWarningMocks } from "app/test/unit/form";

import { ElectionProvider, FormState, PollingStationFormController, PollingStationValues } from "@kiesraad/api";
import { electionDetailsMockResponse, electionMockData } from "@kiesraad/api-mocks";

const mockNavigate = vi.fn();

const defaultValues = emptyDataEntryRequest.data;

function renderForm(defaultFormState: Partial<FormState> = {}, defaultValues?: Partial<PollingStationValues>) {
  return render(
    <ElectionProvider electionId={1}>
      <PollingStationFormController
        election={electionMockData}
        pollingStationId={1}
        entryNumber={1}
        defaultFormState={defaultFormState}
        defaultValues={defaultValues}
      >
        <CheckAndSaveForm />
      </PollingStationFormController>
    </ElectionProvider>,
  );
}

describe("Test CheckAndSaveForm", () => {
  beforeEach(() => {
    overrideOnce("get", "/api/elections/1", 200, electionDetailsMockResponse);
    vi.spyOn(router, "useNavigate").mockImplementation(() => mockNavigate);
  });

  test("Data entry can be finalised", async () => {
    renderForm();
    const user = userEvent.setup();

    // set up a listener to check if the finalisation request is made
    let request_method, request_url;
    overrideOnce("post", "/api/polling_stations/1/data_entries/1/finalise", 200, null);
    server.events.on("request:start", ({ request }) => {
      request_method = request.method;
      request_url = request.url;
    });

    // click the save button
    await user.click(await screen.findByRole("button", { name: "Opslaan" }));

    // check that the finalisation request was made
    expect(request_method).toBe("POST");
    expect(request_url).toBe("http://localhost:3000/api/polling_stations/1/data_entries/1/finalise");

    // check that the user is navigated back to the data entry page
    expect(mockNavigate).toHaveBeenCalledWith("/elections/1/data-entry#data-entry-saved");
  });

  test("Shift+Enter submits form", async () => {
    renderForm();

<<<<<<< HEAD
    const formTitle = await screen.findByRole("heading", { level: 2, name: "Controleren en opslaan" });
    expect(formTitle).toHaveFocus();
=======
    overrideOnce("post", "/api/polling_stations/1/data_entries/1/finalise", 200, null);
>>>>>>> fab21818

    const user = userEvent.setup();
    const spy = vi.spyOn(global, "fetch");

    await user.keyboard("{shift>}{enter}{/shift}");

    expect(spy).toHaveBeenCalled();
  });

  test("Data entry does not show finalise button with errors", async () => {
    const formState = structuredClone(defaultFormState);
    formState.sections.voters_votes_counts.errors = [
      {
        code: "F201",
        fields: [
          "data.voters_counts.poll_card_count",
          "data.voters_counts.proxy_certificate_count",
          "data.voters_counts.voter_card_count",
          "data.voters_counts.total_admitted_voters_count",
        ],
      },
    ];

    renderForm(formState);

    // Wait for the page to be loaded and check that the save button is not visible
    expect(await screen.findByRole("heading", { level: 2, name: "Controleren en opslaan" }));
    expect(screen.queryByRole("button", { name: "Opslaan" })).not.toBeInTheDocument();

    expect(screen.getByTestId("section-status-voters_votes_counts")).toHaveTextContent("heeft blokkerende fouten");
  });

  test("Data entry does not show finalise button with unaccepted warnings", async () => {
    const formState = structuredClone(defaultFormState);
    formState.sections.voters_votes_counts.warnings = [
      {
        code: "W202",
        fields: ["data.voters_counts.invalid_votes_count"],
      },
    ];

    renderForm(formState);

    // Wait for the page to be loaded and check that the save button is not visible
    expect(await screen.findByRole("heading", { level: 2, name: "Controleren en opslaan" }));
    expect(screen.queryByRole("button", { name: "Opslaan" })).not.toBeInTheDocument();

    expect(screen.getByTestId("section-status-voters_votes_counts")).toHaveTextContent("Controleer waarschuwingen bij");
  });

  test("Data entry shows finalise button with accepted warnings", async () => {
    const formState = structuredClone(defaultFormState);
    formState.sections.voters_votes_counts.warnings = [
      {
        code: "W202",
        fields: ["data.voters_counts.invalid_votes_count"],
      },
    ];
    formState.sections.voters_votes_counts.acceptWarnings = true;

    renderForm(formState);

    // Check that the save button is visible
    expect(await screen.findByRole("button", { name: "Opslaan" })).toBeInTheDocument();
  });
});

describe("Test CheckAndSaveForm summary", () => {
  test("Blocking", async () => {
    const formState = structuredClone(defaultFormState);
    formState.sections.voters_votes_counts.errors = [errorWarningMocks.F201];
    formState.sections.differences_counts.warnings = [errorWarningMocks.W301];

    const values = structuredClone(defaultValues);

    renderForm(formState, values);

    expect(
      await screen.findByText(
        "De aantallen die je hebt ingevoerd in de verschillende stappen spreken elkaar tegen. Je kan de resultaten daarom niet opslaan.",
      ),
    ).toBeInTheDocument();

    const votersItem = screen.getByTestId("section-status-voters_votes_counts");
    expect(votersItem).toHaveTextContent("heeft blokkerende fouten");
    expect(within(votersItem).getByRole("img", { name: "bevat een fout" })).toBeInTheDocument();

    const differencesItem = screen.getByTestId("section-status-differences_counts");
    expect(differencesItem).toHaveTextContent("Controleer waarschuwingen bij");
    expect(within(differencesItem).getByRole("img", { name: "bevat een waarschuwing" })).toBeInTheDocument();

    const pg1Item = screen.getByTestId("section-status-political_group_votes_1");
    expect(pg1Item).toHaveTextContent("Op Lijst 1 zijn geen stemmen ingevoerd");
    expect(within(pg1Item).getByRole("img", { name: "leeg" })).toBeInTheDocument();

    expect(screen.getByTestId("form-cannot-be-saved")).toBeInTheDocument();
  });

  test("Accepted with warnings", async () => {
    const formState = structuredClone(defaultFormState);

    formState.sections.differences_counts.warnings = [errorWarningMocks.W301];
    formState.sections.differences_counts.acceptWarnings = true;

    renderForm(formState);

    expect(
      await screen.findByText(
        "De aantallen die je hebt ingevoerd in de verschillende stappen spreken elkaar niet tegen. Er zijn geen blokkerende fouten of waarschuwingen.",
      ),
    ).toBeInTheDocument();

    const differencesItem = screen.getByTestId("section-status-differences_counts");
    expect(differencesItem).toHaveTextContent("heeft geaccepteerde waarschuwingen");
    expect(within(differencesItem).getByRole("img", { name: "bevat een waarschuwing" })).toBeInTheDocument();
  });

  test("Unaccepted warnings", async () => {
    const formState = structuredClone(defaultFormState);

    formState.sections.differences_counts.warnings = [errorWarningMocks.W301];

    renderForm(formState);

    expect(
      await screen.findByText(
        "De aantallen die je hebt ingevoerd in de verschillende stappen spreken elkaar niet tegen. Er zijn waarschuwingen die moeten worden gecontroleerd.",
      ),
    ).toBeInTheDocument();

    const differencesItem = screen.getByTestId("section-status-differences_counts");
    expect(differencesItem).toHaveTextContent("Controleer waarschuwingen bij");
    expect(within(differencesItem).getByRole("img", { name: "bevat een waarschuwing" })).toBeInTheDocument();
  });
});<|MERGE_RESOLUTION|>--- conflicted
+++ resolved
@@ -62,12 +62,10 @@
   test("Shift+Enter submits form", async () => {
     renderForm();
 
-<<<<<<< HEAD
     const formTitle = await screen.findByRole("heading", { level: 2, name: "Controleren en opslaan" });
     expect(formTitle).toHaveFocus();
-=======
+
     overrideOnce("post", "/api/polling_stations/1/data_entries/1/finalise", 200, null);
->>>>>>> fab21818
 
     const user = userEvent.setup();
     const spy = vi.spyOn(global, "fetch");
