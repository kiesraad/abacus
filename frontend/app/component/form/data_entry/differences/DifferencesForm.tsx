import * as React from "react";

import { getErrorsAndWarnings, useDifferences } from "@kiesraad/api";
import {
  Alert,
  BottomBar,
  Button,
  Checkbox,
  Feedback,
  Form,
  InputGrid,
  InputGridRow,
  KeyboardKey,
  KeyboardKeys,
} from "@kiesraad/ui";
import { deformatNumber } from "@kiesraad/util";

import { useWatchForChanges } from "../../useWatchForChanges";

interface FormElements extends HTMLFormControlsCollection {
  more_ballots_count: HTMLInputElement;
  fewer_ballots_count: HTMLInputElement;
  unreturned_ballots_count: HTMLInputElement;
  too_few_ballots_handed_out_count: HTMLInputElement;
  too_many_ballots_handed_out_count: HTMLInputElement;
  other_explanation_count: HTMLInputElement;
  no_explanation_count: HTMLInputElement;
}

interface DifferencesFormElement extends HTMLFormElement {
  readonly elements: FormElements;
}

export function DifferencesForm() {
  const formRef = React.useRef<DifferencesFormElement>(null);
  const acceptWarningsRef = React.useRef<HTMLInputElement>(null);

  const getValues = React.useCallback(() => {
    const form = formRef.current;
    if (!form) {
      return {
        differences_counts: {
          more_ballots_count: 0,
          fewer_ballots_count: 0,
          unreturned_ballots_count: 0,
          too_few_ballots_handed_out_count: 0,
          too_many_ballots_handed_out_count: 0,
          other_explanation_count: 0,
          no_explanation_count: 0,
        },
      };
    }
    const elements = form.elements;
    return {
      differences_counts: {
        more_ballots_count: deformatNumber(elements.more_ballots_count.value),
        fewer_ballots_count: deformatNumber(elements.fewer_ballots_count.value),
        unreturned_ballots_count: deformatNumber(elements.unreturned_ballots_count.value),
        too_few_ballots_handed_out_count: deformatNumber(elements.too_few_ballots_handed_out_count.value),
        too_many_ballots_handed_out_count: deformatNumber(elements.too_many_ballots_handed_out_count.value),
        other_explanation_count: deformatNumber(elements.other_explanation_count.value),
        no_explanation_count: deformatNumber(elements.no_explanation_count.value),
      },
    };
  }, [formRef]);

  const getAcceptWarnings = React.useCallback(() => {
    const checkbox = acceptWarningsRef.current;
    if (checkbox) {
      return checkbox.checked;
    }
    return false;
  }, []);

  const { status, sectionValues, errors, warnings, isSaved, submit, acceptWarnings } = useDifferences(
    getValues,
    getAcceptWarnings,
  );

  const shouldWatch = warnings.length > 0 && isSaved;
  const { hasChanges } = useWatchForChanges(shouldWatch, sectionValues, getValues);

  React.useEffect(() => {
    if (hasChanges) {
      const checkbox = acceptWarningsRef.current;
      if (checkbox && checkbox.checked) checkbox.click();
      setWarningsWarning(false);
    }
  }, [hasChanges]);

  const [warningsWarning, setWarningsWarning] = React.useState(false);

  const handleSubmit = (event: React.FormEvent<DifferencesFormElement>) =>
    void (async (event: React.FormEvent<DifferencesFormElement>) => {
      event.preventDefault();

      if (errors.length === 0 && warnings.length > 0) {
        const acceptWarnings = acceptWarningsRef.current?.checked || false;
        if (!hasChanges && !acceptWarnings) {
          setWarningsWarning(true);
        } else {
          try {
            await submit({ acceptWarnings });
          } catch (e) {
            console.error("Error saving data entry", e);
          }
        }
      } else {
        try {
          await submit();
        } catch (e) {
          console.error("Error saving data entry", e);
        }
      }
    })(event);

  const errorsAndWarnings = getErrorsAndWarnings(errors, warnings);

  React.useEffect(() => {
    if (isSaved) {
      window.scrollTo(0, 0);
    }
  }, [isSaved, errors, warnings]);

  const hasValidationError = errors.length > 0;
  const hasValidationWarning = warnings.length > 0;
  const showAcceptWarnings = errors.length === 0 && warnings.length > 0 && !hasChanges;

  const defaultProps = {
    errorsAndWarnings: isSaved ? errorsAndWarnings : undefined,
    warningsAccepted: getAcceptWarnings(),
  };

  return (
    <Form
      onSubmit={handleSubmit}
      ref={formRef}
      id="differences_form"
      title="Verschillen tussen toegelaten kiezers en uitgebrachte stemmen"
    >
      {isSaved && hasValidationError && (
        <Feedback id="feedback-error" type="error" data={errors.map((error) => error.code)} />
      )}
      {isSaved && hasValidationWarning && !hasValidationError && (
        <Feedback id="feedback-warning" type="warning" data={warnings.map((warning) => warning.code)} />
      )}
      <InputGrid key="differences">
        <InputGrid.Header>
          <th>Veld</th>
          <th>Geteld aantal</th>
          <th>Omschrijving</th>
        </InputGrid.Header>
        <InputGrid.Body>
          <InputGridRow
            key="I"
            field="I"
            id="more_ballots_count"
            title="Stembiljetten méér geteld"
            defaultValue={sectionValues.differences_counts.more_ballots_count}
            {...defaultProps}
          />
          <InputGridRow
            key="J"
            field="J"
            id="fewer_ballots_count"
            title="Stembiljetten minder geteld"
            defaultValue={sectionValues.differences_counts.fewer_ballots_count}
            addSeparator
            {...defaultProps}
          />

          <InputGridRow
            key="K"
            field="K"
            id="unreturned_ballots_count"
            title="Niet ingeleverde stembiljetten"
            defaultValue={sectionValues.differences_counts.unreturned_ballots_count}
            {...defaultProps}
          />
          <InputGridRow
            key="L"
            field="L"
            id="too_few_ballots_handed_out_count"
            title="Te weinig uitgereikte stembiljetten"
            defaultValue={sectionValues.differences_counts.too_few_ballots_handed_out_count}
            {...defaultProps}
          />
          <InputGridRow
            key="M"
            field="M"
            id="too_many_ballots_handed_out_count"
            title="Te veel uitgereikte stembiljetten"
            defaultValue={sectionValues.differences_counts.too_many_ballots_handed_out_count}
            {...defaultProps}
          />
          <InputGridRow
            key="N"
            field="N"
            id="other_explanation_count"
            title="Andere verklaring voor het verschil"
            defaultValue={sectionValues.differences_counts.other_explanation_count}
            addSeparator
            {...defaultProps}
          />

          <InputGridRow
            key="O"
            field="O"
            id="no_explanation_count"
            title="Geen verklaring voor het verschil"
            defaultValue={sectionValues.differences_counts.no_explanation_count}
            {...defaultProps}
          />
        </InputGrid.Body>
      </InputGrid>
      <BottomBar type="input-grid">
        {warningsWarning && (
          <BottomBar.Row>
            <Alert type="error" variant="small">
              <p>Je kan alleen verder als je het het papieren proces-verbaal hebt gecontroleerd.</p>
            </Alert>
          </BottomBar.Row>
        )}
<<<<<<< HEAD
        {showAcceptWarnings && (
          <BottomBar.Row>
            <Checkbox
              id="differences_form_accept_warnings"
              defaultChecked={acceptWarnings}
              hasError={warningsWarning}
              ref={acceptWarningsRef}
            >
              Ik heb de aantallen gecontroleerd met het papier en correct overgenomen.
            </Checkbox>
          </BottomBar.Row>
        )}
=======
        <BottomBar.Row hidden={errors.length > 0 || warnings.length === 0 || hasChanges}>
          <Checkbox
            id={_ACCEPT_WARNINGS_ID}
            defaultChecked={acceptWarnings}
            hasError={warningsWarning}
            ref={acceptWarningsRef}
            label="Ik heb de aantallen gecontroleerd met het papier en correct overgenomen."
          />
        </BottomBar.Row>
>>>>>>> 36ff8ee9
        <BottomBar.Row>
          <Button type="submit" size="lg" disabled={status.current === "saving"}>
            Volgende
          </Button>
          <KeyboardKeys keys={[KeyboardKey.Shift, KeyboardKey.Enter]} />
        </BottomBar.Row>
      </BottomBar>
    </Form>
  );
}<|MERGE_RESOLUTION|>--- conflicted
+++ resolved
@@ -221,7 +221,6 @@
             </Alert>
           </BottomBar.Row>
         )}
-<<<<<<< HEAD
         {showAcceptWarnings && (
           <BottomBar.Row>
             <Checkbox
@@ -229,22 +228,10 @@
               defaultChecked={acceptWarnings}
               hasError={warningsWarning}
               ref={acceptWarningsRef}
-            >
-              Ik heb de aantallen gecontroleerd met het papier en correct overgenomen.
-            </Checkbox>
+              label="Ik heb de aantallen gecontroleerd met het papier en correct overgenomen."
+            />
           </BottomBar.Row>
         )}
-=======
-        <BottomBar.Row hidden={errors.length > 0 || warnings.length === 0 || hasChanges}>
-          <Checkbox
-            id={_ACCEPT_WARNINGS_ID}
-            defaultChecked={acceptWarnings}
-            hasError={warningsWarning}
-            ref={acceptWarningsRef}
-            label="Ik heb de aantallen gecontroleerd met het papier en correct overgenomen."
-          />
-        </BottomBar.Row>
->>>>>>> 36ff8ee9
         <BottomBar.Row>
           <Button type="submit" size="lg" disabled={status.current === "saving"}>
             Volgende
