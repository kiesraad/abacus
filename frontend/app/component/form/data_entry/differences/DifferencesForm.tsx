import * as React from "react";

import { getErrorsAndWarnings, useDifferences } from "@kiesraad/api";
import {
  Alert,
  BottomBar,
  Button,
  Checkbox,
  Feedback,
  Form,
  InputGrid,
  InputGridRow,
  KeyboardKey,
  KeyboardKeys,
} from "@kiesraad/ui";
import { deformatNumber } from "@kiesraad/util";

import { useWatchForChanges } from "../../useWatchForChanges";

const _ACCEPT_WARNINGS_ID = "differences_form_accept_warnings";

interface FormElements extends HTMLFormControlsCollection {
  more_ballots_count: HTMLInputElement;
  fewer_ballots_count: HTMLInputElement;
  unreturned_ballots_count: HTMLInputElement;
  too_few_ballots_handed_out_count: HTMLInputElement;
  too_many_ballots_handed_out_count: HTMLInputElement;
  other_explanation_count: HTMLInputElement;
  no_explanation_count: HTMLInputElement;
}

interface DifferencesFormElement extends HTMLFormElement {
  readonly elements: FormElements;
}

export function DifferencesForm() {
  const formRef = React.useRef<DifferencesFormElement>(null);
  const acceptWarningsRef = React.useRef<HTMLInputElement>(null);

  const getValues = React.useCallback(() => {
    const form = formRef.current;
    if (!form) {
      return {
        differences_counts: {
          more_ballots_count: 0,
          fewer_ballots_count: 0,
          unreturned_ballots_count: 0,
          too_few_ballots_handed_out_count: 0,
          too_many_ballots_handed_out_count: 0,
          other_explanation_count: 0,
          no_explanation_count: 0,
        },
      };
    }
    const elements = form.elements;
    return {
      differences_counts: {
        more_ballots_count: deformatNumber(elements.more_ballots_count.value),
        fewer_ballots_count: deformatNumber(elements.fewer_ballots_count.value),
        unreturned_ballots_count: deformatNumber(elements.unreturned_ballots_count.value),
        too_few_ballots_handed_out_count: deformatNumber(elements.too_few_ballots_handed_out_count.value),
        too_many_ballots_handed_out_count: deformatNumber(elements.too_many_ballots_handed_out_count.value),
        other_explanation_count: deformatNumber(elements.other_explanation_count.value),
        no_explanation_count: deformatNumber(elements.no_explanation_count.value),
      },
    };
  }, [formRef]);

  const getIgnoreWarnings = React.useCallback(() => {
    const checkbox = acceptWarningsRef.current;
    if (checkbox) {
      return checkbox.checked;
    }
    return false;
  }, []);

  const { status, sectionValues, errors, warnings, isSaved, submit, acceptWarnings } = useDifferences(
    getValues,
    getIgnoreWarnings,
  );

  const shouldWatch = warnings.length > 0 && isSaved;
  const { hasChanges } = useWatchForChanges(shouldWatch, sectionValues, getValues);

  React.useEffect(() => {
    if (hasChanges) {
      const checkbox = acceptWarningsRef.current;
      if (checkbox && checkbox.checked) checkbox.click();
      setWarningsWarning(false);
    }
  }, [hasChanges]);

  const [warningsWarning, setWarningsWarning] = React.useState(false);

  const handleSubmit = (event: React.FormEvent<DifferencesFormElement>) =>
    void (async (event: React.FormEvent<DifferencesFormElement>) => {
      event.preventDefault();

      if (errors.length === 0 && warnings.length > 0) {
        const acceptWarnings = acceptWarningsRef.current?.checked || false;
        if (!hasChanges && !acceptWarnings) {
          setWarningsWarning(true);
        } else {
          try {
            await submit(acceptWarnings);
          } catch (e) {
            console.error("Error saving data entry", e);
          }
        }
      } else {
        try {
          await submit();
        } catch (e) {
          console.error("Error saving data entry", e);
        }
      }
    })(event);

  const errorsAndWarnings = getErrorsAndWarnings(errors, warnings);

  React.useEffect(() => {
    if (isSaved) {
      window.scrollTo(0, 0);
      document.getElementById("feedback-title-0")?.focus();
    }
  }, [isSaved, errors, warnings]);

  const hasValidationError = errors.length > 0;
  const hasValidationWarning = warnings.length > 0;

  const defaultProps = {
    errorsAndWarnings: isSaved ? errorsAndWarnings : undefined,
    warningsAccepted: getIgnoreWarnings(),
  };

  return (
<<<<<<< HEAD
    <Form onSubmit={handleSubmit} ref={formRef} id="differences_form" skip={[_IGNORE_WARNINGS_ID]}>
      <h2 id="form-title" tabIndex={-1}>
        Verschillen tussen toegelaten kiezers en uitgebrachte stemmen
      </h2>
=======
    <Form onSubmit={handleSubmit} ref={formRef} id="differences_form" skip={[_ACCEPT_WARNINGS_ID]}>
      <h2>Verschillen tussen toegelaten kiezers en uitgebrachte stemmen</h2>
>>>>>>> 56456968
      {isSaved && hasValidationError && (
        <Feedback id="feedback-error" type="error" data={errors.map((error) => error.code)} />
      )}
      {isSaved && hasValidationWarning && !hasValidationError && (
        <Feedback id="feedback-warning" type="warning" data={warnings.map((warning) => warning.code)} />
      )}
      <InputGrid key="differences">
        <InputGrid.Header>
          <th>Veld</th>
          <th>Geteld aantal</th>
          <th>Omschrijving</th>
        </InputGrid.Header>
        <InputGrid.Body>
          <InputGridRow
            key="I"
            field="I"
            id="more_ballots_count"
            title="Stembiljetten méér geteld"
            defaultValue={sectionValues.differences_counts.more_ballots_count}
            {...defaultProps}
          />
          <InputGridRow
            key="J"
            field="J"
            id="fewer_ballots_count"
            title="Stembiljetten minder geteld"
            defaultValue={sectionValues.differences_counts.fewer_ballots_count}
            addSeparator
            {...defaultProps}
          />

          <InputGridRow
            key="K"
            field="K"
            id="unreturned_ballots_count"
            title="Niet ingeleverde stembiljetten"
            defaultValue={sectionValues.differences_counts.unreturned_ballots_count}
            {...defaultProps}
          />
          <InputGridRow
            key="L"
            field="L"
            id="too_few_ballots_handed_out_count"
            title="Te weinig uitgereikte stembiljetten"
            defaultValue={sectionValues.differences_counts.too_few_ballots_handed_out_count}
            {...defaultProps}
          />
          <InputGridRow
            key="M"
            field="M"
            id="too_many_ballots_handed_out_count"
            title="Te veel uitgereikte stembiljetten"
            defaultValue={sectionValues.differences_counts.too_many_ballots_handed_out_count}
            {...defaultProps}
          />
          <InputGridRow
            key="N"
            field="N"
            id="other_explanation_count"
            title="Andere verklaring voor het verschil"
            defaultValue={sectionValues.differences_counts.other_explanation_count}
            addSeparator
            {...defaultProps}
          />

          <InputGridRow
            key="O"
            field="O"
            id="no_explanation_count"
            title="Geen verklaring voor het verschil"
            defaultValue={sectionValues.differences_counts.no_explanation_count}
            {...defaultProps}
          />
        </InputGrid.Body>
      </InputGrid>
      <BottomBar type="input-grid">
        {warningsWarning && (
          <BottomBar.Row>
            <Alert type="error" variant="small">
              <p>Je kan alleen verder als je het het papieren proces-verbaal hebt gecontroleerd.</p>
            </Alert>
          </BottomBar.Row>
        )}
        <BottomBar.Row hidden={errors.length > 0 || warnings.length === 0 || hasChanges}>
          <Checkbox
            id={_ACCEPT_WARNINGS_ID}
            defaultChecked={acceptWarnings}
            hasError={warningsWarning}
            ref={acceptWarningsRef}
          >
            Ik heb de aantallen gecontroleerd met het papier en correct overgenomen.
          </Checkbox>
        </BottomBar.Row>
        <BottomBar.Row>
          <Button type="submit" size="lg" disabled={status.current === "saving"}>
            Volgende
          </Button>
          <KeyboardKeys keys={[KeyboardKey.Shift, KeyboardKey.Enter]} />
        </BottomBar.Row>
      </BottomBar>
    </Form>
  );
}<|MERGE_RESOLUTION|>--- conflicted
+++ resolved
@@ -134,15 +134,10 @@
   };
 
   return (
-<<<<<<< HEAD
-    <Form onSubmit={handleSubmit} ref={formRef} id="differences_form" skip={[_IGNORE_WARNINGS_ID]}>
+    <Form onSubmit={handleSubmit} ref={formRef} id="differences_form" skip={[_ACCEPT_WARNINGS_ID]}>
       <h2 id="form-title" tabIndex={-1}>
         Verschillen tussen toegelaten kiezers en uitgebrachte stemmen
       </h2>
-=======
-    <Form onSubmit={handleSubmit} ref={formRef} id="differences_form" skip={[_ACCEPT_WARNINGS_ID]}>
-      <h2>Verschillen tussen toegelaten kiezers en uitgebrachte stemmen</h2>
->>>>>>> 56456968
       {isSaved && hasValidationError && (
         <Feedback id="feedback-error" type="error" data={errors.map((error) => error.code)} />
       )}
