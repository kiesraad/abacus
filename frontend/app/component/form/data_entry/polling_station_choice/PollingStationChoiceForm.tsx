import { useMemo, useState } from "react";
import { useNavigate } from "react-router-dom";

import { PollingStation, useElection, useElectionStatus } from "@kiesraad/api";
import { IconError } from "@kiesraad/icon";
import { Alert, BottomBar, Button, Icon, KeyboardKey, KeyboardKeys } from "@kiesraad/ui";
import { cn, parsePollingStationNumber, useDebouncedCallback } from "@kiesraad/util";

import cls from "./PollingStationChoiceForm.module.css";
import { PollingStationLink } from "./PollingStationLink";
import { PollingStationSelector } from "./PollingStationSelector";
import { PollingStationsList } from "./PollingStationsList";

const USER_INPUT_DEBOUNCE: number = 500; // ms

export interface PollingStationChoiceFormProps {
  anotherEntry?: boolean;
}

const INVALID_POLLING_STATION_ALERT: string = "Voer een geldig nummer van een stembureau in om te beginnen";
const DEFINITIVE_POLLING_STATION_ALERT: string =
  "Het stembureau dat je geselecteerd hebt kan niet meer ingevoerd worden";

export function PollingStationChoiceForm({ anotherEntry }: PollingStationChoiceFormProps) {
  const navigate = useNavigate();

  const { pollingStations } = useElection();
  const [pollingStationNumber, setPollingStationNumber] = useState<string>("");
  const [alert, setAlert] = useState<string | undefined>(undefined);
  const [loading, setLoading] = useState<boolean>(false);
  const [currentPollingStation, setCurrentPollingStation] = useState<PollingStation | undefined>(undefined);
  const electionStatus = useElectionStatus();

  const debouncedCallback = useDebouncedCallback((pollingStation: PollingStation | undefined) => {
    setLoading(false);
    setCurrentPollingStation(pollingStation);
  }, USER_INPUT_DEBOUNCE);

  useMemo(() => {
    const parsedInt = parsePollingStationNumber(pollingStationNumber);
    setLoading(true);
    debouncedCallback(pollingStations.find((pollingStation: PollingStation) => pollingStation.number === parsedInt));
  }, [pollingStationNumber, pollingStations, debouncedCallback]);

  const handleSubmit = () => {
    if (pollingStationNumber === "") {
      setAlert(INVALID_POLLING_STATION_ALERT);
      return;
    }

    const parsedStationNumber = parsePollingStationNumber(pollingStationNumber);
    const pollingStation = pollingStations.find((pollingStation) => pollingStation.number === parsedStationNumber);
    const pollingStationStatusEntry = electionStatus.statuses.find((status) => status.id === pollingStation?.id);

    if (pollingStationStatusEntry?.status === "definitive") {
      setAlert(DEFINITIVE_POLLING_STATION_ALERT);
      setLoading(false);
      return;
    }

    if (pollingStation) {
      navigate(`./${pollingStation.id}`);
    } else {
      setAlert(INVALID_POLLING_STATION_ALERT);
      setLoading(false);
      return;
    }
  };

  const unfinished = electionStatus.statuses
    .filter((status) => status.status === "first_entry_unfinished")
    .map((status) => pollingStations.find((ps) => ps.id === status.id));

  return (
    <form
      onSubmit={(e) => {
        e.preventDefault();
        return;
      }}
    >
      {unfinished.length > 0 && (
        <div className="mb-lg">
          <Alert type="notify" variant="no-icon">
            <h2>Je hebt nog een openstaande invoer</h2>
            <p>
              Je bent begonnen met het invoeren van onderstaande stembureaus, maar hebt deze nog niet helemaal afgerond:
            </p>
            {unfinished.map((pollingStation) => {
              return pollingStation === undefined ? null : (
                <PollingStationLink key={pollingStation.id} pollingStation={pollingStation} />
              );
            })}
          </Alert>
        </div>
      )}
      <h2 className="mb-lg">
        {anotherEntry ? "Verder met een volgend stembureau?" : "Welk stembureau ga je invoeren?"}
      </h2>
      <PollingStationSelector
        pollingStationNumber={pollingStationNumber}
        setPollingStationNumber={setPollingStationNumber}
        loading={loading}
        setLoading={setLoading}
        currentPollingStation={currentPollingStation}
        setCurrentPollingStation={setCurrentPollingStation}
        setAlert={setAlert}
        handleSubmit={handleSubmit}
      />
      <p className="md">
        Klopt de naam van het stembureau met de naam op je papieren proces-verbaal?
        <br />
        Dan kan je beginnen. Klopt de naam niet? Overleg met de coördinator.
      </p>
      {alert && (
        <div id="pollingStationSubmitFeedback" className={cn(cls.message, cls.submit, cls.error)}>
          <span className={cls.icon}>
            <Icon icon={<IconError aria-label={"bevat een fout"} />} color="error" />
          </span>
          <span>{alert}</span>
        </div>
      )}
      <BottomBar type="form">
        <BottomBar.Row>
          <Button
            type="button"
            size="lg"
            onClick={() => {
              handleSubmit();
            }}
          >
            Beginnen
          </Button>
          <KeyboardKeys keys={[KeyboardKey.Shift, KeyboardKey.Enter]} />
        </BottomBar.Row>
      </BottomBar>
<<<<<<< HEAD
      <details>
        <summary>
          Weet je het nummer niet?
          <br />
          <span id="openPollingStationList" className="underlined pointer">
            Bekijk de lijst met alle stembureaus
          </span>
        </summary>
        <h2 className="table_title">Kies het stembureau</h2>
        {(() => {
          if (pollingStations.length === 0) {
            return (
              <Alert type={"error"} variant="small">
                <p>Geen stembureaus gevonden</p>
              </Alert>
            );
          } else {
            return <PollingStationsList pollingStations={pollingStations} />;
          }
        })()}
      </details>
=======
      <div className={cls["polling-station-list"]}>
        <details>
          <summary>
            Weet je het nummer niet?
            <br />
            <span id="openPollingStationList" className={cn(cls.underlined, cls.pointer)}>
              Bekijk de lijst met alle stembureaus
            </span>
          </summary>
          <h2 className="form_title">Kies het stembureau</h2>
          {(() => {
            if (pollingStations.length === 0) {
              return (
                <Alert type={"error"} variant="small">
                  <p>Geen stembureaus gevonden</p>
                </Alert>
              );
            } else {
              return <PollingStationsList pollingStations={pollingStations} />;
            }
          })()}
        </details>
      </div>
>>>>>>> f18d4794
    </form>
  );
}<|MERGE_RESOLUTION|>--- conflicted
+++ resolved
@@ -133,30 +133,7 @@
           <KeyboardKeys keys={[KeyboardKey.Shift, KeyboardKey.Enter]} />
         </BottomBar.Row>
       </BottomBar>
-<<<<<<< HEAD
-      <details>
-        <summary>
-          Weet je het nummer niet?
-          <br />
-          <span id="openPollingStationList" className="underlined pointer">
-            Bekijk de lijst met alle stembureaus
-          </span>
-        </summary>
-        <h2 className="table_title">Kies het stembureau</h2>
-        {(() => {
-          if (pollingStations.length === 0) {
-            return (
-              <Alert type={"error"} variant="small">
-                <p>Geen stembureaus gevonden</p>
-              </Alert>
-            );
-          } else {
-            return <PollingStationsList pollingStations={pollingStations} />;
-          }
-        })()}
-      </details>
-=======
-      <div className={cls["polling-station-list"]}>
+      <div className={cls.pollingStationList}>
         <details>
           <summary>
             Weet je het nummer niet?
@@ -165,7 +142,7 @@
               Bekijk de lijst met alle stembureaus
             </span>
           </summary>
-          <h2 className="form_title">Kies het stembureau</h2>
+          <h2 className={cls.formTitle}>Kies het stembureau</h2>
           {(() => {
             if (pollingStations.length === 0) {
               return (
@@ -179,7 +156,6 @@
           })()}
         </details>
       </div>
->>>>>>> f18d4794
     </form>
   );
 }