--- conflicted
+++ resolved
@@ -1,7 +1,7 @@
 import { useMemo, useState } from "react";
 import { useNavigate } from "react-router-dom";
 
-import { PollingStation, PollingStationStatus, useElection, useElectionStatus } from "@kiesraad/api";
+import { DataEntryStatusName, PollingStation, useElection, useElectionStatus } from "@kiesraad/api";
 import { t, tx } from "@kiesraad/i18n";
 import { IconError } from "@kiesraad/icon";
 import { Alert, BottomBar, Button, Icon, KeyboardKey, KeyboardKeys } from "@kiesraad/ui";
@@ -50,14 +50,10 @@
 
     const parsedStationNumber = parsePollingStationNumber(pollingStationNumber);
     const pollingStation = pollingStations.find((pollingStation) => pollingStation.number === parsedStationNumber);
-<<<<<<< HEAD
     const pollingStationStatus = electionStatus.statuses.find(
       (status) => status.polling_station_id === pollingStation?.id,
     )?.status;
-=======
-    const pollingStationStatus = electionStatus.statuses.find((status) => status.id === pollingStation?.id)?.status;
-    const firstAndSecondEntryFinished: PollingStationStatus[] = ["first_second_entry_different", "definitive"];
->>>>>>> b9ca32b5
+    const firstAndSecondEntryFinished: DataEntryStatusName[] = ["entries_different", "definitive"];
 
     if (pollingStationStatus && firstAndSecondEntryFinished.includes(pollingStationStatus)) {
       setAlert(DEFINITIVE_POLLING_STATION_ALERT);
