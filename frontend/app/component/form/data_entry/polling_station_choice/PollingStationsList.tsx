--- conflicted
+++ resolved
@@ -18,15 +18,10 @@
       </Table.Header>
       <Table.Body>
         {pollingStations.map((pollingStation: PollingStation) => {
-<<<<<<< HEAD
           const status = electionStatus.statuses.find(
             (status) => status.polling_station_id === pollingStation.id,
           )?.status;
-          if (status === "definitive") {
-=======
-          const status = electionStatus.statuses.find((status) => status.id === pollingStation.id)?.status;
-          if (status === "definitive" || status === "first_second_entry_different") {
->>>>>>> b9ca32b5
+          if (status === "definitive" || status === "entries_different") {
             return null;
           }
 
