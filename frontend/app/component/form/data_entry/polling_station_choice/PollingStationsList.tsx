import { PollingStation, useElectionStatus } from "@kiesraad/api";
import { Badge, Table } from "@kiesraad/ui";
import { getUrlForDataEntry } from "@kiesraad/util";

export interface PollingStationsListProps {
  pollingStations: PollingStation[];
}

export function PollingStationsList({ pollingStations }: PollingStationsListProps) {
  const electionStatus = useElectionStatus();

  return (
    <Table id="polling_station_list">
      <Table.Header>
        <Table.Column>Nummer</Table.Column>
        <Table.Column>Stembureau</Table.Column>
      </Table.Header>
      <Table.Body>
        {pollingStations.map((pollingStation: PollingStation) => {
          const status = electionStatus.statuses.find((status) => status.id === pollingStation.id)?.status;
          if (status === "definitive") {
            return null;
          }

          return (
<<<<<<< HEAD
            <Table.LinkRow key={pollingStation.number} to={`./${pollingStation.id}`}>
              <Table.NumberCell>{pollingStation.number}</Table.NumberCell>
              <Table.Cell>
=======
            <Table.LinkRow
              key={pollingStation.number}
              to={getUrlForDataEntry(pollingStation.election_id, pollingStation.id, status)}
            >
              <Table.Cell number fontSizeClass="fs-body">
                {pollingStation.number}
              </Table.Cell>
              <Table.Cell fontSizeClass="fs-md">
>>>>>>> eb521967
                <span>{pollingStation.name}</span>
                {status && <Badge type={status} showIcon />}
              </Table.Cell>
            </Table.LinkRow>
          );
        })}
      </Table.Body>
    </Table>
  );
}<|MERGE_RESOLUTION|>--- conflicted
+++ resolved
@@ -23,20 +23,12 @@
           }
 
           return (
-<<<<<<< HEAD
-            <Table.LinkRow key={pollingStation.number} to={`./${pollingStation.id}`}>
-              <Table.NumberCell>{pollingStation.number}</Table.NumberCell>
-              <Table.Cell>
-=======
             <Table.LinkRow
               key={pollingStation.number}
               to={getUrlForDataEntry(pollingStation.election_id, pollingStation.id, status)}
             >
-              <Table.Cell number fontSizeClass="fs-body">
-                {pollingStation.number}
-              </Table.Cell>
-              <Table.Cell fontSizeClass="fs-md">
->>>>>>> eb521967
+              <Table.NumberCell>{pollingStation.number}</Table.NumberCell>
+              <Table.Cell>
                 <span>{pollingStation.name}</span>
                 {status && <Badge type={status} showIcon />}
               </Table.Cell>
