--- conflicted
+++ resolved
@@ -21,12 +21,7 @@
     type: "DATA_ENTRY_LOADED",
     dataEntry: {
       client_state: null,
-<<<<<<< HEAD
-      data: initialValues,
-=======
       data: getInitialValues(),
-      progress: 0,
->>>>>>> 0cf8a9ef
       validation_results: {
         errors: [],
         warnings: [],
