--- conflicted
+++ resolved
@@ -15,12 +15,11 @@
 
 import { DifferencesForm } from "./DifferencesForm";
 
-<<<<<<< HEAD
 function renderForm(defaultValues: Partial<PollingStationValues> = {}) {
   return render(
     <PollingStationFormController
       election={electionMock}
-      pollingStationId={1}
+      pollingStationId={pollingStationMock.id}
       entryNumber={1}
       defaultValues={defaultValues}
     >
@@ -28,17 +27,6 @@
     </PollingStationFormController>,
   );
 }
-=======
-const Component = (
-  <PollingStationFormController
-    pollingStationId={pollingStationMock.id}
-    entryNumber={1}
-    election={electionMock}
-  >
-    <DifferencesForm />
-  </PollingStationFormController>
-);
->>>>>>> eb401fcb
 
 const rootRequest: POLLING_STATION_DATA_ENTRY_REQUEST_BODY = {
   data: {
@@ -85,12 +73,8 @@
     test("hitting enter key does not result in api call", async () => {
       const user = userEvent.setup();
 
-<<<<<<< HEAD
-      renderForm();
-=======
-      render(Component);
+      renderForm();
       const spy = vi.spyOn(global, "fetch");
->>>>>>> eb401fcb
 
       const moreBallotsCount = await screen.findByTestId("more_ballots_count");
       await user.type(moreBallotsCount, "12345");
@@ -170,9 +154,6 @@
 
   describe("DifferencesForm API request and response", () => {
     test("DifferencesForm request body is equal to the form data", async () => {
-<<<<<<< HEAD
-      const spy = vi.spyOn(global, "fetch");
-
       const votersAndVotesValues = {
         voters_counts: {
           poll_card_count: 50,
@@ -188,8 +169,6 @@
         },
       };
 
-=======
->>>>>>> eb401fcb
       const expectedRequest = {
         data: {
           ...rootRequest.data,
@@ -208,45 +187,12 @@
 
       const user = userEvent.setup();
 
-<<<<<<< HEAD
       renderForm({ ...votersAndVotesValues });
+      const spy = vi.spyOn(global, "fetch");
 
       await userTypeInputs(user, {
         ...expectedRequest.data.differences_counts,
       });
-=======
-      render(Component);
-      const spy = vi.spyOn(global, "fetch");
-
-      await user.type(
-        await screen.findByTestId("more_ballots_count"),
-        expectedRequest.data.differences_counts.more_ballots_count.toString(),
-      );
-      await user.type(
-        screen.getByTestId("fewer_ballots_count"),
-        expectedRequest.data.differences_counts.fewer_ballots_count.toString(),
-      );
-      await user.type(
-        screen.getByTestId("unreturned_ballots_count"),
-        expectedRequest.data.differences_counts.unreturned_ballots_count.toString(),
-      );
-      await user.type(
-        screen.getByTestId("too_few_ballots_handed_out_count"),
-        expectedRequest.data.differences_counts.too_few_ballots_handed_out_count.toString(),
-      );
-      await user.type(
-        screen.getByTestId("too_many_ballots_handed_out_count"),
-        expectedRequest.data.differences_counts.too_many_ballots_handed_out_count.toString(),
-      );
-      await user.type(
-        screen.getByTestId("other_explanation_count"),
-        expectedRequest.data.differences_counts.other_explanation_count.toString(),
-      );
-      await user.type(
-        screen.getByTestId("no_explanation_count"),
-        expectedRequest.data.differences_counts.no_explanation_count.toString(),
-      );
->>>>>>> eb401fcb
 
       const submitButton = screen.getByRole("button", { name: "Volgende" });
       await user.click(submitButton);
