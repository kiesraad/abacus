--- conflicted
+++ resolved
@@ -127,46 +127,17 @@
   const hasValidationWarning = warnings.length > 0;
 
   return (
-<<<<<<< HEAD
-    <form onSubmit={handleSubmit} ref={formRef}>
-      {/* Temporary while not navigating through form sections */}
-      {success && <div id="result">Success</div>}
+    <form onSubmit={handleSubmit} ref={formRef} id="differences_form">
       <h2>Verschillen tussen toegelaten kiezers en uitgebrachte stemmen</h2>
-      {serverError && <Feedback id="feedback-server-error" type="error" data={serverError} />}
-      {hasValidationError && (
+      {isSaved && hasValidationError && (
         <Feedback id="feedback-error" type="error" data={errors.map((error) => error.code)} />
       )}
-      {hasValidationWarning && !hasValidationError && (
+      {isSaved && hasValidationWarning && !hasValidationError && (
         <Feedback
           id="feedback-warning"
           type="warning"
           data={warnings.map((warning) => warning.code)}
         />
-=======
-    <form onSubmit={handleSubmit} ref={formRef} id="differences_form">
-      <h2>Verschil tussen aantal kiezers en getelde stemmen</h2>
-      {isSaved && hasValidationError && (
-        <Feedback type="error" title="Controleer ingevulde verschillen">
-          <div id="feedback-error">
-            <ul>
-              {errors.map((error, n) => (
-                <li key={`${error.code}-${n}`}>{error.code}</li>
-              ))}
-            </ul>
-          </div>
-        </Feedback>
-      )}
-      {isSaved && hasValidationWarning && !hasValidationError && (
-        <Feedback type="warning" title="Controleer ingevulde verschillen">
-          <div id="feedback-warning">
-            <ul>
-              {warnings.map((warning, n) => (
-                <li key={`${warning.code}-${n}`}>{warning.code}</li>
-              ))}
-            </ul>
-          </div>
-        </Feedback>
->>>>>>> c8be0f31
       )}
       <InputGrid key="differences">
         <InputGrid.Header>
