import { UserEvent, userEvent } from "@testing-library/user-event";
import { describe, expect, test, vi } from "vitest";

<<<<<<< HEAD
import { PollingStation } from "@kiesraad/api";
import { render, screen, waitFor } from "@kiesraad/test";
=======
import { overrideOnce, render, screen, waitFor } from "app/test/unit";

import { ErrorResponse, PollingStation } from "@kiesraad/api";
>>>>>>> ae70d850

import { PollingStationForm } from "./PollingStationForm";

function getInputs() {
  return {
    number: screen.getByRole("textbox", { name: "Nummer" }),
    name: screen.getByRole("textbox", { name: "Naam" }),
    numberOfVoters: screen.getByRole("textbox", { name: "Aantal kiesgerechtigden Optioneel" }),
    address: screen.getByRole("textbox", { name: "Straatnaam en huisnummer" }),
    postalCode: screen.getByRole("textbox", { name: "Postcode" }),
    locality: screen.getByRole("textbox", { name: "Plaats" }),
    typeOptionFixedLocation: screen.getByRole("radio", { name: "Vaste locatie" }),
    typeOptionSpecial: screen.getByRole("radio", { name: "Bijzonder" }),
    typeOptionMobile: screen.getByRole("radio", { name: "Mobiel" }),
  };
}

async function fillForm(user: UserEvent, testPollingStation: PollingStation | Omit<PollingStation, "id">) {
  const inputs = getInputs();
  await user.type(inputs.number, testPollingStation.number.toString());
  await user.type(inputs.name, testPollingStation.name.toString());
  await user.type(inputs.address, testPollingStation.address.toString());
  await user.type(inputs.postalCode, testPollingStation.postal_code.toString());
  await user.type(inputs.locality, testPollingStation.locality.toString());
  await user.type(inputs.numberOfVoters, String(testPollingStation.number_of_voters?.toString()));

  switch (testPollingStation.polling_station_type) {
    case "FixedLocation":
      await user.click(inputs.typeOptionFixedLocation);
      break;
    case "Special":
      await user.click(inputs.typeOptionSpecial);
      break;
    case "Mobile":
      await user.click(inputs.typeOptionMobile);
      break;
  }
}

describe("PollingStationForm", () => {
  describe("PollingStationForm create", () => {
    test("Successful create", async () => {
      const testPollingStation: Omit<PollingStation, "id"> = {
        election_id: 1,
        number: 1,
        name: "test",
        address: "Teststraat 1",
        postal_code: "1234",
        locality: "test",
        polling_station_type: "FixedLocation",
        number_of_voters: 1,
      };

      const onSaved = vi.fn();
      render(<PollingStationForm electionId={1} onSaved={onSaved} />);

      const user = userEvent.setup();
      await fillForm(user, testPollingStation);

      await user.click(screen.getByRole("button", { name: "Opslaan en toevoegen" }));

      await waitFor(() => {
        expect(onSaved).toHaveBeenCalledWith(expect.objectContaining(testPollingStation));
      });
    });

    test("Validation required fields", async () => {
      const onSaved = vi.fn();
      render(<PollingStationForm electionId={1} onSaved={onSaved} />);

      const user = userEvent.setup();
      await user.click(screen.getByRole("button", { name: "Opslaan en toevoegen" }));
      const inputs = getInputs();

      await waitFor(() => {
        expect(inputs.number).toBeInvalid();
        expect(inputs.number).toHaveAccessibleErrorMessage("Dit veld mag niet leeg zijn");
        expect(inputs.name).toBeInvalid();
        expect(inputs.name).toHaveAccessibleErrorMessage("Dit veld mag niet leeg zijn");
      });

      expect(onSaved).not.toHaveBeenCalled();
    });

    test("Validation client errors", async () => {
      const onSaved = vi.fn();
      render(<PollingStationForm electionId={1} onSaved={onSaved} />);

      const user = userEvent.setup();

      const inputs = getInputs();

      await user.type(inputs.number, "abc");
      await user.click(inputs.typeOptionFixedLocation);

      await user.click(screen.getByRole("button", { name: "Opslaan en toevoegen" }));

      await waitFor(() => {
        expect(inputs.number).toBeInvalid();
        expect(inputs.number).toHaveAccessibleErrorMessage("Dit is geen getal. Voer een getal in");
      });

      expect(onSaved).not.toHaveBeenCalled();
    });

    test("Validation backend errors", async () => {
      const onSaved = vi.fn();
      render(<PollingStationForm electionId={1} onSaved={onSaved} />);

      const testObj: Omit<PollingStation, "id"> = {
        election_id: 1,
        number: 42,
        name: "test",
        address: "Teststraat 5A",
        postal_code: "1234",
        locality: "test",
        polling_station_type: "FixedLocation",
        number_of_voters: 1,
      };

      const user = userEvent.setup();
      await fillForm(user, testObj);

      overrideOnce("post", `/api/elections/1/polling_stations`, 409, {
        error: "Polling station already exists",
        fatal: false,
        reference: "EntryNotUnique",
      } satisfies ErrorResponse);

      await user.click(screen.getByRole("button", { name: "Opslaan en toevoegen" }));

      await waitFor(() => {
        expect(screen.getByRole("alert")).toHaveTextContent(
          ["Er bestaat al een stembureau met nummer 42.", "Het nummer van het stembureau moet uniek zijn."].join(""),
        );
      });

      expect(onSaved).not.toHaveBeenCalled();
    });
  });

  test("PollingStationForm update", async () => {
    const testPollingStation: PollingStation = {
      id: 1,
      election_id: 1,
      number: 1,
      name: "test",
      address: "Teststraat 2",
      postal_code: "1234",
      locality: "test",
      polling_station_type: "FixedLocation",
      number_of_voters: 1,
    };

    const onSaved = vi.fn();

    render(<PollingStationForm electionId={1} onSaved={onSaved} pollingStation={testPollingStation} />);

    const user = userEvent.setup();

    const input = await screen.findByRole("textbox", { name: "Naam" });
    await user.clear(input);
    await user.type(input, "test2");

    await user.click(screen.getByRole("button", { name: "Wijzigingen opslaan" }));

    await waitFor(() => {
      expect(onSaved).toHaveBeenCalled();
    });
  });
});<|MERGE_RESOLUTION|>--- conflicted
+++ resolved
@@ -1,14 +1,8 @@
 import { UserEvent, userEvent } from "@testing-library/user-event";
 import { describe, expect, test, vi } from "vitest";
 
-<<<<<<< HEAD
-import { PollingStation } from "@kiesraad/api";
-import { render, screen, waitFor } from "@kiesraad/test";
-=======
-import { overrideOnce, render, screen, waitFor } from "app/test/unit";
-
 import { ErrorResponse, PollingStation } from "@kiesraad/api";
->>>>>>> ae70d850
+import { overrideOnce, render, screen, waitFor } from "@kiesraad/test";
 
 import { PollingStationForm } from "./PollingStationForm";
 
