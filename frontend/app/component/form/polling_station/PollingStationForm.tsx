import * as React from "react";

import { isSuccess, PollingStation, PollingStationRequest, useCrud } from "@kiesraad/api";
import { t } from "@kiesraad/i18n";
import { Alert, Button, ChoiceList, Form, FormLayout, InputField } from "@kiesraad/ui";
import { FormFields, useForm } from "@kiesraad/util";

export interface PollingStationFormProps {
  electionId: number;
  pollingStation?: PollingStation;
  onSaved?: (pollingStation: PollingStation) => void;
  onCancel?: () => void;
}

export type FormElements = {
  [key in keyof PollingStationRequest]: HTMLInputElement;
} & HTMLFormControlsCollection;

interface Form extends HTMLFormElement {
  readonly elements: FormElements;
}

const formFields: FormFields<PollingStationRequest> = {
  number: { required: true, type: "number" },
  name: { required: true, type: "string" },
  polling_station_type: { type: "string", mapUndefined: true },
  number_of_voters: { type: "number", isFormatted: true },
  address: { type: "string" },
  postal_code: { type: "string" },
  locality: { type: "string" },
};

export function PollingStationForm({ electionId, pollingStation, onSaved, onCancel }: PollingStationFormProps) {
  const formRef = React.useRef<Form>(null);

  const { process, isValid, validationResult } = useForm<PollingStationRequest>(formFields);
  const { requestState, create, update } = useCrud<PollingStation>({
    create: `/api/elections/${electionId}/polling_stations`,
    update: pollingStation ? `/api/elections/${electionId}/polling_stations/${pollingStation.id}` : undefined,
  });

  const handleSubmit = (event: React.FormEvent<Form>) => {
    event.preventDefault();
    const elements = event.currentTarget.elements;

    const { isValid, requestObject } = process(elements);
    if (!isValid) {
      window.scrollTo(0, 0);
      return;
    }
    if (pollingStation) {
      void update(requestObject).then((result) => {
        if (isSuccess(result)) {
          onSaved?.(result.data);
        } else {
          window.scrollTo(0, 0);
        }
      });
    } else {
      void create(requestObject).then((result) => {
        if (isSuccess(result)) {
          onSaved?.(result.data);
        } else {
          window.scrollTo(0, 0);
        }
      });
    }
  };

  let numberFieldError;
  if (validationResult.number) {
    numberFieldError = t(`form.errors.${validationResult.number}`);
  } else if (isValid && requestState.status === "api-error" && requestState.error.reference === "EntryNotUnique") {
    numberFieldError = t("polling_station.form.not_unique.error");
  }

  return (
    <div>
      {isValid && requestState.status === "api-error" && (
        <FormLayout.Alert>
          {requestState.error.reference === "EntryNotUnique" ? (
            <Alert type="error">
              <h2>
                {t("polling_station.form.not_unique.title", { number: formRef.current?.elements.number.value || "-1" })}
              </h2>
              <p>{t("polling_station.form.not_unique.description")}</p>
            </Alert>
          ) : (
            <Alert type="error">
              {requestState.error.code}: {requestState.error.message}
            </Alert>
          )}
        </FormLayout.Alert>
      )}
      <Form onSubmit={handleSubmit} id="polling-station-form" ref={formRef}>
        <FormLayout disabled={requestState.status === "loading"}>
          <FormLayout.Section title={t("general_details")}>
            <input type="hidden" id="election_id" name="election_id" defaultValue={electionId} />
            <input type="hidden" id="id" name="id" defaultValue={pollingStation?.id} />

            <FormLayout.Row>
              <InputField
                id="number"
                name="number"
                label={t("number")}
                fieldWidth="narrowest"
                margin="mb-md-lg"
                defaultValue={pollingStation?.number}
<<<<<<< HEAD
                error={numberFieldError}
                hideErrorMessage={
                  requestState.status === "api-error" && requestState.error.reference !== "EntryNotUnique"
                }
=======
                error={validationResult.number ? t(`form_errors.${validationResult.number}`) : undefined}
                hideErrorMessage={requestState.status === "api-error"}
>>>>>>> afbf6717
              />
              <InputField
                id="name"
                name="name"
                label={t("name")}
                margin="mb-md-lg"
                defaultValue={pollingStation?.name}
                error={validationResult.name ? t(`form_errors.${validationResult.name}`) : undefined}
              />
            </FormLayout.Row>

            <FormLayout.Field>
              <ChoiceList>
                <ChoiceList.Title>{t("polling_station.title.type")}</ChoiceList.Title>
                {validationResult.polling_station_type && (
                  <ChoiceList.Error>{t(`form_errors.${validationResult.polling_station_type}`)}</ChoiceList.Error>
                )}
                <ChoiceList.Radio
                  id={`polling_station_type-FixedLocation`}
                  name={"polling_station_type"}
                  defaultValue={"FixedLocation"}
                  defaultChecked={pollingStation?.polling_station_type === "FixedLocation"}
                  label={t("polling_station.type.FixedLocation")}
                />
                <ChoiceList.Radio
                  id={`polling_station_type-Special`}
                  name={"polling_station_type"}
                  defaultValue={"Special"}
                  defaultChecked={pollingStation?.polling_station_type === "Special"}
                  label={t("polling_station.type.Special")}
                />
                <ChoiceList.Radio
                  id={`polling_station_type-Mobile`}
                  name={"polling_station_type"}
                  defaultValue={"Mobile"}
                  defaultChecked={pollingStation?.polling_station_type === "Mobile"}
                  label={t("polling_station.type.Mobile")}
                />
                <ChoiceList.Radio
                  id={`polling_station_type-Undefined`}
                  name={"polling_station_type"}
                  defaultValue={"Undefined"}
                  defaultChecked={pollingStation?.polling_station_type === undefined}
                  label={t("polling_station.type.Unknown")}
                />
              </ChoiceList>
            </FormLayout.Field>

            <InputField
              id="number_of_voters"
              name="number_of_voters"
              label={t("polling_station.number_of_voters")}
              subtext={t("optional")}
              fieldWidth="full-field-with-narrowest-input"
              margin="mb-md-lg"
              defaultValue={pollingStation?.number_of_voters}
              error={
                validationResult.number_of_voters ? t(`form_errors.${validationResult.number_of_voters}`) : undefined
              }
              numberInput
            />
          </FormLayout.Section>

          <FormLayout.Section title={t("polling_station.title.address")}>
            <FormLayout.Row>
              <InputField
                id="address"
                name="address"
                fieldWidth="full"
                margin="mb-md-lg"
                label={t("polling_station.address")}
                defaultValue={pollingStation?.address}
                error={validationResult.address ? t(`form_errors.${validationResult.address}`) : undefined}
              />
            </FormLayout.Row>
            <FormLayout.Row>
              <InputField
                id="postal_code"
                name="postal_code"
                fieldWidth="narrowest"
                margin="mb-md-lg"
                label={t("polling_station.postal_code")}
                defaultValue={pollingStation?.postal_code}
                error={validationResult.postal_code ? t(`form_errors.${validationResult.postal_code}`) : undefined}
              />
              <InputField
                id="locality"
                name="locality"
                margin="mb-md-lg"
                label={t("polling_station.locality")}
                defaultValue={pollingStation?.locality}
                error={validationResult.locality ? t(`form_errors.${validationResult.locality}`) : undefined}
              />
            </FormLayout.Row>
          </FormLayout.Section>

          <FormLayout.Controls>
            <Button type="submit" name="submit">
              {pollingStation ? t("polling_station.form.save_update") : t("polling_station.form.save_create")}
            </Button>
            {pollingStation && onCancel && (
              <Button variant="secondary" name="cancel" onClick={onCancel}>
                {t("cancel")}
              </Button>
            )}
          </FormLayout.Controls>
        </FormLayout>
      </Form>
    </div>
  );
}<|MERGE_RESOLUTION|>--- conflicted
+++ resolved
@@ -69,7 +69,7 @@
 
   let numberFieldError;
   if (validationResult.number) {
-    numberFieldError = t(`form.errors.${validationResult.number}`);
+    numberFieldError = t(`form_errors.${validationResult.number}`);
   } else if (isValid && requestState.status === "api-error" && requestState.error.reference === "EntryNotUnique") {
     numberFieldError = t("polling_station.form.not_unique.error");
   }
@@ -106,15 +106,10 @@
                 fieldWidth="narrowest"
                 margin="mb-md-lg"
                 defaultValue={pollingStation?.number}
-<<<<<<< HEAD
                 error={numberFieldError}
                 hideErrorMessage={
                   requestState.status === "api-error" && requestState.error.reference !== "EntryNotUnique"
                 }
-=======
-                error={validationResult.number ? t(`form_errors.${validationResult.number}`) : undefined}
-                hideErrorMessage={requestState.status === "api-error"}
->>>>>>> afbf6717
               />
               <InputField
                 id="name"
