--- conflicted
+++ resolved
@@ -26,9 +26,7 @@
   number_of_voters: { type: "number", isFormatted: true },
   polling_station_type: { type: "string" },
   postal_code: { type: "string" },
-  street: { type: "string" },
-  house_number: { type: "string" },
-  house_number_addition: { type: "string" },
+  address: { type: "string" },
 };
 
 export function PollingStationForm({ electionId, pollingStation, onSaved, onCancel }: PollingStationFormProps) {
@@ -43,18 +41,6 @@
   const handleSubmit = (event: React.FormEvent<Form>) => {
     event.preventDefault();
     const elements = event.currentTarget.elements;
-<<<<<<< HEAD
-=======
-    const requestObj: PollingStationRequest = {
-      number: parseInt(elements.number.value),
-      locality: elements.locality.value,
-      name: elements.name.value,
-      number_of_voters: elements.number_of_voters?.value ? deformatNumber(elements.number_of_voters.value) : undefined,
-      polling_station_type: elements.polling_station_type?.value as PollingStationType,
-      postal_code: elements.postal_code.value,
-      address: elements.address.value,
-    };
->>>>>>> 77e0190c
 
     const { isValid, requestObject } = process(elements);
     if (!isValid) {
@@ -166,38 +152,11 @@
           <FormLayout.Section title={t("polling_station.title.address")}>
             <FormLayout.Row>
               <InputField
-<<<<<<< HEAD
-                id="street"
-                name="street"
-                label={t("polling_station.street")}
-                defaultValue={pollingStation?.street}
-                error={validationResult.street ? t(`form.errors.${validationResult.street}`) : undefined}
-              />
-              <InputField
-                id="house_number"
-                name="house_number"
-                fieldWidth="narrow"
-                label={t("polling_station.house_number")}
-                defaultValue={pollingStation?.house_number}
-                error={validationResult.house_number ? t(`form.errors.${validationResult.house_number}`) : undefined}
-              />
-              <InputField
-                id="house_number_addition"
-                name="house_number_addition"
-                fieldWidth="narrow"
-                label={t("polling_station.house_number_addition")}
-                defaultValue={pollingStation?.house_number_addition}
-                error={
-                  validationResult.house_number_addition
-                    ? t(`form.errors.${validationResult.house_number_addition}`)
-                    : undefined
-                }
-=======
                 id="address"
                 name="address"
                 label={t("polling_station.address")}
                 defaultValue={pollingStation?.address}
->>>>>>> 77e0190c
+                error={validationResult.address ? t(`form.errors.${validationResult.address}`) : undefined}
               />
             </FormLayout.Row>
             <FormLayout.Row>
@@ -205,7 +164,7 @@
                 id="postal_code"
                 name="postal_code"
                 fieldWidth="narrow"
-                label={t("polling_station.zipcode")}
+                label={t("polling_station.postal_code")}
                 defaultValue={pollingStation?.postal_code}
                 error={validationResult.postal_code ? t(`form.errors.${validationResult.postal_code}`) : undefined}
               />
