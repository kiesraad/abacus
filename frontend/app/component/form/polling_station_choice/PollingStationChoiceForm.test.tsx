--- conflicted
+++ resolved
@@ -56,25 +56,6 @@
     });
 
     test("Selecting a valid polling station with leading zeros", async () => {
-<<<<<<< HEAD
-      overrideOnce("get", "/api/elections/1/polling_stations", 200, pollingStationsMockResponse);
-      const user = userEvent.setup();
-      render(
-        <PollingStationListProvider electionId={1}>
-          <PollingStationChoiceForm />
-        </PollingStationListProvider>,
-      );
-      const pollingStation = screen.getByTestId("pollingStation");
-
-      // Test if the polling station name is shown
-      await user.type(pollingStation, "0034");
-      const pollingStationFeedback = await screen.findByTestId("pollingStationSelectorFeedback");
-      expect(await within(pollingStationFeedback).findByText("Testplek")).toBeVisible();
-    });
-
-    test("Selecting a non-existing polling station", async () => {
-=======
->>>>>>> da158306
       overrideOnce("get", "/api/elections/1/polling_stations", 200, pollingStationsMockResponse);
       const user = userEvent.setup();
       render(
