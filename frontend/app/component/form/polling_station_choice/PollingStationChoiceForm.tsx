import { useMemo, useState } from "react";
import { useNavigate } from "react-router-dom";

import { PollingStation, usePollingStationList } from "@kiesraad/api";
import { IconError } from "@kiesraad/icon";
import { Alert, BottomBar, Button, Icon, KeyboardKey, KeyboardKeys, Spinner } from "@kiesraad/ui";
import { cn, parsePollingStationNumber, useDebouncedCallback } from "@kiesraad/util";

import { PollingStationSelector } from "./PollingStationSelector";
import cls from "./PollingStationSelector.module.css";
import { PollingStationsList } from "./PollingStationsList";

const USER_INPUT_DEBOUNCE: number = 500; // ms

export function PollingStationChoiceForm() {
  const navigate = useNavigate();

  const { pollingStations, pollingStationsLoading } = usePollingStationList();
  const [pollingStationNumber, setPollingStationNumber] = useState<string>("");
  const [showAlert, setShowAlert] = useState<boolean>(false);
  const [loading, setLoading] = useState<boolean>(false);
  const [currentPollingStation, setCurrentPollingStation] = useState<PollingStation | undefined>(
    undefined,
  );

  const debouncedCallback = useDebouncedCallback((pollingStation: PollingStation | undefined) => {
    setLoading(false);
    setCurrentPollingStation(pollingStation);
  }, USER_INPUT_DEBOUNCE);

  useMemo(() => {
    const parsedInt = parsePollingStationNumber(pollingStationNumber);
    setLoading(true);
    debouncedCallback(
      pollingStations.find((pollingStation: PollingStation) => pollingStation.number === parsedInt),
    );
  }, [pollingStationNumber, pollingStations, debouncedCallback]);

  const handleSubmit = () => {
    if (pollingStationNumber === "") {
      setShowAlert(true);
      return;
    }

    const parsedStationNumber = parsePollingStationNumber(pollingStationNumber);
    const pollingStation = pollingStations.find(
      (pollingStation) => pollingStation.number === parsedStationNumber,
    );

    if (pollingStation) {
      navigate(`./${pollingStation.id}`);
    } else {
      setShowAlert(true);
      setLoading(false);
      return;
    }
  };

  return (
    <form
      onSubmit={(e) => {
        e.preventDefault();
        return;
      }}
    >
      <h2 className="form_title">Welk stembureau ga je invoeren?</h2>
      <PollingStationSelector
        pollingStationNumber={pollingStationNumber}
        setPollingStationNumber={setPollingStationNumber}
        loading={loading}
        setLoading={setLoading}
        currentPollingStation={currentPollingStation}
        setCurrentPollingStation={setCurrentPollingStation}
        setShowAlert={setShowAlert}
        handleSubmit={handleSubmit}
      />
      <p className="md">
        Klopt de naam van het stembureau met de naam op je papieren proces verbaal?
        <br />
        Dan kan je beginnen. Klopt de naam niet? Overleg met de coördinator.
      </p>
      {showAlert && (
        <div id="pollingStationSubmitFeedback" className={cn(cls.message, cls.submit, cls.error)}>
          <span className={cls.icon}>
            <Icon icon={<IconError />} color="error" />
          </span>
          <span>Voer een geldig nummer van een stembureau in om te beginnen</span>
        </div>
      )}
      <BottomBar type="form">
<<<<<<< HEAD
        <Button
          type="button"
          size="lg"
          onClick={() => {
            handleSubmit();
          }}
        >
          Beginnen
        </Button>
        <KeyboardKeys keys={[KeyboardKey.Shift, KeyboardKey.Enter]} />
=======
        <BottomBar.Row>
          <Button
            type="button"
            size="lg"
            onClick={() => {
              handleSubmit();
            }}
          >
            Beginnen
          </Button>
          <span className="button_hint">SHIFT + Enter</span>
        </BottomBar.Row>
>>>>>>> 182a4609
      </BottomBar>
      <details>
        <summary>
          Weet je het nummer niet?
          <br />
          <span id="openPollingStationList" className="underlined pointer">
            Bekijk de lijst met alle stembureaus
          </span>
        </summary>
        <h2 className="form_title table_title">Kies het stembureau</h2>
        {(() => {
          if (pollingStationsLoading) {
            return (
              <div className="flex">
                <Icon icon={<Spinner size="lg" />} />
                aan het laden …
              </div>
            );
          } else if (pollingStations.length === 0) {
            return <Alert type={"error"}>Geen stembureaus gevonden</Alert>;
          } else {
            return <PollingStationsList pollingStations={pollingStations} />;
          }
        })()}
      </details>
    </form>
  );
}<|MERGE_RESOLUTION|>--- conflicted
+++ resolved
@@ -88,18 +88,6 @@
         </div>
       )}
       <BottomBar type="form">
-<<<<<<< HEAD
-        <Button
-          type="button"
-          size="lg"
-          onClick={() => {
-            handleSubmit();
-          }}
-        >
-          Beginnen
-        </Button>
-        <KeyboardKeys keys={[KeyboardKey.Shift, KeyboardKey.Enter]} />
-=======
         <BottomBar.Row>
           <Button
             type="button"
@@ -110,9 +98,8 @@
           >
             Beginnen
           </Button>
-          <span className="button_hint">SHIFT + Enter</span>
+          <KeyboardKeys keys={[KeyboardKey.Shift, KeyboardKey.Enter]} />
         </BottomBar.Row>
->>>>>>> 182a4609
       </BottomBar>
       <details>
         <summary>
