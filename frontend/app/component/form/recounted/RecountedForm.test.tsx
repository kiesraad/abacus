--- conflicted
+++ resolved
@@ -125,52 +125,7 @@
       expect(url).toEqual("http://testhost/api/polling_stations/1/data_entries/1");
       expect(method).toEqual("POST");
       expect(body).toEqual(expectedRequest);
-<<<<<<< HEAD
-
-      const result = await screen.findByTestId("result");
-      expect(result).toHaveTextContent(/^Success$/);
     });
-  });
-
-  test("422 response results in display of error message", async () => {
-    overrideOnce("post", "/api/polling_stations/1/data_entries/1", 422, {
-      message: "Error from mock",
-      errorCode: 422,
-    });
-
-    const user = userEvent.setup();
-
-    render(Component);
-
-    const no = screen.getByTestId("no");
-    await user.click(no);
-
-    const submitButton = screen.getByRole("button", { name: "Volgende" });
-    await user.click(submitButton);
-    const feedbackServerError = await screen.findByTestId("feedback-server-error");
-    expect(feedbackServerError).toHaveTextContent(`Server error422: Error from mock`);
-  });
-
-  test("500 response results in display of error message", async () => {
-    overrideOnce("post", "/api/polling_stations/1/data_entries/1", 500, {
-      message: "Error from mock",
-      errorCode: 500,
-    });
-
-    const user = userEvent.setup();
-
-    render(Component);
-
-    const no = screen.getByTestId("no");
-    await user.click(no);
-
-    const submitButton = screen.getByRole("button", { name: "Volgende" });
-    await user.click(submitButton);
-    const feedbackServerError = await screen.findByTestId("feedback-server-error");
-    expect(feedbackServerError).toHaveTextContent(`Server error500: Error from mock`);
-=======
-    });
->>>>>>> c8be0f31
   });
 
   describe("RecountedForm errors", () => {
@@ -194,16 +149,9 @@
 
       const feedbackError = await screen.findByTestId("feedback-error");
       expect(feedbackError).toHaveTextContent(
-<<<<<<< HEAD
         `Controleer het papieren proces-verbaalF.101Is op pagina 1 aangegeven dat er in opdracht van het Gemeentelijk Stembureau is herteld?Controleer of rubriek 3 is ingevuld. Is dat zo? Kies hieronder 'ja'Wel een vinkje, maar rubriek 3 niet ingevuld? Overleg met de coördinatorGeen vinkje? Kies dan 'nee'.`,
       );
       expect(screen.queryByTestId("feedback-warning")).toBeNull();
-      expect(screen.queryByTestId("server-feedback-error")).toBeNull();
-=======
-        `Is op pagina 1 aangegeven dat er in opdracht van het Gemeentelijk Stembureau is herteld?Controleer of rubriek 3 is ingevuld. Is dat zo? Kies hieronder 'ja'Wel een vinkje, maar rubriek 3 niet ingevuld? Overleg met de coördinatorGeen vinkje? Kies dan 'nee'.`,
-      );
-      expect(screen.queryByTestId("feedback-warning")).toBeNull();
->>>>>>> c8be0f31
     });
   });
 });