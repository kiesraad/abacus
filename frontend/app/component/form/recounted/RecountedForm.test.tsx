--- conflicted
+++ resolved
@@ -1,16 +1,14 @@
 import { userEvent } from "@testing-library/user-event";
 import { afterEach, describe, expect, test, vi } from "vitest";
-<<<<<<< HEAD
+
+import { overrideOnce, render, screen } from "app/test/unit";
+
 import {
   POLLING_STATION_DATA_ENTRY_REQUEST_BODY,
   PollingStationFormController,
 } from "@kiesraad/api";
 import { electionMock } from "@kiesraad/api-mocks";
-=======
 
-import { overrideOnce, render, screen } from "app/test/unit";
-
->>>>>>> d91d138a
 import { RecountedForm } from "./RecountedForm";
 
 const Component = (
