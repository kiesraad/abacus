import * as React from "react";

<<<<<<< HEAD
import { Recounted, useRecounted } from "@kiesraad/api";
import { BottomBar, Button, Feedback, KeyboardKey, KeyboardKeys } from "@kiesraad/ui";
=======
import { useRecounted } from "@kiesraad/api";
import { BottomBar, Button, Feedback } from "@kiesraad/ui";
>>>>>>> 182a4609
import { usePreventFormEnterSubmit } from "@kiesraad/util";

interface FormElements extends HTMLFormControlsCollection {
  yes: HTMLInputElement;
  no: HTMLInputElement;
}

interface RecountedFormElement extends HTMLFormElement {
  readonly elements: FormElements;
}

export function RecountedForm() {
  const [hasValidationError, setHasValidationError] = React.useState(false);
  const formRef = React.useRef<RecountedFormElement>(null);
  usePreventFormEnterSubmit(formRef);

  const getValues = React.useCallback(() => {
    const form = document.getElementById("recounted_form") as RecountedFormElement | null;
    if (!form) {
      return { recounted: undefined };
    }
    const elements = form.elements;
    return { recounted: elements.yes.checked ? true : elements.no.checked ? false : undefined };
  }, []);

  const { sectionValues, loading, isSaved, submit } = useRecounted(getValues);

  function handleSubmit(event: React.FormEvent<RecountedFormElement>) {
    event.preventDefault();
    const elements = event.currentTarget.elements;

    if (!elements.yes.checked && !elements.no.checked) {
      setHasValidationError(true);
    } else {
      setHasValidationError(false);
      submit();
    }
  }

  React.useEffect(() => {
    if (isSaved) {
      window.scrollTo(0, 0);
    }
  }, [isSaved]);

  return (
    <form onSubmit={handleSubmit} ref={formRef} id="recounted_form">
      <h2>Is er herteld?</h2>
      {hasValidationError && (
        <Feedback type="error" title="Controleer het papieren proces-verbaal" code="F.101">
          <div id="feedback-error">
            Is op pagina 1 aangegeven dat er in opdracht van het Gemeentelijk Stembureau is herteld?
            <ul>
              <li>Controleer of rubriek 3 is ingevuld. Is dat zo? Kies hieronder 'ja'</li>
              <li>Wel een vinkje, maar rubriek 3 niet ingevuld? Overleg met de coördinator</li>
              <li>Geen vinkje? Kies dan 'nee'.</li>
            </ul>
          </div>
        </Feedback>
      )}
      <p className="form-paragraph md">
        Was er een onverklaard verschil tussen het aantal toegelaten kiezers en het aantal
        uitgebrachte stemmen? Is er op basis daarvan herteld door het gemeentelijk stembureau?
      </p>
      <div className="radio-form">
        <label>
          <input
            type="radio"
            name="recounted"
            id="yes"
            defaultChecked={sectionValues.recounted === true}
          />
          Ja, er was een hertelling
        </label>
        <label>
          <input
            type="radio"
            name="recounted"
            id="no"
            defaultChecked={sectionValues.recounted === false}
          />
          Nee, er was geen hertelling
        </label>
      </div>
      <BottomBar type="form">
<<<<<<< HEAD
        <Button type="submit" size="lg">
          Volgende
        </Button>
        <KeyboardKeys keys={[KeyboardKey.Shift, KeyboardKey.Enter]} />
=======
        <BottomBar.Row>
          <Button type="submit" size="lg" disabled={loading}>
            Volgende
          </Button>
          <span className="button_hint">SHIFT + Enter</span>
        </BottomBar.Row>
>>>>>>> 182a4609
      </BottomBar>
    </form>
  );
}<|MERGE_RESOLUTION|>--- conflicted
+++ resolved
@@ -1,12 +1,7 @@
 import * as React from "react";
 
-<<<<<<< HEAD
-import { Recounted, useRecounted } from "@kiesraad/api";
+import { useRecounted } from "@kiesraad/api";
 import { BottomBar, Button, Feedback, KeyboardKey, KeyboardKeys } from "@kiesraad/ui";
-=======
-import { useRecounted } from "@kiesraad/api";
-import { BottomBar, Button, Feedback } from "@kiesraad/ui";
->>>>>>> 182a4609
 import { usePreventFormEnterSubmit } from "@kiesraad/util";
 
 interface FormElements extends HTMLFormControlsCollection {
@@ -92,19 +87,12 @@
         </label>
       </div>
       <BottomBar type="form">
-<<<<<<< HEAD
-        <Button type="submit" size="lg">
-          Volgende
-        </Button>
-        <KeyboardKeys keys={[KeyboardKey.Shift, KeyboardKey.Enter]} />
-=======
         <BottomBar.Row>
           <Button type="submit" size="lg" disabled={loading}>
             Volgende
           </Button>
-          <span className="button_hint">SHIFT + Enter</span>
+          <KeyboardKeys keys={[KeyboardKey.Shift, KeyboardKey.Enter]} />
         </BottomBar.Row>
->>>>>>> 182a4609
       </BottomBar>
     </form>
   );
