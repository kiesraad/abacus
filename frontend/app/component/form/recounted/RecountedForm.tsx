import * as React from "react";
<<<<<<< HEAD
import { useBlocker } from "react-router-dom";
=======
import { useState } from "react";
import { useNavigate } from "react-router-dom";
>>>>>>> d91d138a

import { useRecounted, Recounted } from "@kiesraad/api";
import { BottomBar, Button, Feedback } from "@kiesraad/ui";
<<<<<<< HEAD
import { usePreventFormEnterSubmit } from "@kiesraad/util";
=======
>>>>>>> d91d138a

interface FormElements extends HTMLFormControlsCollection {
  yes: HTMLInputElement;
  no: HTMLInputElement;
}

interface RecountedFormElement extends HTMLFormElement {
  readonly elements: FormElements;
}

export function RecountedForm() {
  const [hasValidationError, setHasValidationError] = React.useState(false);
  const formRef = React.useRef<HTMLFormElement>(null);
  usePreventFormEnterSubmit(formRef);

  const { sectionValues, setSectionValues, loading, serverError, isCalled, setTemporaryCache } =
    useRecounted();

  const getValues = React.useCallback((elements: RecountedFormElement["elements"]): Recounted => {
    return { yes: elements.yes.checked, no: elements.no.checked };
  }, []);

  function handleSubmit(event: React.FormEvent<RecountedFormElement>) {
    event.preventDefault();
    const elements = event.currentTarget.elements;
    setSectionValues(getValues(elements));

    if (!elements.yes.checked && !elements.no.checked) {
      setHasValidationError(true);
    } else {
      setHasValidationError(false);
    }
  }

  useBlocker(() => {
    if (formRef.current && !isCalled) {
      const elements = formRef.current.elements as RecountedFormElement["elements"];
      const values = getValues(elements);
      setTemporaryCache({
        key: "recounted",
        data: values,
      });
    }
    return false;
  });

  React.useEffect(() => {
    if (isCalled) {
      window.scrollTo(0, 0);
    }
  }, [isCalled]);

  const success = isCalled && !hasValidationError && !loading;

  return (
    <form onSubmit={handleSubmit} ref={formRef}>
      {/* Temporary while not navigating through form sections */}
      {success && <div id="result">Success</div>}
      <h2>Is er herteld?</h2>
      {serverError && (
        <Feedback type="error" title="Error">
          <div id="feedback-server-error">
            <h2>Error</h2>
            <p id="result">{serverError.message}</p>
          </div>
        </Feedback>
      )}
      {hasValidationError && (
        <Feedback type="error" title="Controleer het papieren proces-verbaal">
          <div>
            Is op pagina 1 aangegeven dat er in opdracht van het Gemeentelijk Stembureau is herteld?
            <ul>
              <li>Controleer of rubriek 6 is ingevuld. Is dat zo? Kies hieronder 'ja'</li>
              <li>Wel een vinkje, maar rubriek 6 niet ingevuld? Overleg met de coördinator</li>
              <li>Geen vinkje? Kies dan 'nee'.</li>
            </ul>
          </div>
        </Feedback>
      )}
      <p className="form-paragraph md">
        Was er een onverklaard verschil tussen het aantal toegelaten kiezers en het aantal
        uitgebrachte stemmen? Is er op basis daarvan herteld door het gemeentelijk stembureau?
      </p>
      <div className="radio-form">
        <label>
          <input type="radio" name="recounted" id="yes" defaultChecked={sectionValues.yes} />
          Ja, er was een hertelling
        </label>
        <label>
          <input type="radio" name="recounted" id="no" defaultChecked={sectionValues.no} />
          Nee, er was geen hertelling
        </label>
      </div>
      <BottomBar type="form">
        <Button type="submit" size="lg">
          Volgende
        </Button>
        <span className="button_hint">SHIFT + Enter</span>
      </BottomBar>
    </form>
  );
}<|MERGE_RESOLUTION|>--- conflicted
+++ resolved
@@ -1,17 +1,9 @@
 import * as React from "react";
-<<<<<<< HEAD
 import { useBlocker } from "react-router-dom";
-=======
-import { useState } from "react";
-import { useNavigate } from "react-router-dom";
->>>>>>> d91d138a
 
-import { useRecounted, Recounted } from "@kiesraad/api";
+import { Recounted, useRecounted } from "@kiesraad/api";
 import { BottomBar, Button, Feedback } from "@kiesraad/ui";
-<<<<<<< HEAD
 import { usePreventFormEnterSubmit } from "@kiesraad/util";
-=======
->>>>>>> d91d138a
 
 interface FormElements extends HTMLFormControlsCollection {
   yes: HTMLInputElement;
