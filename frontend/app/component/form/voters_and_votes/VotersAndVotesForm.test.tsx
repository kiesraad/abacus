import { userEvent } from "@testing-library/user-event";
import { describe, expect, test, vi } from "vitest";

<<<<<<< HEAD
import {
  expectFieldsToBeInvalidAndToHaveAccessibleErrorMessage,
  expectFieldsToBeValidAndToNotHaveAccessibleErrorMessage,
  expectFieldsToHaveIconAndToHaveAccessibleName,
  expectFieldsToNotHaveIcon,
} from "app/component/form/testHelperFunctions.tsx";
import { getUrlMethodAndBody, overrideOnce, render, screen, userTypeInputs } from "app/test/unit";
=======
import { getUrlMethodAndBody, overrideOnce, render, screen, userTypeInputs, waitFor } from "app/test/unit";
>>>>>>> 69ac604d
import { emptyDataEntryRequest } from "app/test/unit/form.ts";

import { FormState, PollingStationFormController, PollingStationValues } from "@kiesraad/api";
import { electionMockData, pollingStationMockData } from "@kiesraad/api-mocks";

import { VotersAndVotesForm } from "./VotersAndVotesForm";

const defaultFormState: FormState = {
  active: "recounted",
  current: "recounted",
  sections: {
    recounted: {
      index: 0,
      id: "recounted",
      isSaved: true,
      ignoreWarnings: false,
      errors: [],
      warnings: [],
    },
    voters_votes_counts: {
      index: 1,
      id: "voters_votes_counts",
      isSaved: true,
      ignoreWarnings: false,
      errors: [],
      warnings: [],
    },
    differences_counts: {
      index: 2,
      id: "differences_counts",
      isSaved: true,
      ignoreWarnings: false,
      errors: [],
      warnings: [],
    },
    save: {
      index: 3,
      id: "save",
      isSaved: true,
      ignoreWarnings: false,
      errors: [],
      warnings: [],
    },
  },
  unknown: {
    errors: [],
    warnings: [],
  },
  isCompleted: false,
};

function renderForm(defaultValues: Partial<PollingStationValues> = {}) {
  return render(
    <PollingStationFormController
      election={electionMockData}
      pollingStationId={pollingStationMockData.id}
      entryNumber={1}
      defaultValues={defaultValues}
      defaultFormState={defaultFormState}
    >
      <VotersAndVotesForm />
    </PollingStationFormController>,
  );
}

function getFormFields(includingRecountedFields: boolean = false): HTMLElement[] {
  const fields: HTMLElement[] = [
    screen.getByTestId("poll_card_count"),
    screen.getByTestId("proxy_certificate_count"),
    screen.getByTestId("voter_card_count"),
    screen.getByTestId("total_admitted_voters_count"),
    screen.getByTestId("votes_candidates_count"),
    screen.getByTestId("blank_votes_count"),
    screen.getByTestId("invalid_votes_count"),
    screen.getByTestId("total_votes_cast_count"),
  ];
  if (includingRecountedFields) {
    fields.push(screen.getByTestId("poll_card_recount"));
    fields.push(screen.getByTestId("proxy_certificate_recount"));
    fields.push(screen.getByTestId("voter_card_recount"));
    fields.push(screen.getByTestId("total_admitted_voters_recount"));
  }
  return fields;
}

describe("Test VotersAndVotesForm", () => {
  describe("VotersAndVotesForm user interactions", () => {
    test("hitting enter key does not result in api call", async () => {
      const user = userEvent.setup();

      renderForm({ recounted: false });
      const spy = vi.spyOn(global, "fetch");

      const pollCards = await screen.findByTestId("poll_card_count");
      await user.type(pollCards, "12345");
      expect(pollCards).toHaveValue("12.345");

      await user.keyboard("{enter}");

      expect(spy).not.toHaveBeenCalled();
    });

    test("hitting shift+enter does result in api call", async () => {
      const user = userEvent.setup();

      renderForm({ recounted: false });
      const spy = vi.spyOn(global, "fetch");

      const pollCards = await screen.findByTestId("poll_card_count");
      await user.type(pollCards, "12345");
      expect(pollCards).toHaveValue("12.345");

      await user.keyboard("{shift>}{enter}{/shift}");

      expect(spy).toHaveBeenCalled();
    });

    test("Form field entry and keybindings", async () => {
      overrideOnce("post", "/api/polling_stations/1/data_entries/1", 200, {
        validation_results: { errors: [], warnings: [] },
      });

      const user = userEvent.setup();

      renderForm({ recounted: false });

      const pollCards = await screen.findByTestId("poll_card_count");
      expect(pollCards).toHaveFocus();
      await user.type(pollCards, "12345");
      expect(pollCards).toHaveValue("12.345");

      await user.keyboard("{enter}");

      const proxyCertificates = screen.getByTestId("proxy_certificate_count");
      expect(proxyCertificates).toHaveFocus();
      await user.paste("6789");
      expect(proxyCertificates).toHaveValue("6.789");

      await user.keyboard("{enter}");

      const voterCards = screen.getByTestId("voter_card_count");
      expect(voterCards).toHaveFocus();
      await user.type(voterCards, "123");
      expect(voterCards).toHaveValue("123");

      await user.keyboard("{enter}");

      const totalAdmittedVoters = screen.getByTestId("total_admitted_voters_count");
      expect(totalAdmittedVoters).toHaveFocus();
      await user.paste("4242");
      expect(totalAdmittedVoters).toHaveValue("4.242");

      await user.keyboard("{enter}");

      const votesOnCandidates = screen.getByTestId("votes_candidates_count");
      expect(votesOnCandidates).toHaveFocus();
      await user.type(votesOnCandidates, "12");
      expect(votesOnCandidates).toHaveValue("12");

      await user.keyboard("{enter}");

      const blankVotes = screen.getByTestId("blank_votes_count");
      expect(blankVotes).toHaveFocus();
      // Test if maxLength on field works
      await user.type(blankVotes, "1000000000");
      expect(blankVotes).toHaveValue("100.000.000");

      await user.keyboard("{enter}");

      const invalidVotes = screen.getByTestId("invalid_votes_count");
      expect(invalidVotes).toHaveFocus();
      await user.type(invalidVotes, "3");
      expect(invalidVotes).toHaveValue("3");

      await user.keyboard("{enter}");

      const totalVotesCast = screen.getByTestId("total_votes_cast_count");
      expect(totalVotesCast).toHaveFocus();
      await user.type(totalVotesCast, "555");
      expect(totalVotesCast).toHaveValue("555");

      const submitButton = screen.getByRole("button", { name: "Volgende" });
      await user.click(submitButton);
    });
  });

  describe("VotersAndVotesForm API request and response", () => {
    test("VotersAndVotesForm request body is equal to the form data", async () => {
      const expectedRequest = {
        data: {
          ...emptyDataEntryRequest.data,
          voters_counts: {
            poll_card_count: 1,
            proxy_certificate_count: 2,
            voter_card_count: 3,
            total_admitted_voters_count: 6,
          },
          votes_counts: {
            votes_candidates_count: 4,
            blank_votes_count: 5,
            invalid_votes_count: 6,
            total_votes_cast_count: 15,
          },
        },
      };

      const user = userEvent.setup();

      renderForm({ recounted: false });

      const [
        pollCardCount,
        proxyCertificateCount,
        voterCardCount,
        totalAdmittedVotersCount,
        votesCandidatesCount,
        blankVotesCount,
        invalidVotesCount,
        totalVotesCastCount,
      ]: HTMLElement[] = getFormFields();

      const spy = vi.spyOn(global, "fetch");

      await userTypeInputs(user, {
        ...expectedRequest.data.voters_counts,
        ...expectedRequest.data.votes_counts,
      });

      const submitButton = screen.getByRole("button", { name: "Volgende" });
      await user.click(submitButton);

      const expectedValidFields = [
        pollCardCount,
        proxyCertificateCount,
        voterCardCount,
        totalAdmittedVotersCount,
        votesCandidatesCount,
        blankVotesCount,
        invalidVotesCount,
        totalVotesCastCount,
      ] as HTMLElement[];
      expectFieldsToBeValidAndToNotHaveAccessibleErrorMessage(expectedValidFields);
      expectFieldsToNotHaveIcon(expectedValidFields);

      expect(spy).toHaveBeenCalled();
      const { url, method, body } = getUrlMethodAndBody(spy.mock.calls);

      expect(url).toEqual("http://testhost/api/polling_stations/1/data_entries/1");
      expect(method).toEqual("POST");
      expect(body).toEqual(expectedRequest);
    });
  });

  describe("VotersAndVotesForm errors", () => {
    test("F.201 IncorrectTotal Voters counts", async () => {
      overrideOnce("post", "/api/polling_stations/1/data_entries/1", 200, {
        validation_results: {
          errors: [
            {
              fields: [
                "data.voters_counts.total_admitted_voters_count",
                "data.voters_counts.poll_card_count",
                "data.voters_counts.proxy_certificate_count",
                "data.voters_counts.voter_card_count",
              ],
              code: "F201",
            },
          ],
          warnings: [],
        },
      });

      const user = userEvent.setup();

      renderForm({ recounted: false });

      const [
        pollCardCount,
        proxyCertificateCount,
        voterCardCount,
        totalAdmittedVotersCount,
        votesCandidatesCount,
        blankVotesCount,
        invalidVotesCount,
        totalVotesCastCount,
      ]: HTMLElement[] = getFormFields();

      const submitButton = screen.getByRole("button", { name: "Volgende" });
      await user.click(submitButton);

      const feedbackMessage =
        "Controleer toegelaten kiezersF.201De invoer bij A, B, C of D klopt niet.Check of je het papieren proces-verbaal goed hebt overgenomen.Heb je iets niet goed overgenomen? Herstel de fout en ga verder.Heb je alles goed overgenomen, en blijft de fout? Dan mag je niet verder. Overleg met de coördinator.";
      expect(await screen.findByTestId("feedback-error")).toHaveTextContent(feedbackMessage);
      expect(screen.queryByTestId("feedback-warning")).toBeNull();
      const expectedInvalidFields = [
        pollCardCount,
        proxyCertificateCount,
        voterCardCount,
        totalAdmittedVotersCount,
      ] as HTMLElement[];
      const expectedValidFields = [
        votesCandidatesCount,
        blankVotesCount,
        invalidVotesCount,
        totalVotesCastCount,
      ] as HTMLElement[];
      expectFieldsToBeInvalidAndToHaveAccessibleErrorMessage(expectedInvalidFields, feedbackMessage);
      expectFieldsToHaveIconAndToHaveAccessibleName(expectedInvalidFields, "bevat een fout");
      expectFieldsToBeValidAndToNotHaveAccessibleErrorMessage(expectedValidFields);
      expectFieldsToNotHaveIcon(expectedValidFields);
    });

    test("F.202 IncorrectTotal Votes counts", async () => {
      overrideOnce("post", "/api/polling_stations/1/data_entries/1", 200, {
        validation_results: {
          errors: [
            {
              fields: [
                "data.votes_counts.total_votes_cast_count",
                "data.votes_counts.votes_candidates_count",
                "data.votes_counts.blank_votes_count",
                "data.votes_counts.invalid_votes_count",
              ],
              code: "F202",
            },
          ],
          warnings: [],
        },
      });

      const user = userEvent.setup();

      renderForm({ recounted: false });

      const [
        pollCardCount,
        proxyCertificateCount,
        voterCardCount,
        totalAdmittedVotersCount,
        votesCandidatesCount,
        blankVotesCount,
        invalidVotesCount,
        totalVotesCastCount,
      ]: HTMLElement[] = getFormFields();

      const submitButton = screen.getByRole("button", { name: "Volgende" });
      await user.click(submitButton);

      const feedbackMessage =
        "Controleer uitgebrachte stemmenF.202De invoer bij E, F, G of H klopt niet.Check of je het papieren proces-verbaal goed hebt overgenomen.Heb je iets niet goed overgenomen? Herstel de fout en ga verder.Heb je alles goed overgenomen, en blijft de fout? Dan mag je niet verder. Overleg met de coördinator.";
      expect(await screen.findByTestId("feedback-error")).toHaveTextContent(feedbackMessage);
      expect(screen.queryByTestId("feedback-warning")).toBeNull();
      const expectedInvalidFields = [
        votesCandidatesCount,
        blankVotesCount,
        invalidVotesCount,
        totalVotesCastCount,
      ] as HTMLElement[];
      const expectedValidFields = [
        pollCardCount,
        proxyCertificateCount,
        voterCardCount,
        totalAdmittedVotersCount,
      ] as HTMLElement[];
      expectFieldsToBeInvalidAndToHaveAccessibleErrorMessage(expectedInvalidFields, feedbackMessage);
      expectFieldsToHaveIconAndToHaveAccessibleName(expectedInvalidFields, "bevat een fout");
      expectFieldsToBeValidAndToNotHaveAccessibleErrorMessage(expectedValidFields);
      expectFieldsToNotHaveIcon(expectedValidFields);
    });

    test("F.203 IncorrectTotal Voters recounts", async () => {
      overrideOnce("post", "/api/polling_stations/1/data_entries/1", 200, {
        validation_results: {
          errors: [
            {
              fields: [
                "data.voters_recounts.total_admitted_voters_recount",
                "data.voters_recounts.poll_card_recount",
                "data.voters_recounts.proxy_certificate_recount",
                "data.voters_recounts.voter_card_recount",
              ],
              code: "F203",
            },
          ],
          warnings: [],
        },
      });

      const user = userEvent.setup();

      renderForm({ recounted: true });

      const [
        pollCardCount,
        proxyCertificateCount,
        voterCardCount,
        totalAdmittedVotersCount,
        votesCandidatesCount,
        blankVotesCount,
        invalidVotesCount,
        totalVotesCastCount,
        pollCardRecount,
        proxyCertificateRecount,
        voterCardRecount,
        totalAdmittedVotersRecount,
      ]: HTMLElement[] = getFormFields(true);

      const submitButton = screen.getByRole("button", { name: "Volgende" });
      await user.click(submitButton);

      const feedbackMessage =
        "Controleer hertelde toegelaten kiezersF.203De invoer bij A.2, B.2, C.2 of D.2 klopt niet.Check of je het papieren proces-verbaal goed hebt overgenomen.Heb je iets niet goed overgenomen? Herstel de fout en ga verder.Heb je alles goed overgenomen, en blijft de fout? Dan mag je niet verder. Overleg met de coördinator.";
      expect(await screen.findByTestId("feedback-error")).toHaveTextContent(feedbackMessage);
      expect(screen.queryByTestId("feedback-warning")).toBeNull();
      const expectedInvalidFields = [
        pollCardRecount,
        proxyCertificateRecount,
        voterCardRecount,
        totalAdmittedVotersRecount,
      ] as HTMLElement[];
      const expectedValidFields = [
        pollCardCount,
        proxyCertificateCount,
        voterCardCount,
        totalAdmittedVotersCount,
        votesCandidatesCount,
        blankVotesCount,
        invalidVotesCount,
        totalVotesCastCount,
      ] as HTMLElement[];
      expectFieldsToBeInvalidAndToHaveAccessibleErrorMessage(expectedInvalidFields, feedbackMessage);
      expectFieldsToHaveIconAndToHaveAccessibleName(expectedInvalidFields, "bevat een fout");
      expectFieldsToBeValidAndToNotHaveAccessibleErrorMessage(expectedValidFields);
      expectFieldsToNotHaveIcon(expectedValidFields);
    });
  });

  describe("VotersAndVotesForm warnings", () => {
    test("clicking next without accepting warning results in alert shown and then accept warning", async () => {
      overrideOnce("post", "/api/polling_stations/1/data_entries/1", 200, {
        validation_results: {
          errors: [],
          warnings: [{ fields: ["data.votes_counts.blank_votes_count"], code: "W201" }],
        },
      });

      const user = userEvent.setup();

      renderForm({ recounted: false });

      const [
        pollCardCount,
        proxyCertificateCount,
        voterCardCount,
        totalAdmittedVotersCount,
        votesCandidatesCount,
        blankVotesCount,
        invalidVotesCount,
        totalVotesCastCount,
      ]: HTMLElement[] = getFormFields();

      const submitButton = screen.getByRole("button", { name: "Volgende" });
      await user.click(submitButton);

<<<<<<< HEAD
      const feedbackMessage =
        "Controleer aantal blanco stemmenW.201Het aantal blanco stemmen is erg hoog.Check of je het papieren proces-verbaal goed hebt overgenomen.Heb je iets niet goed overgenomen? Herstel de fout en ga verder.Heb je alles gecontroleerd en komt je invoer overeen met het papier? Ga dan verder.";
      const feedbackWarning = await screen.findByTestId("feedback-warning");
      expect(feedbackWarning).toHaveTextContent(feedbackMessage);
      expect(screen.queryByTestId("feedback-error")).toBeNull();
      const expectedInvalidFields = [blankVotesCount] as HTMLElement[];
      let expectedValidFields = [
        pollCardCount,
        proxyCertificateCount,
        voterCardCount,
        totalAdmittedVotersCount,
        votesCandidatesCount,
        invalidVotesCount,
        totalVotesCastCount,
      ] as HTMLElement[];
      expectFieldsToBeInvalidAndToHaveAccessibleErrorMessage(expectedInvalidFields, feedbackMessage);
      expectFieldsToHaveIconAndToHaveAccessibleName(expectedInvalidFields, "bevat een waarschuwing");
      expectFieldsToBeValidAndToNotHaveAccessibleErrorMessage(expectedValidFields);
      expectFieldsToNotHaveIcon(expectedValidFields);
=======
      expect(await screen.findByTestId("feedback-warning")).toHaveTextContent(
        `Controleer aantal blanco stemmenW.201Het aantal blanco stemmen is erg hoog.Check of je het papieren proces-verbaal goed hebt overgenomen.Heb je iets niet goed overgenomen? Herstel de fout en ga verder.Heb je alles gecontroleerd en komt je invoer overeen met het papier? Ga dan verder.`,
      );
>>>>>>> 69ac604d

      const acceptFeedbackCheckbox = screen.getByRole("checkbox", {
        name: "Ik heb de aantallen gecontroleerd met het papier en correct overgenomen.",
      });
      expect(acceptFeedbackCheckbox).not.toBeChecked();

      await user.click(submitButton);
      const alertText = screen.getByRole("alert");
      expect(alertText).toHaveTextContent(
        /^Je kan alleen verder als je het papieren proces-verbaal hebt gecontroleerd.$/,
      );

<<<<<<< HEAD
      acceptFeedbackCheckbox.click();
      await user.click(submitButton);

      expect(feedbackWarning).toHaveTextContent(feedbackMessage);
      // All fields should be considered valid now
      expectedValidFields = expectedValidFields.concat(expectedInvalidFields);
      expectFieldsToBeValidAndToNotHaveAccessibleErrorMessage(expectedValidFields);
      expectFieldsToNotHaveIcon(expectedValidFields);
=======
      const checkbox = screen.getByTestId("voters_and_votes_form_ignore_warnings");
      expect(checkbox).toBeInTheDocument();
      expect(checkbox).toBeVisible();
      await user.click(checkbox);
      expect(checkbox).toBeChecked();

      await user.clear(screen.getByTestId("blank_votes_count"));
      await user.type(screen.getByTestId("blank_votes_count"), "100");
      await user.tab();
      expect(screen.getByTestId("blank_votes_count"), "100").toHaveValue("100");

      await waitFor(() => {
        const checkbox = screen.getByTestId("voters_and_votes_form_ignore_warnings");
        expect(checkbox).toBeInTheDocument();
        expect(checkbox).not.toBeVisible();
      });

      overrideOnce("post", "/api/polling_stations/1/data_entries/1", 200, {
        validation_results: {
          errors: [],
          warnings: [
            {
              fields: ["data.votes_counts.blank_votes_count"],
              code: "W201",
            },
          ],
        },
      });

      await user.click(submitButton);

      expect(await screen.findByTestId("feedback-warning")).toHaveTextContent(
        `Controleer aantal blanco stemmenW.201Het aantal blanco stemmen is erg hoog.Check of je het papieren proces-verbaal goed hebt overgenomen.Heb je iets niet goed overgenomen? Herstel de fout en ga verder.Heb je alles gecontroleerd en komt je invoer overeen met het papier? Ga dan verder.`,
      );

      expect(checkbox).toBeVisible();
      expect(checkbox).not.toBeChecked();
>>>>>>> 69ac604d
    });

    test("W.201 high number of blank votes", async () => {
      overrideOnce("post", "/api/polling_stations/1/data_entries/1", 200, {
        validation_results: {
          errors: [],
          warnings: [{ fields: ["data.votes_counts.blank_votes_count"], code: "W201" }],
        },
      });

      const user = userEvent.setup();

      renderForm({ recounted: false });

      const [
        pollCardCount,
        proxyCertificateCount,
        voterCardCount,
        totalAdmittedVotersCount,
        votesCandidatesCount,
        blankVotesCount,
        invalidVotesCount,
        totalVotesCastCount,
      ]: HTMLElement[] = getFormFields();

      const submitButton = screen.getByRole("button", { name: "Volgende" });
      await user.click(submitButton);

      const feedbackMessage =
        "Controleer aantal blanco stemmenW.201Het aantal blanco stemmen is erg hoog.Check of je het papieren proces-verbaal goed hebt overgenomen.Heb je iets niet goed overgenomen? Herstel de fout en ga verder.Heb je alles gecontroleerd en komt je invoer overeen met het papier? Ga dan verder.";
      expect(await screen.findByTestId("feedback-warning")).toHaveTextContent(feedbackMessage);
      expect(screen.queryByTestId("feedback-error")).toBeNull();
      const expectedInvalidFields = [blankVotesCount] as HTMLElement[];
      const expectedValidFields = [
        pollCardCount,
        proxyCertificateCount,
        voterCardCount,
        totalAdmittedVotersCount,
        votesCandidatesCount,
        invalidVotesCount,
        totalVotesCastCount,
      ] as HTMLElement[];
      expectFieldsToBeInvalidAndToHaveAccessibleErrorMessage(expectedInvalidFields, feedbackMessage);
      expectFieldsToHaveIconAndToHaveAccessibleName(expectedInvalidFields, "bevat een waarschuwing");
      expectFieldsToBeValidAndToNotHaveAccessibleErrorMessage(expectedValidFields);
      expectFieldsToNotHaveIcon(expectedValidFields);
    });

    test("W.202 high number of invalid votes", async () => {
      overrideOnce("post", "/api/polling_stations/1/data_entries/1", 200, {
        validation_results: {
          errors: [],
          warnings: [{ fields: ["data.votes_counts.invalid_votes_count"], code: "W202" }],
        },
      });

      const user = userEvent.setup();

      renderForm({ recounted: false });

      const [
        pollCardCount,
        proxyCertificateCount,
        voterCardCount,
        totalAdmittedVotersCount,
        votesCandidatesCount,
        blankVotesCount,
        invalidVotesCount,
        totalVotesCastCount,
      ]: HTMLElement[] = getFormFields();

      const submitButton = screen.getByRole("button", { name: "Volgende" });
      await user.click(submitButton);

      const feedbackMessage =
        "Controleer aantal ongeldige stemmenW.202Het aantal ongeldige stemmen is erg hoog.Check of je het papieren proces-verbaal goed hebt overgenomen.Heb je iets niet goed overgenomen? Herstel de fout en ga verder.Heb je alles gecontroleerd en komt je invoer overeen met het papier? Ga dan verder.";
      expect(await screen.findByTestId("feedback-warning")).toHaveTextContent(feedbackMessage);
      expect(screen.queryByTestId("feedback-error")).toBeNull();
      const expectedInvalidFields = [invalidVotesCount] as HTMLElement[];
      const expectedValidFields = [
        pollCardCount,
        proxyCertificateCount,
        voterCardCount,
        totalAdmittedVotersCount,
        votesCandidatesCount,
        blankVotesCount,
        totalVotesCastCount,
      ] as HTMLElement[];
      expectFieldsToBeInvalidAndToHaveAccessibleErrorMessage(expectedInvalidFields, feedbackMessage);
      expectFieldsToHaveIconAndToHaveAccessibleName(expectedInvalidFields, "bevat een waarschuwing");
      expectFieldsToBeValidAndToNotHaveAccessibleErrorMessage(expectedValidFields);
      expectFieldsToNotHaveIcon(expectedValidFields);
    });

    test("W.203 voters counts and votes counts difference above threshold", async () => {
      overrideOnce("post", "/api/polling_stations/1/data_entries/1", 200, {
        validation_results: {
          errors: [],
          warnings: [
            {
              fields: ["data.votes_counts.total_votes_cast_count", "data.voters_counts.total_admitted_voters_count"],
              code: "W203",
            },
          ],
        },
      });

      const user = userEvent.setup();

      renderForm({ recounted: false });

      const [
        pollCardCount,
        proxyCertificateCount,
        voterCardCount,
        totalAdmittedVotersCount,
        votesCandidatesCount,
        blankVotesCount,
        invalidVotesCount,
        totalVotesCastCount,
      ]: HTMLElement[] = getFormFields();

      const submitButton = screen.getByRole("button", { name: "Volgende" });
      await user.click(submitButton);

      const feedbackMessage =
        "Controleer aantal toegelaten kiezers en aantal uitgebrachte stemmenW.203Er is een onverwacht verschil tussen het aantal toegelaten kiezers (A t/m D) en het aantal uitgebrachte stemmen (E t/m H).Check of je het papieren proces-verbaal goed hebt overgenomen.Heb je iets niet goed overgenomen? Herstel de fout en ga verder.Heb je alles gecontroleerd en komt je invoer overeen met het papier? Ga dan verder.";
      expect(await screen.findByTestId("feedback-warning")).toHaveTextContent(feedbackMessage);
      expect(screen.queryByTestId("feedback-error")).toBeNull();
      const expectedInvalidFields = [totalVotesCastCount, totalAdmittedVotersCount] as HTMLElement[];
      const expectedValidFields = [
        pollCardCount,
        proxyCertificateCount,
        voterCardCount,
        votesCandidatesCount,
        blankVotesCount,
        invalidVotesCount,
      ] as HTMLElement[];
      expectFieldsToBeInvalidAndToHaveAccessibleErrorMessage(expectedInvalidFields, feedbackMessage);
      expectFieldsToHaveIconAndToHaveAccessibleName(expectedInvalidFields, "bevat een waarschuwing");
      expectFieldsToBeValidAndToNotHaveAccessibleErrorMessage(expectedValidFields);
      expectFieldsToNotHaveIcon(expectedValidFields);
    });

    test("W.204 votes counts and voters recounts difference above threshold", async () => {
      overrideOnce("post", "/api/polling_stations/1/data_entries/1", 200, {
        validation_results: {
          errors: [],
          warnings: [
            {
              fields: [
                "data.votes_counts.total_votes_cast_count",
                "data.voters_recounts.total_admitted_voters_recount",
              ],
              code: "W204",
            },
          ],
        },
      });

      const user = userEvent.setup();

      renderForm({ recounted: true });

      const [
        pollCardCount,
        proxyCertificateCount,
        voterCardCount,
        totalAdmittedVotersCount,
        votesCandidatesCount,
        blankVotesCount,
        invalidVotesCount,
        totalVotesCastCount,
        pollCardRecount,
        proxyCertificateRecount,
        voterCardRecount,
        totalAdmittedVotersRecount,
      ]: HTMLElement[] = getFormFields(true);

      const submitButton = screen.getByRole("button", { name: "Volgende" });
      await user.click(submitButton);

      const feedbackMessage =
        "Controleer aantal uitgebrachte stemmen en herteld aantal toegelaten kiezersW.204Er is een onverwacht verschil tussen het aantal uitgebrachte stemmen (E t/m H) en het herteld aantal toegelaten kiezers (A.2 t/m D.2).Check of je het papieren proces-verbaal goed hebt overgenomen.Heb je iets niet goed overgenomen? Herstel de fout en ga verder.Heb je alles gecontroleerd en komt je invoer overeen met het papier? Ga dan verder.";
      expect(await screen.findByTestId("feedback-warning")).toHaveTextContent(feedbackMessage);
      expect(screen.queryByTestId("feedback-error")).toBeNull();
      const expectedInvalidFields = [totalVotesCastCount, totalAdmittedVotersRecount] as HTMLElement[];
      const expectedValidFields = [
        pollCardCount,
        proxyCertificateCount,
        voterCardCount,
        totalAdmittedVotersCount,
        votesCandidatesCount,
        blankVotesCount,
        invalidVotesCount,
        pollCardRecount,
        proxyCertificateRecount,
        voterCardRecount,
      ] as HTMLElement[];
      expectFieldsToBeInvalidAndToHaveAccessibleErrorMessage(expectedInvalidFields, feedbackMessage);
      expectFieldsToHaveIconAndToHaveAccessibleName(expectedInvalidFields, "bevat een waarschuwing");
      expectFieldsToBeValidAndToNotHaveAccessibleErrorMessage(expectedValidFields);
      expectFieldsToNotHaveIcon(expectedValidFields);
    });

    test("W.205 total votes cast should not be zero", async () => {
      overrideOnce("post", "/api/polling_stations/1/data_entries/1", 200, {
        validation_results: {
          errors: [],
          warnings: [{ fields: ["data.votes_counts.total_votes_cast_count"], code: "W205" }],
        },
      });

      const user = userEvent.setup();

      renderForm({ recounted: false });

      const [
        pollCardCount,
        proxyCertificateCount,
        voterCardCount,
        totalAdmittedVotersCount,
        votesCandidatesCount,
        blankVotesCount,
        invalidVotesCount,
        totalVotesCastCount,
      ]: HTMLElement[] = getFormFields();

      const submitButton = screen.getByRole("button", { name: "Volgende" });
      await user.click(submitButton);

      const feedbackMessage =
        "Controleer aantal uitgebrachte stemmenW.205Het totaal aantal uitgebrachte stemmen (H) is nul.Check of je het papieren proces-verbaal goed hebt overgenomen.Heb je iets niet goed overgenomen? Herstel de fout en ga verder.Heb je alles gecontroleerd en komt je invoer overeen met het papier? Ga dan verder.";
      expect(await screen.findByTestId("feedback-warning")).toHaveTextContent(feedbackMessage);
      expect(screen.queryByTestId("feedback-error")).toBeNull();
      const expectedInvalidFields = [totalVotesCastCount] as HTMLElement[];
      const expectedValidFields = [
        pollCardCount,
        proxyCertificateCount,
        voterCardCount,
        totalAdmittedVotersCount,
        votesCandidatesCount,
        blankVotesCount,
        invalidVotesCount,
      ] as HTMLElement[];
      expectFieldsToBeInvalidAndToHaveAccessibleErrorMessage(expectedInvalidFields, feedbackMessage);
      expectFieldsToHaveIconAndToHaveAccessibleName(expectedInvalidFields, "bevat een waarschuwing");
      expectFieldsToBeValidAndToNotHaveAccessibleErrorMessage(expectedValidFields);
      expectFieldsToNotHaveIcon(expectedValidFields);
    });

    test("W.206 total admitted voters and total votes cast should not exceed polling stations number of eligible voters", async () => {
      overrideOnce("post", "/api/polling_stations/1/data_entries/1", 200, {
        validation_results: {
          errors: [],
          warnings: [
            {
              fields: ["data.votes_counts.total_votes_cast_count", "data.voters_counts.total_admitted_voters_count"],
              code: "W206",
            },
          ],
        },
      });

      const user = userEvent.setup();

      renderForm({ recounted: false });

      const [
        pollCardCount,
        proxyCertificateCount,
        voterCardCount,
        totalAdmittedVotersCount,
        votesCandidatesCount,
        blankVotesCount,
        invalidVotesCount,
        totalVotesCastCount,
      ]: HTMLElement[] = getFormFields();

      const submitButton = screen.getByRole("button", { name: "Volgende" });
      await user.click(submitButton);

      const feedbackMessage =
        "Controleer aantal toegelaten kiezers en aantal uitgebrachte stemmenW.206Het totaal aantal toegelaten kiezers (D) en/of het totaal aantal uitgebrachte stemmen (H) is hoger dan het aantal kiesgerechtigden voor dit stembureau.Check of je het papieren proces-verbaal goed hebt overgenomen.Heb je iets niet goed overgenomen? Herstel de fout en ga verder.Heb je alles gecontroleerd en komt je invoer overeen met het papier? Ga dan verder.";
      expect(await screen.findByTestId("feedback-warning")).toHaveTextContent(feedbackMessage);
      expect(screen.queryByTestId("feedback-error")).toBeNull();
      const expectedInvalidFields = [totalAdmittedVotersCount, totalVotesCastCount] as HTMLElement[];
      const expectedValidFields = [
        pollCardCount,
        proxyCertificateCount,
        voterCardCount,
        votesCandidatesCount,
        blankVotesCount,
        invalidVotesCount,
      ] as HTMLElement[];
      expectFieldsToBeInvalidAndToHaveAccessibleErrorMessage(expectedInvalidFields, feedbackMessage);
      expectFieldsToHaveIconAndToHaveAccessibleName(expectedInvalidFields, "bevat een waarschuwing");
      expectFieldsToBeValidAndToNotHaveAccessibleErrorMessage(expectedValidFields);
      expectFieldsToNotHaveIcon(expectedValidFields);
    });

    test("W.207 total votes cast and total admitted voters recount should not exceed polling stations number of eligible voters", async () => {
      overrideOnce("post", "/api/polling_stations/1/data_entries/1", 200, {
        validation_results: {
          errors: [],
          warnings: [
            {
              fields: [
                "data.votes_counts.total_votes_cast_count",
                "data.voters_recounts.total_admitted_voters_recount",
              ],
              code: "W207",
            },
          ],
        },
      });

      const user = userEvent.setup();

      renderForm({ recounted: true });

      const [
        pollCardCount,
        proxyCertificateCount,
        voterCardCount,
        totalAdmittedVotersCount,
        votesCandidatesCount,
        blankVotesCount,
        invalidVotesCount,
        totalVotesCastCount,
        pollCardRecount,
        proxyCertificateRecount,
        voterCardRecount,
        totalAdmittedVotersRecount,
      ]: HTMLElement[] = getFormFields(true);

      const submitButton = screen.getByRole("button", { name: "Volgende" });
      await user.click(submitButton);

      const feedbackMessage =
        "Controleer aantal uitgebrachte stemmen en herteld aantal toegelaten kiezersW.207Het totaal aantal uitgebrachte stemmen (H) en/of het herteld totaal aantal toegelaten kiezers (D.2) is hoger dan het aantal kiesgerechtigden voor dit stembureau.Check of je het papieren proces-verbaal goed hebt overgenomen.Heb je iets niet goed overgenomen? Herstel de fout en ga verder.Heb je alles gecontroleerd en komt je invoer overeen met het papier? Ga dan verder.";
      expect(await screen.findByTestId("feedback-warning")).toHaveTextContent(feedbackMessage);
      expect(screen.queryByTestId("feedback-error")).toBeNull();
      const expectedInvalidFields = [totalVotesCastCount, totalAdmittedVotersRecount] as HTMLElement[];
      const expectedValidFields = [
        pollCardCount,
        proxyCertificateCount,
        voterCardCount,
        totalAdmittedVotersCount,
        votesCandidatesCount,
        blankVotesCount,
        invalidVotesCount,
        pollCardRecount,
        proxyCertificateRecount,
        voterCardRecount,
      ] as HTMLElement[];
      expectFieldsToBeInvalidAndToHaveAccessibleErrorMessage(expectedInvalidFields, feedbackMessage);
      expectFieldsToHaveIconAndToHaveAccessibleName(expectedInvalidFields, "bevat een waarschuwing");
      expectFieldsToBeValidAndToNotHaveAccessibleErrorMessage(expectedValidFields);
      expectFieldsToNotHaveIcon(expectedValidFields);
    });

    test("W.208 EqualInput voters counts and votes counts", async () => {
      overrideOnce("post", "/api/polling_stations/1/data_entries/1", 200, {
        validation_results: {
          errors: [],
          warnings: [
            {
              fields: ["data.voters_counts", "data.votes_counts"],
              code: "W208",
            },
          ],
        },
      });

      const user = userEvent.setup();

      renderForm({ recounted: false });

      const [
        pollCardCount,
        proxyCertificateCount,
        voterCardCount,
        totalAdmittedVotersCount,
        votesCandidatesCount,
        blankVotesCount,
        invalidVotesCount,
        totalVotesCastCount,
      ]: HTMLElement[] = getFormFields();

      const submitButton = screen.getByRole("button", { name: "Volgende" });
      await user.click(submitButton);

      const feedbackMessage =
        "Controleer A t/m D en E t/m HW.208De getallen bij A t/m D zijn precies hetzelfde als E t/m H.Check of je het papieren proces-verbaal goed hebt overgenomen.Heb je iets niet goed overgenomen? Herstel de fout en ga verder.Heb je alles gecontroleerd en komt je invoer overeen met het papier? Ga dan verder.";
      expect(await screen.findByTestId("feedback-warning")).toHaveTextContent(feedbackMessage);
      expect(screen.queryByTestId("feedback-error")).toBeNull();
      // When all fields on a page are (potentially) invalid, we do not mark them as so
      const expectedInvalidFields = [] as HTMLElement[];
      const expectedValidFields = [
        pollCardCount,
        proxyCertificateCount,
        voterCardCount,
        totalVotesCastCount,
        votesCandidatesCount,
        blankVotesCount,
        invalidVotesCount,
        totalAdmittedVotersCount,
      ] as HTMLElement[];
      expectFieldsToBeInvalidAndToHaveAccessibleErrorMessage(expectedInvalidFields, feedbackMessage);
      expectFieldsToHaveIconAndToHaveAccessibleName(expectedInvalidFields, "bevat een waarschuwing");
      expectFieldsToBeValidAndToNotHaveAccessibleErrorMessage(expectedValidFields);
      expectFieldsToNotHaveIcon(expectedValidFields);
    });

    test("W.209 EqualInput voters recounts and votes counts", async () => {
      overrideOnce("post", "/api/polling_stations/1/data_entries/1", 200, {
        validation_results: {
          errors: [],
          warnings: [
            {
              fields: [
                "data.votes_counts.votes_candidates_count",
                "data.votes_counts.blank_votes_count",
                "data.votes_counts.invalid_votes_count",
                "data.votes_counts.total_votes_cast_count",
                "data.voters_recounts.poll_card_recount",
                "data.voters_recounts.proxy_certificate_recount",
                "data.voters_recounts.voter_card_recount",
                "data.voters_recounts.total_admitted_voters_recount",
              ],
              code: "W209",
            },
          ],
        },
      });

      const user = userEvent.setup();

      renderForm({ recounted: true });

      const [
        pollCardCount,
        proxyCertificateCount,
        voterCardCount,
        totalAdmittedVotersCount,
        votesCandidatesCount,
        blankVotesCount,
        invalidVotesCount,
        totalVotesCastCount,
        pollCardRecount,
        proxyCertificateRecount,
        voterCardRecount,
        totalAdmittedVotersRecount,
      ]: HTMLElement[] = getFormFields(true);

      const submitButton = screen.getByRole("button", { name: "Volgende" });
      await user.click(submitButton);

      const feedbackMessage =
        "Controleer E t/m H en A.2 t/m D.2W.209De getallen bij E t/m H zijn precies hetzelfde als A.2 t/m D.2.Check of je het papieren proces-verbaal goed hebt overgenomen.Heb je iets niet goed overgenomen? Herstel de fout en ga verder.Heb je alles gecontroleerd en komt je invoer overeen met het papier? Ga dan verder.";
      expect(await screen.findByTestId("feedback-warning")).toHaveTextContent(feedbackMessage);
      expect(screen.queryByTestId("feedback-error")).toBeNull();
      const expectedInvalidFields = [
        votesCandidatesCount,
        blankVotesCount,
        invalidVotesCount,
        totalVotesCastCount,
        pollCardRecount,
        proxyCertificateRecount,
        voterCardRecount,
        totalAdmittedVotersRecount,
      ] as HTMLElement[];
      const expectedValidFields = [
        pollCardCount,
        proxyCertificateCount,
        voterCardCount,
        totalAdmittedVotersCount,
      ] as HTMLElement[];
      expectFieldsToBeInvalidAndToHaveAccessibleErrorMessage(expectedInvalidFields, feedbackMessage);
      expectFieldsToHaveIconAndToHaveAccessibleName(expectedInvalidFields, "bevat een waarschuwing");
      expectFieldsToBeValidAndToNotHaveAccessibleErrorMessage(expectedValidFields);
      expectFieldsToNotHaveIcon(expectedValidFields);
    });
  });
});<|MERGE_RESOLUTION|>--- conflicted
+++ resolved
@@ -1,17 +1,13 @@
 import { userEvent } from "@testing-library/user-event";
 import { describe, expect, test, vi } from "vitest";
 
-<<<<<<< HEAD
 import {
   expectFieldsToBeInvalidAndToHaveAccessibleErrorMessage,
   expectFieldsToBeValidAndToNotHaveAccessibleErrorMessage,
   expectFieldsToHaveIconAndToHaveAccessibleName,
   expectFieldsToNotHaveIcon,
 } from "app/component/form/testHelperFunctions.tsx";
-import { getUrlMethodAndBody, overrideOnce, render, screen, userTypeInputs } from "app/test/unit";
-=======
 import { getUrlMethodAndBody, overrideOnce, render, screen, userTypeInputs, waitFor } from "app/test/unit";
->>>>>>> 69ac604d
 import { emptyDataEntryRequest } from "app/test/unit/form.ts";
 
 import { FormState, PollingStationFormController, PollingStationValues } from "@kiesraad/api";
@@ -476,7 +472,6 @@
       const submitButton = screen.getByRole("button", { name: "Volgende" });
       await user.click(submitButton);
 
-<<<<<<< HEAD
       const feedbackMessage =
         "Controleer aantal blanco stemmenW.201Het aantal blanco stemmen is erg hoog.Check of je het papieren proces-verbaal goed hebt overgenomen.Heb je iets niet goed overgenomen? Herstel de fout en ga verder.Heb je alles gecontroleerd en komt je invoer overeen met het papier? Ga dan verder.";
       const feedbackWarning = await screen.findByTestId("feedback-warning");
@@ -496,15 +491,12 @@
       expectFieldsToHaveIconAndToHaveAccessibleName(expectedInvalidFields, "bevat een waarschuwing");
       expectFieldsToBeValidAndToNotHaveAccessibleErrorMessage(expectedValidFields);
       expectFieldsToNotHaveIcon(expectedValidFields);
-=======
-      expect(await screen.findByTestId("feedback-warning")).toHaveTextContent(
-        `Controleer aantal blanco stemmenW.201Het aantal blanco stemmen is erg hoog.Check of je het papieren proces-verbaal goed hebt overgenomen.Heb je iets niet goed overgenomen? Herstel de fout en ga verder.Heb je alles gecontroleerd en komt je invoer overeen met het papier? Ga dan verder.`,
-      );
->>>>>>> 69ac604d
 
       const acceptFeedbackCheckbox = screen.getByRole("checkbox", {
         name: "Ik heb de aantallen gecontroleerd met het papier en correct overgenomen.",
       });
+      expect(acceptFeedbackCheckbox).toBeInTheDocument();
+      expect(acceptFeedbackCheckbox).toBeVisible();
       expect(acceptFeedbackCheckbox).not.toBeChecked();
 
       await user.click(submitButton);
@@ -513,54 +505,41 @@
         /^Je kan alleen verder als je het papieren proces-verbaal hebt gecontroleerd.$/,
       );
 
-<<<<<<< HEAD
       acceptFeedbackCheckbox.click();
-      await user.click(submitButton);
-
-      expect(feedbackWarning).toHaveTextContent(feedbackMessage);
-      // All fields should be considered valid now
-      expectedValidFields = expectedValidFields.concat(expectedInvalidFields);
-      expectFieldsToBeValidAndToNotHaveAccessibleErrorMessage(expectedValidFields);
-      expectFieldsToNotHaveIcon(expectedValidFields);
-=======
-      const checkbox = screen.getByTestId("voters_and_votes_form_ignore_warnings");
-      expect(checkbox).toBeInTheDocument();
-      expect(checkbox).toBeVisible();
-      await user.click(checkbox);
-      expect(checkbox).toBeChecked();
+      expect(acceptFeedbackCheckbox).toBeChecked();
 
       await user.clear(screen.getByTestId("blank_votes_count"));
       await user.type(screen.getByTestId("blank_votes_count"), "100");
       await user.tab();
       expect(screen.getByTestId("blank_votes_count"), "100").toHaveValue("100");
+      await user.clear(screen.getByTestId("blank_votes_count"));
 
       await waitFor(() => {
-        const checkbox = screen.getByTestId("voters_and_votes_form_ignore_warnings");
-        expect(checkbox).toBeInTheDocument();
-        expect(checkbox).not.toBeVisible();
+        expect(acceptFeedbackCheckbox).toBeInTheDocument();
+        expect(acceptFeedbackCheckbox).not.toBeVisible();
       });
 
       overrideOnce("post", "/api/polling_stations/1/data_entries/1", 200, {
         validation_results: {
           errors: [],
-          warnings: [
-            {
-              fields: ["data.votes_counts.blank_votes_count"],
-              code: "W201",
-            },
-          ],
-        },
-      });
-
-      await user.click(submitButton);
-
-      expect(await screen.findByTestId("feedback-warning")).toHaveTextContent(
-        `Controleer aantal blanco stemmenW.201Het aantal blanco stemmen is erg hoog.Check of je het papieren proces-verbaal goed hebt overgenomen.Heb je iets niet goed overgenomen? Herstel de fout en ga verder.Heb je alles gecontroleerd en komt je invoer overeen met het papier? Ga dan verder.`,
-      );
-
-      expect(checkbox).toBeVisible();
-      expect(checkbox).not.toBeChecked();
->>>>>>> 69ac604d
+          warnings: [{ fields: ["data.votes_counts.blank_votes_count"], code: "W201" }],
+        },
+      });
+
+      await user.click(submitButton);
+
+      expect(acceptFeedbackCheckbox).toBeVisible();
+      expect(acceptFeedbackCheckbox).not.toBeChecked();
+      acceptFeedbackCheckbox.click();
+      expect(acceptFeedbackCheckbox).toBeChecked();
+
+      await user.click(submitButton);
+
+      expect(feedbackWarning).toHaveTextContent(feedbackMessage);
+      // All fields should be considered valid now
+      expectedValidFields = expectedValidFields.concat(expectedInvalidFields);
+      expectFieldsToBeValidAndToNotHaveAccessibleErrorMessage(expectedValidFields);
+      expectFieldsToNotHaveIcon(expectedValidFields);
     });
 
     test("W.201 high number of blank votes", async () => {
