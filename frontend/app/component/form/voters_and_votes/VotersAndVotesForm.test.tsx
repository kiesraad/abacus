/**
 * @vitest-environment jsdom
 */
import { userEvent } from "@testing-library/user-event";
import { afterEach, describe, expect, test, vi } from "vitest";

import { getUrlMethodAndBody, overrideOnce, render, screen, userTypeInputs } from "app/test/unit";

import {
  POLLING_STATION_DATA_ENTRY_REQUEST_BODY,
  PollingStationFormController,
  PollingStationValues,
} from "@kiesraad/api";
import { electionMock, pollingStationMock } from "@kiesraad/api-mocks";

import { VotersAndVotesForm } from "./VotersAndVotesForm";

function renderForm(defaultValues: Partial<PollingStationValues> = {}) {
  return render(
    <PollingStationFormController
      election={electionMock}
      pollingStationId={pollingStationMock.id}
      entryNumber={1}
      defaultValues={defaultValues}
    >
      <VotersAndVotesForm />
    </PollingStationFormController>,
  );
}

const rootRequest: POLLING_STATION_DATA_ENTRY_REQUEST_BODY = {
  data: {
    recounted: false,
    voters_counts: {
      poll_card_count: 0,
      proxy_certificate_count: 0,
      voter_card_count: 0,
      total_admitted_voters_count: 0,
    },
    votes_counts: {
      votes_candidates_counts: 0,
      blank_votes_count: 0,
      invalid_votes_count: 0,
      total_votes_cast_count: 0,
    },
    voters_recounts: undefined,
    differences_counts: {
      more_ballots_count: 0,
      fewer_ballots_count: 0,
      unreturned_ballots_count: 0,
      too_few_ballots_handed_out_count: 0,
      too_many_ballots_handed_out_count: 0,
      other_explanation_count: 0,
      no_explanation_count: 0,
    },
    political_group_votes: electionMock.political_groups.map((group) => ({
      number: group.number,
      total: 0,
      candidate_votes: group.candidates.map((candidate) => ({
        number: candidate.number,
        votes: 0,
      })),
    })),
  },
};

describe("Test VotersAndVotesForm", () => {
  afterEach(() => {
    vi.restoreAllMocks(); // ToDo: tests pass without this, so not needed?
  });

  describe("VotersAndVotesForm user interactions", () => {
    test("hitting enter key does not result in api call", async () => {
      const user = userEvent.setup();

      renderForm();
      const spy = vi.spyOn(global, "fetch");

      const pollCards = await screen.findByTestId("poll_card_count");
      await user.type(pollCards, "12345");
      expect(pollCards).toHaveValue("12.345");

      await user.keyboard("{enter}");

      expect(spy).not.toHaveBeenCalled();
    });

    test("Form field entry and keybindings", async () => {
      overrideOnce("post", "/api/polling_stations/1/data_entries/1", 200, {
        validation_results: { errors: [], warnings: [] },
      });

      const user = userEvent.setup();

      renderForm();

      const pollCards = await screen.findByTestId("poll_card_count");
      expect(pollCards).toHaveFocus();
      await user.type(pollCards, "12345");
      expect(pollCards).toHaveValue("12.345");

      await user.keyboard("{enter}");

      const proxyCertificates = screen.getByTestId("proxy_certificate_count");
      expect(proxyCertificates).toHaveFocus();
      await user.paste("6789");
      expect(proxyCertificates).toHaveValue("6.789");

      await user.keyboard("{enter}");

      const voterCards = screen.getByTestId("voter_card_count");
      expect(voterCards).toHaveFocus();
      await user.type(voterCards, "123");
      expect(voterCards).toHaveValue("123");

      await user.keyboard("{enter}");

      const totalAdmittedVoters = screen.getByTestId("total_admitted_voters_count");
      expect(totalAdmittedVoters).toHaveFocus();
      await user.paste("4242");
      expect(totalAdmittedVoters).toHaveValue("4.242");

      await user.keyboard("{enter}");

      const votesOnCandidates = screen.getByTestId("votes_candidates_counts");
      expect(votesOnCandidates).toHaveFocus();
      await user.type(votesOnCandidates, "12");
      expect(votesOnCandidates).toHaveValue("12");

      await user.keyboard("{enter}");

      const blankVotes = screen.getByTestId("blank_votes_count");
      expect(blankVotes).toHaveFocus();
      // Test if maxLength on field works
      await user.type(blankVotes, "1000000000");
      expect(blankVotes).toHaveValue("100.000.000");

      await user.keyboard("{enter}");

      const invalidVotes = screen.getByTestId("invalid_votes_count");
      expect(invalidVotes).toHaveFocus();
      await user.type(invalidVotes, "3");
      expect(invalidVotes).toHaveValue("3");

      await user.keyboard("{enter}");

      const totalVotesCast = screen.getByTestId("total_votes_cast_count");
      expect(totalVotesCast).toHaveFocus();
      await user.type(totalVotesCast, "555");
      expect(totalVotesCast).toHaveValue("555");

      const submitButton = screen.getByRole("button", { name: "Volgende" });
      await user.click(submitButton);

      const result = await screen.findByTestId("result");
      expect(result).toHaveTextContent(/^Success$/);
    });
  });

  describe("VotersAndVotesForm API request and response", () => {
    test("VotersAndVotesForm request body is equal to the form data", async () => {
      const expectedRequest = {
        data: {
          ...rootRequest.data,
          voters_counts: {
            poll_card_count: 1,
            proxy_certificate_count: 2,
            voter_card_count: 3,
            total_admitted_voters_count: 6,
          },
          votes_counts: {
            votes_candidates_counts: 4,
            blank_votes_count: 5,
            invalid_votes_count: 6,
            total_votes_cast_count: 15,
          },
        },
      };

      const user = userEvent.setup();

      renderForm();
      const spy = vi.spyOn(global, "fetch");

      await userTypeInputs(user, {
        ...expectedRequest.data.voters_counts,
        ...expectedRequest.data.votes_counts,
      });

      const submitButton = screen.getByRole("button", { name: "Volgende" });
      await user.click(submitButton);

      expect(spy).toHaveBeenCalled();
      const { url, method, body } = getUrlMethodAndBody(spy.mock.calls);

      expect(url).toEqual("http://testhost/api/polling_stations/1/data_entries/1");
      expect(method).toEqual("POST");
      expect(body).toEqual(expectedRequest);

      const result = await screen.findByTestId("result");
      expect(result).toHaveTextContent(/^Success$/);
    });

    test("422 response results in display of error message", async () => {
      overrideOnce("post", "/api/polling_stations/1/data_entries/1", 422, {
        message: "422 error from mock",
      });

      const user = userEvent.setup();

      renderForm();

      const submitButton = await screen.findByRole("button", { name: "Volgende" });
      await user.click(submitButton);
      const feedbackServerError = await screen.findByTestId("feedback-server-error");
      expect(feedbackServerError).toHaveTextContent(/^Error422 error from mock$/);

      expect(screen.queryByTestId("result")).not.toBeNull();
      expect(screen.queryByTestId("result")).toHaveTextContent(/^422 error from mock$/);
    });

    test("500 response results in display of error message", async () => {
      overrideOnce("post", "/api/polling_stations/1/data_entries/1", 500, {
        message: "500 error from mock",
        errorCode: "500_ERROR",
      });

      const user = userEvent.setup();

      renderForm();

      const submitButton = await screen.findByRole("button", { name: "Volgende" });
      await user.click(submitButton);
      const feedbackServerError = await screen.findByTestId("feedback-server-error");
      expect(feedbackServerError).toHaveTextContent(/^Error500 error from mock$/);

      expect(screen.queryByTestId("result")).not.toBeNull();
      expect(screen.queryByTestId("result")).toHaveTextContent(/^500 error from mock$/);
    });
  });

  describe("VotersAndVotesForm errors", () => {
<<<<<<< HEAD
    test("F.001 Invalid value", async () => {
      overrideOnce("post", "/api/polling_stations/1/data_entries/1", 200, {
        validation_results: {
          errors: [
            {
              fields: ["data.voters_counts.poll_card_count"],
              code: "OutOfRange",
            },
          ],
          warnings: [],
        },
      });

      const user = userEvent.setup();

      renderForm();

      // Since the component does not allow to input invalid values such as -3,
      // not inputting any values and just clicking the submit button.
      const submitButton = await screen.findByRole("button", { name: "Volgende" });
      await user.click(submitButton);

      const feedbackError = await screen.findByTestId("feedback-error");
      expect(feedbackError).toHaveTextContent(/^OutOfRange$/);
      expect(screen.queryByTestId("feedback-warning")).toBeNull();
      expect(screen.queryByTestId("server-feedback-error")).toBeNull();
    });

    test("F.201 IncorrectTotal Voters counts", async () => {
=======
    test("F.11 IncorrectTotal Voters", async () => {
>>>>>>> eae58e7e
      overrideOnce("post", "/api/polling_stations/1/data_entries/1", 200, {
        validation_results: {
          errors: [
            {
              fields: [
                "data.voters_counts.total_admitted_voters_count",
                "data.voters_counts.poll_card_count",
                "data.voters_counts.proxy_certificate_count",
                "data.voters_counts.voter_card_count",
              ],
              code: "IncorrectTotal",
            },
          ],
          warnings: [],
        },
      });

      const user = userEvent.setup();

      renderForm();

      // We await the first element to appear, so we know the page is loaded
      await user.type(await screen.findByTestId("poll_card_count"), "1");
      await user.type(screen.getByTestId("proxy_certificate_count"), "1");
      await user.type(screen.getByTestId("voter_card_count"), "1");
      await user.type(screen.getByTestId("total_admitted_voters_count"), "4");

      const submitButton = screen.getByRole("button", { name: "Volgende" });
      await user.click(submitButton);

      const feedbackError = await screen.findByTestId("feedback-error");
      expect(feedbackError).toHaveTextContent(/^IncorrectTotal$/);
      expect(screen.queryByTestId("feedback-warning")).toBeNull();
      expect(screen.queryByTestId("server-feedback-error")).toBeNull();
    });

    test("F.202 IncorrectTotal Votes counts", async () => {
      overrideOnce("post", "/api/polling_stations/1/data_entries/1", 200, {
        validation_results: {
          errors: [
            {
              fields: [
                "data.votes_counts.total_votes_cast_count",
                "data.votes_counts.votes_candidates_counts",
                "data.votes_counts.blank_votes_count",
                "data.votes_counts.invalid_votes_count",
              ],
              code: "IncorrectTotal",
            },
          ],
          warnings: [],
        },
      });

      const user = userEvent.setup();

      renderForm();

      // We await the first element to appear, so we know the page is loaded
      await user.type(await screen.findByTestId("votes_candidates_counts"), "1");
      await user.type(screen.getByTestId("blank_votes_count"), "1");
      await user.type(screen.getByTestId("invalid_votes_count"), "1");
      await user.type(screen.getByTestId("total_votes_cast_count"), "4");

      const submitButton = screen.getByRole("button", { name: "Volgende" });
      await user.click(submitButton);

      const feedbackError = await screen.findByTestId("feedback-error");
      expect(feedbackError).toHaveTextContent(/^IncorrectTotal$/);
      expect(screen.queryByTestId("feedback-warning")).toBeNull();
      expect(screen.queryByTestId("server-feedback-error")).toBeNull();
    });

    test("F.203 IncorrectTotal Voters recounts", async () => {
      overrideOnce("post", "/api/polling_stations/1/data_entries/1", 200, {
        validation_results: {
          errors: [
            {
              fields: [
                "data.voters_recounts.total_admitted_voters_recount",
                "data.voters_recounts.poll_card_recount",
                "data.voters_recounts.proxy_certificate_recount",
                "data.voters_recounts.voter_card_recount",
              ],
              code: "IncorrectTotal",
            },
          ],
          warnings: [],
        },
      });

      const user = userEvent.setup();

      renderForm({ recounted: true });

      await user.type(screen.getByTestId("poll_card_recount"), "1");
      await user.type(screen.getByTestId("proxy_certificate_recount"), "1");
      await user.type(screen.getByTestId("voter_card_recount"), "1");
      await user.type(screen.getByTestId("total_admitted_voters_recount"), "4");

      const submitButton = screen.getByRole("button", { name: "Volgende" });
      await user.click(submitButton);

      const feedbackError = await screen.findByTestId("feedback-error");
      expect(feedbackError).toHaveTextContent(/^IncorrectTotal$/);
      expect(screen.queryByTestId("feedback-warning")).toBeNull();
      expect(screen.queryByTestId("server-feedback-error")).toBeNull();
    });

    test("Error with non-existing fields is not displayed", async () => {
      overrideOnce("post", "/api/polling_stations/1/data_entries/1", 200, {
        validation_results: {
          errors: [
            {
              fields: [
                "data.not_a_real_object.not_a_real_field",
                "data.not_a_real_object.this_field_does_not_exist",
              ],
              code: "NotARealError",
            },
          ],
          warnings: [],
        },
      });

      const user = userEvent.setup();

      renderForm();

      // Since the component does not allow to input values for non-existing fields,
      // not inputting any values and just clicking the submit button.
      const submitButton = await screen.findByRole("button", { name: "Volgende" });
      await user.click(submitButton);

      expect(screen.queryByTestId("result")).toBeNull();
      expect(screen.queryByTestId("feedback-error")).toBeNull();
      expect(screen.queryByTestId("feedback-warning")).toBeNull();
      expect(screen.queryByTestId("feedback-server-error")).toBeNull();
    });
  });

  describe("VotersAndVotesForm warnings", () => {
    test("W.201 AboveThreshold blank votes", async () => {
      overrideOnce("post", "/api/polling_stations/1/data_entries/1", 200, {
        validation_results: {
          errors: [],
          warnings: [
            {
              fields: [
                "data.votes_counts.blank_votes_count",
                "data.votes_counts.total_votes_cast_count",
              ],
              code: "AboveThreshold",
            },
          ],
        },
      });

      const user = userEvent.setup();

      renderForm();

      // We await the first element to appear, so we know the page is loaded
      await user.type(await screen.findByTestId("votes_candidates_counts"), "0");
      await user.type(screen.getByTestId("blank_votes_count"), "1");
      await user.type(screen.getByTestId("invalid_votes_count"), "0");
      await user.type(screen.getByTestId("total_votes_cast_count"), "1");

      const submitButton = screen.getByRole("button", { name: "Volgende" });
      await user.click(submitButton);

      const feedbackWarning = await screen.findByTestId("feedback-warning");
      expect(feedbackWarning).toHaveTextContent(/^AboveThreshold$/);
      expect(screen.queryByTestId("feedback-server-error")).toBeNull();
      expect(screen.queryByTestId("feedback-error")).toBeNull();
    });

    test("W.202 AboveThreshold invalid votes", async () => {
      overrideOnce("post", "/api/polling_stations/1/data_entries/1", 200, {
        validation_results: {
          errors: [],
          warnings: [
            {
              fields: [
                "data.votes_counts.blank_votes_count",
                "data.votes_counts.total_votes_cast_count",
              ],
              code: "AboveThreshold",
            },
          ],
        },
      });

      const user = userEvent.setup();

      renderForm();

      // We await the first element to appear, so we know the page is loaded
      await user.type(await screen.findByTestId("votes_candidates_counts"), "0");
      await user.type(screen.getByTestId("blank_votes_count"), "0");
      await user.type(screen.getByTestId("invalid_votes_count"), "1");
      await user.type(screen.getByTestId("total_votes_cast_count"), "1");

      const submitButton = screen.getByRole("button", { name: "Volgende" });
      await user.click(submitButton);

      const feedbackWarning = await screen.findByTestId("feedback-warning");
      expect(feedbackWarning).toHaveTextContent(/^AboveThreshold$/);
      expect(screen.queryByTestId("feedback-server-error")).toBeNull();
      expect(screen.queryByTestId("feedback-error")).toBeNull();
    });

    test("W.209 EqualInput voters counts and votes counts", async () => {
      overrideOnce("post", "/api/polling_stations/1/data_entries/1", 200, {
        validation_results: {
          errors: [],
          warnings: [
            {
              fields: ["data.voters_counts", "data.votes_counts"],
              code: "EqualInput",
            },
          ],
        },
      });

      const user = userEvent.setup();

      renderForm();

      // We await the first element to appear, so we know the page is loaded
      await user.type(await screen.findByTestId("poll_card_count"), "1");
      await user.type(screen.getByTestId("proxy_certificate_count"), "0");
      await user.type(screen.getByTestId("voter_card_count"), "0");
      await user.type(screen.getByTestId("total_admitted_voters_count"), "1");

      await user.type(screen.getByTestId("votes_candidates_counts"), "1");
      await user.type(screen.getByTestId("blank_votes_count"), "0");
      await user.type(screen.getByTestId("invalid_votes_count"), "0");
      await user.type(screen.getByTestId("total_votes_cast_count"), "1");

      const submitButton = screen.getByRole("button", { name: "Volgende" });
      await user.click(submitButton);

      const feedbackWarning = await screen.findByTestId("feedback-warning");
      expect(feedbackWarning).toHaveTextContent(/^EqualInput$/);
      expect(screen.queryByTestId("feedback-server-error")).toBeNull();
      expect(screen.queryByTestId("feedback-error")).toBeNull();
    });

    test("W.210 EqualInput voters recounts and votes counts", async () => {
      overrideOnce("post", "/api/polling_stations/1/data_entries/1", 200, {
        validation_results: {
          errors: [],
          warnings: [
            {
              fields: ["data.voters_recounts", "data.votes_counts"],
              code: "EqualInput",
            },
          ],
        },
      });

      const user = userEvent.setup();

      renderForm({ recounted: true });

      await user.type(screen.getByTestId("votes_candidates_counts"), "1");
      await user.type(screen.getByTestId("blank_votes_count"), "0");
      await user.type(screen.getByTestId("invalid_votes_count"), "0");
      await user.type(screen.getByTestId("total_votes_cast_count"), "1");

      await user.type(screen.getByTestId("poll_card_recount"), "1");
      await user.type(screen.getByTestId("proxy_certificate_recount"), "0");
      await user.type(screen.getByTestId("voter_card_recount"), "0");
      await user.type(screen.getByTestId("total_admitted_voters_recount"), "1");

      const submitButton = screen.getByRole("button", { name: "Volgende" });
      await user.click(submitButton);

      const feedbackWarning = await screen.findByTestId("feedback-warning");
      expect(feedbackWarning).toHaveTextContent(/^EqualInput$/);
      expect(screen.queryByTestId("feedback-server-error")).toBeNull();
      expect(screen.queryByTestId("feedback-error")).toBeNull();
    });
  });
});<|MERGE_RESOLUTION|>--- conflicted
+++ resolved
@@ -240,39 +240,7 @@
   });
 
   describe("VotersAndVotesForm errors", () => {
-<<<<<<< HEAD
-    test("F.001 Invalid value", async () => {
-      overrideOnce("post", "/api/polling_stations/1/data_entries/1", 200, {
-        validation_results: {
-          errors: [
-            {
-              fields: ["data.voters_counts.poll_card_count"],
-              code: "OutOfRange",
-            },
-          ],
-          warnings: [],
-        },
-      });
-
-      const user = userEvent.setup();
-
-      renderForm();
-
-      // Since the component does not allow to input invalid values such as -3,
-      // not inputting any values and just clicking the submit button.
-      const submitButton = await screen.findByRole("button", { name: "Volgende" });
-      await user.click(submitButton);
-
-      const feedbackError = await screen.findByTestId("feedback-error");
-      expect(feedbackError).toHaveTextContent(/^OutOfRange$/);
-      expect(screen.queryByTestId("feedback-warning")).toBeNull();
-      expect(screen.queryByTestId("server-feedback-error")).toBeNull();
-    });
-
     test("F.201 IncorrectTotal Voters counts", async () => {
-=======
-    test("F.11 IncorrectTotal Voters", async () => {
->>>>>>> eae58e7e
       overrideOnce("post", "/api/polling_stations/1/data_entries/1", 200, {
         validation_results: {
           errors: [
