import * as React from "react";

<<<<<<< HEAD
import { useErrorsAndWarnings, useVotersAndVotes, VotersAndVotesValues } from "@kiesraad/api";
import {
  BottomBar,
  Button,
  Feedback,
=======
import { getErrorsAndWarnings, useVotersAndVotes, VotersAndVotesValues } from "@kiesraad/api";
import {
  Alert,
  BottomBar,
  Button,
  Checkbox,
  Feedback,
  Form,
>>>>>>> da158306
  InputGrid,
  InputGridRow,
  KeyboardKey,
  KeyboardKeys,
  useTooltip,
} from "@kiesraad/ui";
<<<<<<< HEAD
import { usePositiveNumberInputMask, usePreventFormEnterSubmit } from "@kiesraad/util";
=======
import { usePositiveNumberInputMask } from "@kiesraad/util";

import { useWatchForChanges } from "../useWatchForChanges";

const _IGNORE_WARNINGS_ID = "voters_and_votes_form_ignore_warnings";
>>>>>>> da158306

interface FormElements extends HTMLFormControlsCollection {
  poll_card_count: HTMLInputElement;
  proxy_certificate_count: HTMLInputElement;
  voter_card_count: HTMLInputElement;
  total_admitted_voters_count: HTMLInputElement;
  votes_candidates_counts: HTMLInputElement;
  blank_votes_count: HTMLInputElement;
  invalid_votes_count: HTMLInputElement;
  total_votes_cast_count: HTMLInputElement;
  poll_card_recount: HTMLInputElement;
  proxy_certificate_recount: HTMLInputElement;
  voter_card_recount: HTMLInputElement;
  total_admitted_voters_recount: HTMLInputElement;
}

interface VotersAndVotesFormElement extends HTMLFormElement {
  readonly elements: FormElements;
}

export function VotersAndVotesForm() {
  const {
    register,
    format,
    deformat,
    warnings: inputMaskWarnings,
    resetWarnings,
  } = usePositiveNumberInputMask();
  const formRef = React.useRef<VotersAndVotesFormElement>(null);

  const getValues = React.useCallback(() => {
    const form = formRef.current;
    if (!form) {
      return {
        voters_counts: {
          poll_card_count: 0,
          proxy_certificate_count: 0,
          voter_card_count: 0,
          total_admitted_voters_count: 0,
        },
        votes_counts: {
          votes_candidates_counts: 0,
          blank_votes_count: 0,
          invalid_votes_count: 0,
          total_votes_cast_count: 0,
        },
        voters_recounts: undefined,
      };
    }
    const elements = form.elements;

    const values: VotersAndVotesValues = {
      voters_counts: {
        poll_card_count: deformat(elements.poll_card_count.value),
        proxy_certificate_count: deformat(elements.proxy_certificate_count.value),
        voter_card_count: deformat(elements.voter_card_count.value),
        total_admitted_voters_count: deformat(elements.total_admitted_voters_count.value),
      },
      votes_counts: {
        votes_candidates_counts: deformat(elements.votes_candidates_counts.value),
        blank_votes_count: deformat(elements.blank_votes_count.value),
        invalid_votes_count: deformat(elements.invalid_votes_count.value),
        total_votes_cast_count: deformat(elements.total_votes_cast_count.value),
      },
      voters_recounts: undefined,
    };
    const recountForm = document.getElementById("recounted_title");
    if (recountForm) {
      values.voters_recounts = {
        poll_card_recount: deformat(elements.poll_card_recount.value),
        proxy_certificate_recount: deformat(elements.proxy_certificate_recount.value),
        voter_card_recount: deformat(elements.voter_card_recount.value),
        total_admitted_voters_recount: deformat(elements.total_admitted_voters_recount.value),
      };
    }
    return values;
  }, [deformat]);

  const getIgnoreWarnings = React.useCallback(() => {
    const checkbox = document.getElementById(_IGNORE_WARNINGS_ID) as HTMLInputElement | null;
    if (checkbox) {
      return checkbox.checked;
    }
    return false;
  }, []);

  const { sectionValues, loading, errors, warnings, isSaved, ignoreWarnings, submit, recounted } =
    useVotersAndVotes(getValues, getIgnoreWarnings);

  useTooltip({
    onDismiss: resetWarnings,
  });

  const [warningsWarning, setWarningsWarning] = React.useState(false);

  const shouldWatch = warnings.length > 0 && isSaved;
  const { hasChanges } = useWatchForChanges(shouldWatch, sectionValues, getValues);

  React.useEffect(() => {
    if (hasChanges) {
      const checkbox = document.getElementById(_IGNORE_WARNINGS_ID) as HTMLInputElement;
      checkbox.checked = false;
      setWarningsWarning(false);
    }
  }, [hasChanges]);

  function handleSubmit(event: React.FormEvent<VotersAndVotesFormElement>) {
    event.preventDefault();
    const ignoreWarnings = (document.getElementById(_IGNORE_WARNINGS_ID) as HTMLInputElement)
      .checked;

    if (!hasChanges && warnings.length > 0 && !ignoreWarnings) {
      setWarningsWarning(true);
    } else {
      submit(ignoreWarnings);
    }
  }

  const errorsAndWarnings = getErrorsAndWarnings(errors, warnings, inputMaskWarnings);

  React.useEffect(() => {
    if (isSaved) {
      window.scrollTo(0, 0);
    }
  }, [isSaved, warnings, errors]);

  const hasValidationError = errors.length > 0;
  const hasValidationWarning = warnings.length > 0;

  return (
    <Form onSubmit={handleSubmit} ref={formRef} id="voters_and_votes_form">
      <h2>Toegelaten kiezers en uitgebrachte stemmen</h2>
      {isSaved && hasValidationError && (
        <Feedback id="feedback-error" type="error" data={errors.map((error) => error.code)} />
      )}
      {isSaved && hasValidationWarning && !hasValidationError && (
        <Feedback
          id="feedback-warning"
          type="warning"
          data={warnings.map((warning) => warning.code)}
        />
      )}
      <InputGrid key="numbers">
        <InputGrid.Header>
          <th>Veld</th>
          <th>Geteld aantal</th>
          <th>Omschrijving</th>
        </InputGrid.Header>
        <InputGrid.Body>
          <InputGridRow
            key="A"
            field="A"
            id="poll_card_count"
            title="Stempassen"
            errorsAndWarnings={isSaved ? errorsAndWarnings : undefined}
            inputProps={register()}
            format={format}
            defaultValue={sectionValues.voters_counts.poll_card_count}
            isFocused
          />
          <InputGridRow
            key="B"
            field="B"
            id="proxy_certificate_count"
            title="Volmachtbewijzen"
            errorsAndWarnings={isSaved ? errorsAndWarnings : undefined}
            inputProps={register()}
            defaultValue={sectionValues.voters_counts.proxy_certificate_count}
            format={format}
          />
          <InputGridRow
            key="C"
            field="C"
            id="voter_card_count"
            title="Kiezerspassen"
            errorsAndWarnings={isSaved ? errorsAndWarnings : undefined}
            inputProps={register()}
            format={format}
            defaultValue={sectionValues.voters_counts.voter_card_count}
          />
          <InputGridRow
            key="D"
            field="D"
            id="total_admitted_voters_count"
            title="Totaal toegelaten kiezers"
            errorsAndWarnings={isSaved ? errorsAndWarnings : undefined}
            inputProps={register()}
            format={format}
            defaultValue={sectionValues.voters_counts.total_admitted_voters_count}
            isTotal
            addSeparator
          />

          <InputGridRow
            key="E"
            field="E"
            id="votes_candidates_counts"
            title="Stemmen op kandidaten"
            errorsAndWarnings={isSaved ? errorsAndWarnings : undefined}
            inputProps={register()}
            format={format}
            defaultValue={sectionValues.votes_counts.votes_candidates_counts}
          />
          <InputGridRow
            key="F"
            field="F"
            id="blank_votes_count"
            title="Blanco stemmen"
            errorsAndWarnings={isSaved ? errorsAndWarnings : undefined}
            inputProps={register()}
            format={format}
            defaultValue={sectionValues.votes_counts.blank_votes_count}
          />
          <InputGridRow
            key="G"
            field="G"
            id="invalid_votes_count"
            title="Ongeldige stemmen"
            errorsAndWarnings={isSaved ? errorsAndWarnings : undefined}
            inputProps={register()}
            format={format}
            defaultValue={sectionValues.votes_counts.invalid_votes_count}
          />
          <InputGridRow
            key="H"
            field="H"
            id="total_votes_cast_count"
            title="Totaal uitgebrachte stemmen"
            errorsAndWarnings={isSaved ? errorsAndWarnings : undefined}
            inputProps={register()}
            format={format}
            defaultValue={sectionValues.votes_counts.total_votes_cast_count}
            isTotal
          />
        </InputGrid.Body>
        {recounted && (
          <>
            <InputGrid.SectionTitleHeader>
              <h2 id="recounted_title">
                Toegelaten kiezers na hertelling door gemeentelijk stembureau
              </h2>
              <th>Veld</th>
              <th>Geteld aantal</th>
              <th>Omschrijving</th>
            </InputGrid.SectionTitleHeader>
            <InputGrid.Body>
              <InputGridRow
                key="A.2"
                field="A.2"
                id="poll_card_recount"
                title="Stempassen"
                errorsAndWarnings={isSaved ? errorsAndWarnings : undefined}
                inputProps={register()}
                format={format}
                defaultValue={sectionValues.voters_recounts?.poll_card_recount}
              />
              <InputGridRow
                key="B.2"
                field="B.2"
                id="proxy_certificate_recount"
                title="Volmachtbewijzen"
                errorsAndWarnings={isSaved ? errorsAndWarnings : undefined}
                inputProps={register()}
                defaultValue={sectionValues.voters_recounts?.proxy_certificate_recount}
                format={format}
              />
              <InputGridRow
                key="C.2"
                field="C.2"
                id="voter_card_recount"
                title="Kiezerspassen"
                errorsAndWarnings={isSaved ? errorsAndWarnings : undefined}
                inputProps={register()}
                format={format}
                defaultValue={sectionValues.voters_recounts?.voter_card_recount}
              />
              <InputGridRow
                key="D.2"
                field="D.2"
                id="total_admitted_voters_recount"
                title="Totaal toegelaten kiezers"
                errorsAndWarnings={isSaved ? errorsAndWarnings : undefined}
                inputProps={register()}
                format={format}
                defaultValue={sectionValues.voters_recounts?.total_admitted_voters_recount}
                isTotal
              />
            </InputGrid.Body>
          </>
        )}
      </InputGrid>

      <BottomBar type="input-grid">
<<<<<<< HEAD
        <Button type="submit" size="lg" disabled={loading}>
          Volgende
        </Button>
        <KeyboardKeys keys={[KeyboardKey.Shift, KeyboardKey.Enter]} />
=======
        {warningsWarning && (
          <BottomBar.Row>
            <Alert type="error" variant="small">
              <p>Je kan alleen verder als je het papieren proces-verbaal hebt gecontroleerd.</p>
            </Alert>
          </BottomBar.Row>
        )}
        <BottomBar.Row hidden={errors.length > 0 || warnings.length === 0 || hasChanges}>
          <Checkbox id={_IGNORE_WARNINGS_ID} defaultChecked={ignoreWarnings}>
            Ik heb de aantallen gecontroleerd met het papier en correct overgenomen.
          </Checkbox>
        </BottomBar.Row>
        <BottomBar.Row>
          <Button type="submit" size="lg" disabled={loading}>
            Volgende
          </Button>
          <KeyboardKeys keys={[KeyboardKey.Shift, KeyboardKey.Enter]} />
        </BottomBar.Row>
>>>>>>> da158306
      </BottomBar>
    </Form>
  );
}<|MERGE_RESOLUTION|>--- conflicted
+++ resolved
@@ -1,12 +1,5 @@
 import * as React from "react";
 
-<<<<<<< HEAD
-import { useErrorsAndWarnings, useVotersAndVotes, VotersAndVotesValues } from "@kiesraad/api";
-import {
-  BottomBar,
-  Button,
-  Feedback,
-=======
 import { getErrorsAndWarnings, useVotersAndVotes, VotersAndVotesValues } from "@kiesraad/api";
 import {
   Alert,
@@ -15,22 +8,17 @@
   Checkbox,
   Feedback,
   Form,
->>>>>>> da158306
   InputGrid,
   InputGridRow,
   KeyboardKey,
   KeyboardKeys,
   useTooltip,
 } from "@kiesraad/ui";
-<<<<<<< HEAD
-import { usePositiveNumberInputMask, usePreventFormEnterSubmit } from "@kiesraad/util";
-=======
 import { usePositiveNumberInputMask } from "@kiesraad/util";
 
 import { useWatchForChanges } from "../useWatchForChanges";
 
 const _IGNORE_WARNINGS_ID = "voters_and_votes_form_ignore_warnings";
->>>>>>> da158306
 
 interface FormElements extends HTMLFormControlsCollection {
   poll_card_count: HTMLInputElement;
@@ -324,12 +312,6 @@
       </InputGrid>
 
       <BottomBar type="input-grid">
-<<<<<<< HEAD
-        <Button type="submit" size="lg" disabled={loading}>
-          Volgende
-        </Button>
-        <KeyboardKeys keys={[KeyboardKey.Shift, KeyboardKey.Enter]} />
-=======
         {warningsWarning && (
           <BottomBar.Row>
             <Alert type="error" variant="small">
@@ -348,7 +330,6 @@
           </Button>
           <KeyboardKeys keys={[KeyboardKey.Shift, KeyboardKey.Enter]} />
         </BottomBar.Row>
->>>>>>> da158306
       </BottomBar>
     </Form>
   );
