--- conflicted
+++ resolved
@@ -70,7 +70,6 @@
           invalid_votes_count: deformat(elements.invalid_votes_count.value),
           total_votes_cast_count: deformat(elements.total_votes_cast_count.value),
         },
-<<<<<<< HEAD
       };
     },
     [deformat],
@@ -80,26 +79,6 @@
     event.preventDefault();
     const elements = event.currentTarget.elements;
     setSectionValues(getValues(elements));
-=======
-        differences_counts: {
-          more_ballots_count: 0,
-          fewer_ballots_count: 0,
-          unreturned_ballots_count: 0,
-          too_few_ballots_handed_out_count: 0,
-          too_many_ballots_handed_out_count: 0,
-          other_explanation_count: 0,
-          no_explanation_count: 0,
-        },
-        political_group_votes: [
-          {
-            candidate_votes: [{ number: 1, votes: 0 }],
-            number: 1,
-            total: 0,
-          },
-        ],
-      },
-    });
->>>>>>> 5ad05a6c
   }
   //const blocker =  useBlocker() use const blocker to render confirmation UI.
   useBlocker(() => {
