--- conflicted
+++ resolved
@@ -48,11 +48,7 @@
     resetWarnings,
   } = usePositiveNumberInputMask();
   const formRef = React.useRef<VotersAndVotesFormElement>(null);
-<<<<<<< HEAD
-  usePreventFormEnterSubmit(formRef);
   const [saving, setSaving] = React.useState(false);
-=======
->>>>>>> 660f2628
 
   const getValues = React.useCallback(() => {
     const form = formRef.current;
