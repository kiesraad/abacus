--- conflicted
+++ resolved
@@ -73,7 +73,7 @@
       },
       voters_recounts: undefined,
     };
-    const recountForm = document.getElementById("voters_and_votes_recount_section");
+    const recountForm = document.getElementById("recounted_title");
     if (recountForm) {
       values.voters_recounts = {
         poll_card_recount: deformat(elements.poll_card_recount.value),
@@ -246,23 +246,12 @@
             isTotal
           />
         </InputGrid.Body>
-<<<<<<< HEAD
-      </InputGrid>
-      {recounted && (
-        <div id="voters_and_votes_recount_section">
-          <h2 id="recounted_title">
-            Toegelaten kiezers na hertelling door gemeentelijk stembureau
-          </h2>
-          <InputGrid key="recounted">
-            <InputGrid.Header>
-=======
         {recounted && (
           <>
             <InputGrid.SectionTitleHeader>
               <h2 id="recounted_title">
                 Toegelaten kiezers na hertelling door gemeentelijk stembureau
               </h2>
->>>>>>> e200f394
               <th>Veld</th>
               <th>Geteld aantal</th>
               <th>Omschrijving</th>
@@ -310,16 +299,10 @@
                 isTotal
               />
             </InputGrid.Body>
-<<<<<<< HEAD
-          </InputGrid>
-        </div>
-      )}
-=======
           </>
         )}
       </InputGrid>
 
->>>>>>> e200f394
       <BottomBar type="inputgrid">
         <IgnoreWarningsCheckbox
           id="voters_and_votes_form_ignore_warnings"
