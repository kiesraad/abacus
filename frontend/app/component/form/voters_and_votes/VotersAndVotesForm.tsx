--- conflicted
+++ resolved
@@ -51,15 +51,10 @@
   }
 
   return (
-<<<<<<< HEAD
+
     <form onSubmit={handleSubmit} ref={formRef}>
-      <h3>Toegelaten kiezers en uitgebrachte stemmen</h3>
+      <h2>Toegelaten kiezers en uitgebrachte stemmen</h2>
       {data && <p id="result">Success</p>}
-=======
-    <form onSubmit={handleSubmit}>
-      <h2>Toegelaten kiezers en uitgebrachte stemmen</h2>
-      {data && <p>Success</p>}
->>>>>>> 151da435
       {error && (
         <p id="result">
           Error {error.errorCode} {error.message || ""}
