import { userEvent } from "@testing-library/user-event";
import { beforeEach, describe, expect, test } from "vitest";

import { ElectionProvider, Role, TestUserProvider } from "@kiesraad/api";
import { ElectionRequestHandler } from "@kiesraad/api-mocks";
import { render, screen, server } from "@kiesraad/test";

import { NavBar } from "./NavBar";
import { NavBarLinks } from "./NavBarLinks";

async function renderNavBar(location: { pathname: string }, userRole: Role) {
  render(
    <TestUserProvider userRole={userRole}>
      <ElectionProvider electionId={1}>
        <NavBar location={location} />
      </ElectionProvider>
    </TestUserProvider>,
  );

  // wait for the NavBar to be rendered
  expect(await screen.findByLabelText("primary-navigation")).toBeInTheDocument();
}

function renderNavBarLinks(location: { pathname: string }) {
  render(
    <ElectionProvider electionId={1}>
      <NavBarLinks location={location} />
    </ElectionProvider>,
  );
}

describe("NavBar", () => {
  beforeEach(() => {
    server.use(ElectionRequestHandler);
  });

  test.each([
    { pathname: "/account/login" },
    { pathname: "/account/setup" },
    { pathname: "/elections" },
    { pathname: "/elections/1" },
    { pathname: "/invalid-notfound" },
  ])("no links for $pathname", (location) => {
    renderNavBarLinks(location);

    expect(screen.queryByRole("link")).not.toBeInTheDocument();
  });

  test("elections link and current election name for '/elections/1/data-entry'", async () => {
    await renderNavBar({ pathname: "/elections/1/data-entry" }, "typist");

    expect(screen.queryByRole("link", { name: "Verkiezingen" })).toBeVisible();
    expect(
      screen.queryByRole("link", { name: "Heemdamseburg — Gemeenteraadsverkiezingen 2026" }),
    ).not.toBeInTheDocument();

    expect(screen.queryByText("Heemdamseburg")).toBeVisible();
    expect(screen.queryByText("Gemeenteraadsverkiezingen 2026")).toBeVisible();
  });

  test.each([
    { pathname: "/elections/1/data-entry/1/1" },
    { pathname: "/elections/1/data-entry/1/1/recounted" },
    { pathname: "/elections/1/data-entry/1/1/voters-and-votes" },
    { pathname: "/elections/1/data-entry/1/1/list/1" },
    { pathname: "/elections/1/data-entry/1/1/save" },
  ])("elections link and current election link for $pathname", async (location) => {
    await renderNavBar(location, "typist");

    expect(screen.queryByRole("link", { name: "Verkiezingen" })).toBeVisible();
    expect(screen.queryByRole("link", { name: "Heemdamseburg — Gemeenteraadsverkiezingen 2026" })).toBeVisible();
  });

  test.each([
    { pathname: "/elections" },
    { pathname: "/users" },
    { pathname: "/users" },
    { pathname: "/users/create" },
    { pathname: "/users/create/details" },
    { pathname: "/workstations" },
    { pathname: "/logs" },
    { pathname: "/elections/1" },
  ])("top level management links for $pathname", async (location) => {
    await renderNavBar(location, "administrator");

    expect(screen.queryByRole("link", { name: "Verkiezingen" })).toBeVisible();
    expect(screen.queryByRole("link", { name: "Gebruikers" })).toBeVisible();
    expect(screen.queryByRole("link", { name: "Werkplekken" })).toBeVisible();
    expect(screen.queryByRole("link", { name: "Logs" })).toBeVisible();
  });

  test.each([
    { pathname: "/elections/1/report" },
    { pathname: "/elections/1/status" },
    { pathname: "/elections/1/polling-stations" },
    { pathname: "/elections/1/apportionment" },
  ])("election management links for $pathname", async (location) => {
    await renderNavBar(location, "coordinator");

    expect(screen.queryByRole("link", { name: "Verkiezingen" })).not.toBeInTheDocument();
    expect(screen.queryByRole("link", { name: "Heemdamseburg — Gemeenteraadsverkiezingen 2026" })).toBeVisible();
  });

  test.each([
    { pathname: "/elections/1/polling-stations/create" },
    { pathname: "/elections/1/polling-stations/1/update" },
  ])("polling station management links for $pathname", async (location) => {
    await renderNavBar(location, "coordinator");

    expect(screen.queryByRole("link", { name: "Verkiezingen" })).not.toBeInTheDocument();
    expect(screen.queryByRole("link", { name: "Heemdamseburg — Gemeenteraadsverkiezingen 2026" })).toBeVisible();
    expect(screen.queryByRole("link", { name: "Stembureaus" })).toBeVisible();
  });

  test.each([
<<<<<<< HEAD
    { pathname: "/elections/1/apportionment/details-whole-seats" },
    { pathname: "/elections/1/apportionment/details-residual-seats" },
=======
    { pathname: "/elections/1/apportionment/details-full-seats", hash: "#administratorcoordinator" },
    { pathname: "/elections/1/apportionment/details-residual-seats", hash: "#administratorcoordinator" },
>>>>>>> aa2f3859
  ])("polling station management links for $pathname", async (location) => {
    await renderNavBar(location, "coordinator");

    expect(screen.queryByRole("link", { name: "Verkiezingen" })).not.toBeInTheDocument();
    expect(screen.queryByRole("link", { name: "Heemdamseburg — Gemeenteraadsverkiezingen 2026" })).toBeVisible();
    expect(screen.queryByRole("link", { name: "Zetelverdeling" })).toBeVisible();
  });

  test.each([
<<<<<<< HEAD
    { pathname: "/elections/1/report" },
    { pathname: "/elections/1/status" },
    { pathname: "/elections/1/polling-stations" },
    { pathname: "/elections/1/polling-stations/create" },
    { pathname: "/elections/1/polling-stations/1/update" },
    { pathname: "/elections/1/apportionment/details-whole-seats" },
    { pathname: "/elections/1/apportionment/details-residual-seats" },
=======
    { pathname: "/elections/1/report", hash: "#administratorcoordinator" },
    { pathname: "/elections/1/status", hash: "#administratorcoordinator" },
    { pathname: "/elections/1/polling-stations", hash: "#administratorcoordinator" },
    { pathname: "/elections/1/polling-stations/create", hash: "#administratorcoordinator" },
    { pathname: "/elections/1/polling-stations/1/update", hash: "#administratorcoordinator" },
    { pathname: "/elections/1/apportionment/details-full-seats", hash: "#administratorcoordinator" },
    { pathname: "/elections/1/apportionment/details-residual-seats", hash: "#administratorcoordinator" },
>>>>>>> aa2f3859
  ])("menu works for $pathname", async (location) => {
    const user = userEvent.setup();
    await renderNavBar(location, "administrator");

    const menuButton = screen.getByRole("button", { name: "Menu" });
    expect(menuButton).toBeVisible();

    // menu should be invisible
    expect(screen.queryByRole("link", { name: "Verkiezingen" })).not.toBeInTheDocument();
    expect(screen.queryByRole("link", { name: "Gebruikers" })).not.toBeInTheDocument();
    expect(screen.queryByRole("link", { name: "Werkplekken" })).not.toBeInTheDocument();
    expect(screen.queryByRole("link", { name: "Logs" })).not.toBeInTheDocument();

    // menu should be visible after clicking button
    await user.click(menuButton);
    expect(screen.queryByRole("link", { name: "Verkiezingen" })).toBeVisible();
    expect(screen.queryByRole("link", { name: "Gebruikers" })).toBeVisible();
    expect(screen.queryByRole("link", { name: "Werkplekken" })).toBeVisible();
    expect(screen.queryByRole("link", { name: "Logs" })).toBeVisible();

    // menu should hide after clicking outside it
    await user.click(document.body);
    expect(screen.queryByRole("link", { name: "Verkiezingen" })).not.toBeInTheDocument();
  });
});<|MERGE_RESOLUTION|>--- conflicted
+++ resolved
@@ -113,13 +113,8 @@
   });
 
   test.each([
-<<<<<<< HEAD
-    { pathname: "/elections/1/apportionment/details-whole-seats" },
+    { pathname: "/elections/1/apportionment/details-full-seats" },
     { pathname: "/elections/1/apportionment/details-residual-seats" },
-=======
-    { pathname: "/elections/1/apportionment/details-full-seats", hash: "#administratorcoordinator" },
-    { pathname: "/elections/1/apportionment/details-residual-seats", hash: "#administratorcoordinator" },
->>>>>>> aa2f3859
   ])("polling station management links for $pathname", async (location) => {
     await renderNavBar(location, "coordinator");
 
@@ -129,23 +124,13 @@
   });
 
   test.each([
-<<<<<<< HEAD
     { pathname: "/elections/1/report" },
     { pathname: "/elections/1/status" },
     { pathname: "/elections/1/polling-stations" },
     { pathname: "/elections/1/polling-stations/create" },
     { pathname: "/elections/1/polling-stations/1/update" },
-    { pathname: "/elections/1/apportionment/details-whole-seats" },
+    { pathname: "/elections/1/apportionment/details-full-seats" },
     { pathname: "/elections/1/apportionment/details-residual-seats" },
-=======
-    { pathname: "/elections/1/report", hash: "#administratorcoordinator" },
-    { pathname: "/elections/1/status", hash: "#administratorcoordinator" },
-    { pathname: "/elections/1/polling-stations", hash: "#administratorcoordinator" },
-    { pathname: "/elections/1/polling-stations/create", hash: "#administratorcoordinator" },
-    { pathname: "/elections/1/polling-stations/1/update", hash: "#administratorcoordinator" },
-    { pathname: "/elections/1/apportionment/details-full-seats", hash: "#administratorcoordinator" },
-    { pathname: "/elections/1/apportionment/details-residual-seats", hash: "#administratorcoordinator" },
->>>>>>> aa2f3859
   ])("menu works for $pathname", async (location) => {
     const user = userEvent.setup();
     await renderNavBar(location, "administrator");
