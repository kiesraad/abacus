--- conflicted
+++ resolved
@@ -99,7 +99,6 @@
   });
 
   test.each([
-<<<<<<< HEAD
     { pathname: "/elections/1/apportionment/details-whole-seats", hash: "#administratorcoordinator" },
     { pathname: "/elections/1/apportionment/details-rest-seats", hash: "#administratorcoordinator" },
   ])("polling station management links for $pathname", async (location) => {
@@ -108,12 +107,16 @@
     expect(screen.queryByRole("link", { name: "Verkiezingen" })).not.toBeInTheDocument();
     expect(screen.queryByRole("link", { name: "Heemdamseburg — Gemeenteraadsverkiezingen 2026" })).toBeVisible();
     expect(screen.queryByRole("link", { name: "Zetelverdeling" })).toBeVisible();
-=======
+  });
+
+  test.each([
     { pathname: "/elections/1/report", hash: "#administratorcoordinator" },
     { pathname: "/elections/1/status", hash: "#administratorcoordinator" },
     { pathname: "/elections/1/polling-stations", hash: "#administratorcoordinator" },
     { pathname: "/elections/1/polling-stations/create", hash: "#administratorcoordinator" },
     { pathname: "/elections/1/polling-stations/1/update", hash: "#administratorcoordinator" },
+    { pathname: "/elections/1/apportionment/details-whole-seats", hash: "#administratorcoordinator" },
+    { pathname: "/elections/1/apportionment/details-rest-seats", hash: "#administratorcoordinator" },
   ])("menu works for $pathname", async (location) => {
     const user = userEvent.setup();
     await renderNavBar(location);
@@ -137,6 +140,5 @@
     // menu should hide after clicking outside it
     await user.click(document.body);
     expect(screen.queryByRole("link", { name: "Verkiezingen" })).not.toBeInTheDocument();
->>>>>>> 35cbdd90
   });
 });