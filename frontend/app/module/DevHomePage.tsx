import { Link } from "react-router-dom";

import { MockTest } from "app/component/MockTest";
import { NavBar } from "app/component/navbar/NavBar";

import { t } from "@kiesraad/i18n";
import { PageTitle } from "@kiesraad/ui";

export function DevHomePage() {
  return (
    <>
      <PageTitle title="Dev Homepage - Abacus" />
      <NavBar />
      <header>
        <section>
          <h1>Abacus 🧮</h1>
        </section>
      </header>
      <main>
        <article>
          <strong>{t("user.account")}</strong>
          <ul>
            <li>
              <Link to={`/account`}>{t("user.account")}</Link>
            </li>
          </ul>
          <strong>{t("typist")}</strong>
          <ul>
            <li>
              <Link to={"/elections"}>{t("election.title.plural")}</Link>
            </li>
            <ul>
              <li>
                <Link to={`/elections/1/data-entry`}>
                  {t("data_entry.title")} {t("election.title.singular")} 1
                </Link>
              </li>
            </ul>
          </ul>
          <strong>
            {t("administrator")} / {t("coordinator")}
          </strong>
          <ul>
            <li>
              <Link to={"/elections#administrator"}>{t("election.manage")}</Link>
            </li>
            <ul>
              <li>
                <Link to={`/elections/1#coordinator`}>{t("election.title.singular")} 1</Link>
              </li>
              <li>
<<<<<<< HEAD
                <Link to={`/elections/1/polling-stations#coordinator`}>
                  {t("polling_station.title.plural")} {t("election.title.singular")} 1
                </Link>
=======
                <Link to={`/elections/1/status#coordinator`}>Statusoverzicht steminvoer Verkiezing 1</Link>
              </li>
              <li>
                <Link to={`/elections/1/polling-stations#coordinator`}>Stembureaus Verkiezing 1</Link>
>>>>>>> 031861c8
              </li>
              <li>
                <Link to={`/elections/3/polling-stations#coordinator`}>
                  {t("polling_station.title.plural")} {t("election.title.singular")} 3 ({t("empty")})
                </Link>
              </li>
            </ul>
            <li>
              <Link to={`/users#administratorcoordinator`}>{t("user.manage")}</Link>
            </li>
            <li>
              <Link to={`/workstations#administrator`}>{t("workstations.manage")}</Link>
            </li>
            <li>
              <Link to={`/logs#administratorcoordinator`}>{t("activity_log")}</Link>
            </li>
          </ul>

          {__API_MSW__ && <MockTest />}
        </article>
      </main>
    </>
  );
}<|MERGE_RESOLUTION|>--- conflicted
+++ resolved
@@ -49,16 +49,14 @@
                 <Link to={`/elections/1#coordinator`}>{t("election.title.singular")} 1</Link>
               </li>
               <li>
-<<<<<<< HEAD
+                <Link to={`/elections/1/status#coordinator`}>
+                  {t("election_status.main_title")} {t("election.title.singular")} 1
+                </Link>
+              </li>
+              <li>
                 <Link to={`/elections/1/polling-stations#coordinator`}>
                   {t("polling_station.title.plural")} {t("election.title.singular")} 1
                 </Link>
-=======
-                <Link to={`/elections/1/status#coordinator`}>Statusoverzicht steminvoer Verkiezing 1</Link>
-              </li>
-              <li>
-                <Link to={`/elections/1/polling-stations#coordinator`}>Stembureaus Verkiezing 1</Link>
->>>>>>> 031861c8
               </li>
               <li>
                 <Link to={`/elections/3/polling-stations#coordinator`}>
