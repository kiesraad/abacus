import { useEffect } from "react";
import { Link, useLocation, useNavigate } from "react-router-dom";

import { ElectionProgress } from "app/component/election/ElectionProgress";
import { Footer } from "app/component/footer/Footer";
import { PollingStationChoiceForm } from "app/component/form/data_entry/polling_station_choice/PollingStationChoiceForm";
import { NavBar } from "app/component/navbar/NavBar";

import { DEFAULT_CANCEL_REASON, useElection, useElectionStatus } from "@kiesraad/api";
import { t } from "@kiesraad/i18n";
import { Alert, PageTitle, WorkStationNumber } from "@kiesraad/ui";

export function DataEntryHomePage() {
  const navigate = useNavigate();
  const location = useLocation();
  const { election } = useElection();
  const { statuses, refetch } = useElectionStatus();

  // re-fetch statuses when component mounts
  useEffect(() => {
    const abortController = new AbortController();

    void refetch(abortController);

    return () => {
      abortController.abort(DEFAULT_CANCEL_REASON);
    };
  }, [refetch]);

  const showFirstDataEntrySavedAlert = location.hash === "#data-entry-saved-1";
  const showSecondDataEntrySavedAlert = location.hash === "#data-entry-saved-2";
  const dataEntryDone = showFirstDataEntrySavedAlert || showSecondDataEntrySavedAlert;

  function closeDataEntrySavedAlert() {
    navigate(location.pathname);
  }

  return (
    <>
      <PageTitle title={`${t("data_entry.pick_polling_sation")} - Abacus`} />
      <NavBar>
        <Link to={"/elections"}>{t("overview")}</Link>
      </NavBar>
      <header>
        <section>
          <h1>{election.name}</h1>
        </section>
        <section>
          <WorkStationNumber>16</WorkStationNumber>
        </section>
      </header>
      {dataEntryDone && (
        <Alert type="success" onClose={closeDataEntrySavedAlert}>
          <h2>{t("data_entry.entry_saved")}</h2>
          <p>
<<<<<<< HEAD
            Geef het papieren proces-verbaal terug aan de coördinator.
            {showFirstDataEntrySavedAlert && (
              <>
                <br />
                Een andere invoerder doet straks de tweede invoer.
              </>
            )}
=======
            {t("data_entry.success.return_paper")}
            <br />
            {t("data_entry.success.second_entry_info")}
>>>>>>> 15e6d48c
          </p>
        </Alert>
      )}
      {statuses.length > 0 && statuses.every((s) => s.status === "definitive") && (
        <Alert type="success">
          <h2>{t("data_entry.completed.all_entries_completed")}</h2>
          <p>{t("data_entry.completed.thank_you")}</p>
          <p>{t("data_entry.completed.info")}</p>
          <p>{t("data_entry.completed.wait_for_instructions")}</p>
        </Alert>
      )}
      <main>
        <article id="polling-station-choice-form">
          <PollingStationChoiceForm anotherEntry={dataEntryDone} />
        </article>
        <ElectionProgress />
      </main>
      <Footer />
    </>
  );
}<|MERGE_RESOLUTION|>--- conflicted
+++ resolved
@@ -53,19 +53,13 @@
         <Alert type="success" onClose={closeDataEntrySavedAlert}>
           <h2>{t("data_entry.entry_saved")}</h2>
           <p>
-<<<<<<< HEAD
-            Geef het papieren proces-verbaal terug aan de coördinator.
+            {t("data_entry.success.return_paper")}
             {showFirstDataEntrySavedAlert && (
               <>
                 <br />
-                Een andere invoerder doet straks de tweede invoer.
+                {t("data_entry.success.second_entry_info")}
               </>
             )}
-=======
-            {t("data_entry.success.return_paper")}
-            <br />
-            {t("data_entry.success.second_entry_info")}
->>>>>>> 15e6d48c
           </p>
         </Alert>
       )}
