import { Link } from "react-router-dom";

import { Footer } from "app/component/footer/Footer";
import { MockTest } from "app/component/MockTest";
import { NavBar } from "app/component/navbar/NavBar";

import { useElection } from "@kiesraad/api";
import { t } from "@kiesraad/i18n";
import { PageTitle } from "@kiesraad/ui";

export function ElectionHomePage() {
  const { election } = useElection();

  return (
    <>
      <PageTitle title={`${t("election.title.details")} - Abacus`} />
      <NavBar>
        <span>
          <span className="bold">{election.location}</span>
          <span>&mdash;</span>
          <span>{election.name}</span>
        </span>
      </NavBar>
      <header>
        <section>
          <h1>{election.name}</h1>
        </section>
      </header>
      <main>
        <article>
          <ul>
            <li>
              {t("coordinator")}:
              <ul>
                <li>
                  <Link to={`status#coordinator`}>{t("election.status")}</Link>
                </li>
                <li>
                  <Link to={`polling-stations#coordinator`}>{t("election.polling_stations")}</Link>
                </li>
              </ul>
            </li>
            <li>
<<<<<<< HEAD
              <Link to={`polling-stations#coordinator`}>{t("polling_station.title.plural")}</Link>
=======
              {t("typist")}:
              <ul>
                <li>
                  <Link to={`data-entry`}>{t("data_entry.title")}</Link>
                </li>
              </ul>
>>>>>>> 031861c8
            </li>
          </ul>
          {__API_MSW__ && <MockTest />}
        </article>
      </main>
      <Footer />
    </>
  );
}<|MERGE_RESOLUTION|>--- conflicted
+++ resolved
@@ -36,21 +36,17 @@
                   <Link to={`status#coordinator`}>{t("election.status")}</Link>
                 </li>
                 <li>
-                  <Link to={`polling-stations#coordinator`}>{t("election.polling_stations")}</Link>
+                  <Link to={`polling-stations#coordinator`}>{t("polling_station.title.plural")}</Link>
                 </li>
               </ul>
             </li>
             <li>
-<<<<<<< HEAD
-              <Link to={`polling-stations#coordinator`}>{t("polling_station.title.plural")}</Link>
-=======
               {t("typist")}:
               <ul>
                 <li>
                   <Link to={`data-entry`}>{t("data_entry.title")}</Link>
                 </li>
               </ul>
->>>>>>> 031861c8
             </li>
           </ul>
           {__API_MSW__ && <MockTest />}
