--- conflicted
+++ resolved
@@ -111,8 +111,7 @@
     expect(screen.queryByText("Alle stembureaus zijn twee keer ingevoerd")).not.toBeInTheDocument();
   });
 
-<<<<<<< HEAD
-  test("Finish input visible when finished", async () => {
+  test("Finish input visible when data entry has finished", async () => {
     overrideOnce("get", "/api/elections/1/status", 200, {
       statuses: [
         { id: 1, status: "definitive" },
@@ -120,9 +119,6 @@
       ],
     });
 
-=======
-  test("Finish input visible when data entry has finished", async () => {
->>>>>>> 1c63f6f9
     renderElectionStatusPage();
 
     // Wait for the page to be loaded
