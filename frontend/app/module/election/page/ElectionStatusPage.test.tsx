--- conflicted
+++ resolved
@@ -3,13 +3,8 @@
 import { ElectionStatusPage } from "app/module/election";
 import { overrideOnce, render, screen, within } from "app/test/unit";
 
-<<<<<<< HEAD
-import { ElectionProvider, ElectionStatusProvider } from "@kiesraad/api";
+import { ElectionProvider, ElectionStatusProvider, ElectionStatusResponse } from "@kiesraad/api";
 import { getElectionMockData } from "@kiesraad/api-mocks";
-=======
-import { ElectionProvider, ElectionStatusProvider, ElectionStatusResponse } from "@kiesraad/api";
-import { electionDetailsMockResponse, getElectionMockData } from "@kiesraad/api-mocks";
->>>>>>> 9342b39a
 
 const renderElectionStatusPage = () =>
   render(
