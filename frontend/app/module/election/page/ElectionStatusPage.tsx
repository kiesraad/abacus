import { ReactNode, useMemo } from "react";
import { Link, useNavigate } from "react-router-dom";

<<<<<<< HEAD
import { ElectionStatusProgress } from "app/component/election/ElectionStatusProgress";
import { ElectionStatusWithIcon } from "app/component/election/ElectionStatusWithIcon";
=======
>>>>>>> 1c63f6f9
import { Footer } from "app/component/footer/Footer";
import { NavBar } from "app/component/navbar/NavBar";

import {
  PollingStation,
  PollingStationStatus,
  PollingStationStatusEntry,
  useElection,
  useElectionStatus,
} from "@kiesraad/api";
import { t } from "@kiesraad/i18n";
import { IconPlus } from "@kiesraad/icon";
import {
  Alert,
  Badge,
  Button,
  Circle,
  PageTitle,
  PercentageAndColorClass,
  Progress,
  ProgressBar,
  ProgressBarColorClass,
  Table,
} from "@kiesraad/ui";

import cls from "./ElectionStatusPage.module.css";

interface PollingStationWithStatus extends PollingStation, PollingStationStatusEntry {}

const statusCategories = ["unfinished", "in_progress", "definitive", "not_started"] as const;
type StatusCategory = (typeof statusCategories)[number];

const categoryColorClass: Record<StatusCategory, ProgressBarColorClass> = {
  unfinished: "unfinished",
  in_progress: "in-progress",
  definitive: "definitive",
  not_started: "not-started",
};

const categoryToStatus: Record<StatusCategory, PollingStationStatus> = {
  // TODO: future `second_entry_unfinished` status should be added to `unfinished`
  //  future `second_entry_in_progress` status should be added to `in_progress`
  unfinished: "first_entry_unfinished",
  in_progress: "first_entry_in_progress",
  definitive: "definitive",
  not_started: "not_started",
};

function getTableHeaderForCategory(category: StatusCategory): ReactNode {
  function CategoryHeader({ children }: { children?: ReactNode[] }) {
    return (
      <Table.Header key={category} backgroundStyling>
        <Table.Column key={`${category}-number`}>{t("number")}</Table.Column>
        <Table.Column key={`${category}-name`}>{t("polling_station")}</Table.Column>
        {children}
      </Table.Header>
    );
  }
  const finishedAtColumn = <Table.Column key={`${category}-time`}>{t("finished_at")}</Table.Column>;
  const progressColumn = <Table.Column key={`${category}-progress`}>{t("progress")}</Table.Column>;
  // TODO: Needs to be updated when second entry is implemented
  if (category === "unfinished") {
    return <CategoryHeader />;
  } else if (category === "in_progress") {
    return <CategoryHeader>{[progressColumn]}</CategoryHeader>;
  } else if (category === "definitive") {
    return <CategoryHeader>{[finishedAtColumn]}</CategoryHeader>;
  } else {
    return <CategoryHeader></CategoryHeader>;
  }
}

function getTableRowForCategory(category: StatusCategory, polling_station: PollingStationWithStatus): ReactNode {
  // TODO: future `errors_and_warnings` status should be added to showBadge array
  const showBadge = ["first_entry_unfinished", "first_entry_in_progress"];
  function CategoryPollingStationRow({ children }: { children?: ReactNode[] }) {
    return (
      <Table.Row>
        <Table.Cell key={`${polling_station.id}-number`} number fontSizeClass="fs-body">
          {polling_station.number}
        </Table.Cell>
        <Table.Cell key={`${polling_station.id}-name`} fontSizeClass="fs-sm">
          <span>{polling_station.name}</span>
          {showBadge.includes(polling_station.status) && <Badge type={polling_station.status} />}
        </Table.Cell>
        {children}
      </Table.Row>
    );
  }
  const finishedAtCell = (
    <Table.Cell key={`${polling_station.id}-time`} fontSizeClass="fs-sm">
      {polling_station.finished_at
        ? new Date(polling_station.finished_at * 1000).toLocaleTimeString("nl-NL", {
            timeStyle: "short",
            hour12: false,
          })
        : ""}
    </Table.Cell>
  );
  // TODO: Add polling station progress bar in #463
  const progressCell = <Table.Cell key={`${polling_station.id}-progress`} fontSizeClass="fs-sm"></Table.Cell>;
  // TODO: Needs to be updated when second entry is implemented and when user accounts are implemented
  if (category === "unfinished") {
    return <CategoryPollingStationRow key={polling_station.id} />;
  } else if (category === "in_progress") {
    return <CategoryPollingStationRow key={polling_station.id}>{[progressCell]}</CategoryPollingStationRow>;
  } else if (category === "definitive") {
    return <CategoryPollingStationRow key={polling_station.id}>{[finishedAtCell]}</CategoryPollingStationRow>;
  } else {
    return <CategoryPollingStationRow key={polling_station.id}></CategoryPollingStationRow>;
  }
}

function statusCount(entries: PollingStationStatusEntry[], status: PollingStationStatus): number {
  return entries.filter((s) => s.status === status).length;
}

export function ElectionStatusPage() {
  const navigate = useNavigate();
  const { election, pollingStations } = useElection();
  const { statuses } = useElectionStatus();

  const categoryCounts: Record<StatusCategory, number> = useMemo(() => {
    // TODO: future `second_entry_unfinished` status should be added to `unfinished`
    //  future `second_entry_in_progress` status should be added to `in_progress`
    return {
      unfinished: statusCount(statuses, "first_entry_unfinished"),
      in_progress: statusCount(statuses, "first_entry_in_progress"),
      definitive: statusCount(statuses, "definitive"),
      not_started: statusCount(statuses, "not_started"),
    };
  }, [statuses]);

  const progressBarData: PercentageAndColorClass[] = useMemo(() => {
    const total = statuses.length;
    // Reverse the categories and make sure not started is at the end of the progress bar
    const [notStarted, ...data] = statusCategories
      .map((cat) => ({
        percentage: total > 0 ? Math.round((categoryCounts[cat] / total) * 100) : 0,
        class: categoryColorClass[cat],
      }))
      .reverse();
    if (notStarted) {
      data.push(notStarted);
    }
    return data;
  }, [statuses, categoryCounts]);

  function finishInput() {
    navigate("../report#coordinator");
  }

  const pollingStationsWithStatuses = pollingStations.map((ps) => {
    const status = statuses.find((element) => element.id === ps.id);
    return { ...ps, ...status } as PollingStationWithStatus;
  });

  const tableCategories = statusCategories.filter((cat) => categoryCounts[cat] !== 0);

  return (
    <>
      <PageTitle title={t("election_status.title")} />
      <NavBar>
        <Link to={`/elections/${election.id}#coordinator`}>
          <span className="bold">{election.location}</span>
          <span>&mdash;</span>
          <span>{election.name}</span>
        </Link>
      </NavBar>
      <header>
        <section>
          <h1>{t("election_status.first_session")}</h1>
        </section>
        <section>
          <div className="election_status">{ElectionStatusWithIcon(election.status, true, true)}</div>
        </section>
      </header>
<<<<<<< HEAD
      {election.status !== "DataEntryFinished" &&
        statuses.length > 0 &&
        statuses.every((s) => s.status === "definitive") && (
          <Alert type="success">
            <h2>{t("election_status.definitive.title")}</h2>
            <p>{t("election_status.definitive.message")}</p>
            <Button onClick={finishInput} size="md">
              {t("election_status.definitive.finish_button")}
            </Button>
          </Alert>
        )}
      <main>
        <ElectionStatusProgress />
        <article>Placeholder</article>
=======
      {statuses.length > 0 && statuses.every((s) => s.status === "definitive") && (
        <Alert type="success">
          <h2>{t("election_status.definitive.title")}</h2>
          <p>{t("election_status.definitive.message")}</p>
          <Button onClick={finishInput} size="md">
            {t("election_status.definitive.finish_button")}
          </Button>
        </Alert>
      )}
      <main className={cls.statusMain}>
        <div className={cls.statusTitle}>
          <h2 id="status-title">{t("election_status.main_title")}</h2>
          <div className={cls.buttons}>
            {/* TODO: Add button onClick to Create Polling Station page */}
            <Button size="md" variant="secondary" leftIcon={<IconPlus />}>
              {t("election_status.add_polling_station")}
            </Button>
          </div>
        </div>
        <div className={cls.statusSection}>
          <Progress>
            <div id="polling-stations-per-status" className="column">
              <h3 className="mb-0 h2">{t("election_status.polling_stations_per_status")}</h3>
              {statusCategories.map((cat) => {
                return (
                  <span
                    className="item"
                    key={`item-progress-${categoryColorClass[cat]}`}
                    id={`item-progress-${categoryColorClass[cat]}`}
                  >
                    <Circle size="xxs" color={categoryColorClass[cat]} />
                    {t(`status.${cat}`)} ({categoryCounts[cat]})
                  </span>
                );
              })}
            </div>
            <div id="progress" className="column">
              <h3 className="mb-0 h2">{t("progress")}</h3>
              <ProgressBar key="all" id="all" data={progressBarData} spacing="small" />
            </div>
          </Progress>
          <article className={cls.statusArticle}>
            {pollingStations.length === 0 ? (
              <p>{t("election_status.no_polling_stations")}</p>
            ) : (
              tableCategories.map((cat) => {
                return (
                  <div key={`item-table-${categoryColorClass[cat]}`}>
                    <span className="item">
                      <Circle size="xs" color={categoryColorClass[cat]} />
                      <h3 className="mb-0 h2">
                        {t(`status.${cat}`)} <span className="normal">({categoryCounts[cat]})</span>
                      </h3>
                    </span>
                    <Table id={cat} key={cat}>
                      {getTableHeaderForCategory(cat)}
                      <Table.Body key={cat}>
                        {pollingStationsWithStatuses
                          .filter((ps) => ps.status === categoryToStatus[cat])
                          .map((ps) => getTableRowForCategory(cat, ps))}
                      </Table.Body>
                    </Table>
                  </div>
                );
              })
            )}
          </article>
        </div>
>>>>>>> 1c63f6f9
      </main>
      <Footer />
    </>
  );
}<|MERGE_RESOLUTION|>--- conflicted
+++ resolved
@@ -1,11 +1,7 @@
 import { ReactNode, useMemo } from "react";
 import { Link, useNavigate } from "react-router-dom";
 
-<<<<<<< HEAD
-import { ElectionStatusProgress } from "app/component/election/ElectionStatusProgress";
 import { ElectionStatusWithIcon } from "app/component/election/ElectionStatusWithIcon";
-=======
->>>>>>> 1c63f6f9
 import { Footer } from "app/component/footer/Footer";
 import { NavBar } from "app/component/navbar/NavBar";
 
@@ -183,7 +179,6 @@
           <div className="election_status">{ElectionStatusWithIcon(election.status, true, true)}</div>
         </section>
       </header>
-<<<<<<< HEAD
       {election.status !== "DataEntryFinished" &&
         statuses.length > 0 &&
         statuses.every((s) => s.status === "definitive") && (
@@ -195,19 +190,6 @@
             </Button>
           </Alert>
         )}
-      <main>
-        <ElectionStatusProgress />
-        <article>Placeholder</article>
-=======
-      {statuses.length > 0 && statuses.every((s) => s.status === "definitive") && (
-        <Alert type="success">
-          <h2>{t("election_status.definitive.title")}</h2>
-          <p>{t("election_status.definitive.message")}</p>
-          <Button onClick={finishInput} size="md">
-            {t("election_status.definitive.finish_button")}
-          </Button>
-        </Alert>
-      )}
       <main className={cls.statusMain}>
         <div className={cls.statusTitle}>
           <h2 id="status-title">{t("election_status.main_title")}</h2>
@@ -267,7 +249,6 @@
             )}
           </article>
         </div>
->>>>>>> 1c63f6f9
       </main>
       <Footer />
     </>
