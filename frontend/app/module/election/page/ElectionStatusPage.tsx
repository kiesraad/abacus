--- conflicted
+++ resolved
@@ -1,10 +1,7 @@
 import { Link, useNavigate } from "react-router-dom";
 
-<<<<<<< HEAD
 import { ElectionStatusProgress } from "app/component/election/ElectionStatusProgress";
-=======
 import { Footer } from "app/component/footer/Footer";
->>>>>>> 9420c5c7
 import { NavBar } from "app/component/navbar/NavBar";
 
 import { useElection, useElectionStatus } from "@kiesraad/api";
