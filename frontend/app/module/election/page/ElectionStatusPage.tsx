import { ReactNode, useMemo } from "react";
import { Link, useNavigate } from "react-router-dom";

import { HeaderElectionStatusWithIcon } from "app/component/election/ElectionStatusWithIcon";
import { Footer } from "app/component/footer/Footer";
import { NavBar } from "app/component/navbar/NavBar";

import {
  DataEntryStatusName,
  ElectionStatusResponseEntry,
  PollingStation,
  useElection,
  useElectionStatus,
} from "@kiesraad/api";
import { t } from "@kiesraad/i18n";
import { IconPlus } from "@kiesraad/icon";
import {
  Alert,
  Badge,
  Button,
  Circle,
  PageTitle,
  PercentageAndColorClass,
  Progress,
  ProgressBar,
  ProgressBarColorClass,
  Table,
} from "@kiesraad/ui";
import { formatDateTime } from "@kiesraad/util";

import cls from "./ElectionStatusPage.module.css";

interface PollingStationWithStatus extends PollingStation, ElectionStatusResponseEntry {}

<<<<<<< HEAD
const statusCategories = ["in_progress", "first_entry_finished", "definitive", "not_started"] as const;
type StatusCategory = (typeof statusCategories)[number];

const categoryColorClass: Record<StatusCategory, ProgressBarColorClass> = {
=======
const statusCategories = [
  "errors_and_warnings",
  "unfinished",
  "in_progress",
  "first_entry_finished",
  "definitive",
  "not_started",
] as const;
type StatusCategory = (typeof statusCategories)[number];

const categoryColorClass: Record<StatusCategory, ProgressBarColorClass> = {
  errors_and_warnings: "errors-and-warnings",
  unfinished: "unfinished",
>>>>>>> b9ca32b5
  in_progress: "in-progress",
  first_entry_finished: "first-entry-finished",
  definitive: "definitive",
  not_started: "not-started",
};

<<<<<<< HEAD
const statusesForCategory: Record<StatusCategory, DataEntryStatusName[]> = {
=======
const statusesForCategory: Record<StatusCategory, PollingStationStatus[]> = {
  errors_and_warnings: ["first_second_entry_different"],
  unfinished: ["first_entry_unfinished", "second_entry_unfinished"],
>>>>>>> b9ca32b5
  in_progress: ["first_entry_in_progress", "second_entry_in_progress"],
  first_entry_finished: ["second_entry_not_started"],
  definitive: ["definitive"],
  not_started: ["first_entry_not_started"],
};

function getTableHeaderForCategory(category: StatusCategory): ReactNode {
  function CategoryHeader({ children }: { children?: ReactNode[] }) {
    return (
      <Table.Header key={category} className="bg-gray">
        <Table.Column key={`${category}-number`}>{t("number")}</Table.Column>
        <Table.Column key={`${category}-name`}>{t("polling_station.title.singular")}</Table.Column>
        {children}
      </Table.Header>
    );
  }

  const finishedAtColumn = <Table.Column key={`${category}-time`}>{t("finished_at")}</Table.Column>;
  const progressColumn = (
    <Table.Column key={`${category}-progress`} className="w-13">
      {t("progress")}
    </Table.Column>
  );

  switch (category) {
    case "in_progress":
      return <CategoryHeader>{[progressColumn]}</CategoryHeader>;
    case "first_entry_finished":
    case "definitive":
      return <CategoryHeader>{[finishedAtColumn]}</CategoryHeader>;
    default:
      return <CategoryHeader />;
  }
}

function getTableRowForCategory(category: StatusCategory, polling_station: PollingStationWithStatus): ReactNode {
<<<<<<< HEAD
  // TODO: future `errors_and_warnings` status should be added to showBadge array
  const showBadge: DataEntryStatusName[] = ["first_entry_in_progress", "second_entry_in_progress"];
=======
  const showBadge: PollingStationStatus[] = [
    "first_entry_unfinished",
    "first_entry_in_progress",
    "second_entry_unfinished",
    "second_entry_in_progress",
    "first_second_entry_different",
  ];
>>>>>>> b9ca32b5

  function CategoryPollingStationRow({ children }: { children?: ReactNode[] }) {
    return (
      <Table.Row>
        <Table.NumberCell key={`${polling_station.id}-number`}>{polling_station.number}</Table.NumberCell>
        <Table.Cell key={`${polling_station.id}-name`}>
          <span>{polling_station.name}</span>
          {showBadge.includes(polling_station.status) && <Badge type={polling_station.status} />}
        </Table.Cell>
        {children}
      </Table.Row>
    );
  }

  const finishedAtCell = (
    <Table.Cell key={`${polling_station.id}-time`}>
      {polling_station.finished_at ? formatDateTime(new Date(polling_station.finished_at)) : ""}
    </Table.Cell>
  );
  const progressCell = (
    <Table.Cell key={`${polling_station.id}-progress`}>
      <ProgressBar
        id={`${polling_station.id}-progressbar`}
        data={{ percentage: polling_station.first_data_entry_progress ?? 0, class: "default" }}
        showPercentage
      />
    </Table.Cell>
  );
  // TODO: Needs to be updated when user accounts are implemented
  switch (category) {
    case "in_progress":
      return <CategoryPollingStationRow key={polling_station.id}>{[progressCell]}</CategoryPollingStationRow>;
    case "first_entry_finished":
    case "definitive":
      return <CategoryPollingStationRow key={polling_station.id}>{[finishedAtCell]}</CategoryPollingStationRow>;
    default:
      return <CategoryPollingStationRow key={polling_station.id} />;
  }
}

function statusCount(entries: ElectionStatusResponseEntry[], category: StatusCategory): number {
  return entries.filter((s) => statusesForCategory[category].includes(s.status)).length;
}

export function ElectionStatusPage() {
  const navigate = useNavigate();
  const { election, pollingStations } = useElection();
  const { statuses } = useElectionStatus();

  const categoryCounts: Record<StatusCategory, number> = useMemo(
    () =>
      Object.fromEntries(statusCategories.map((cat) => [cat, statusCount(statuses, cat)])) as Record<
        StatusCategory,
        number
      >,
    [statuses],
  );

  const progressBarData: PercentageAndColorClass[] = useMemo(() => {
    const total = statuses.length;
    // Reverse the categories and make sure not started is at the end of the progress bar
    const [notStarted, ...data] = statusCategories
      .map((cat) => ({
        percentage: total > 0 ? Math.round((categoryCounts[cat] / total) * 100) : 0,
        class: categoryColorClass[cat],
      }))
      .reverse();
    if (notStarted) {
      data.push(notStarted);
    }
    return data;
  }, [statuses, categoryCounts]);

  function finishInput() {
    navigate("../report#coordinator");
  }

  const pollingStationsWithStatuses = pollingStations.map((ps) => {
    const status = statuses.find((element) => element.polling_station_id === ps.id);
    return { ...ps, ...status } as PollingStationWithStatus;
  });

  const tableCategories = statusCategories.filter((cat) => categoryCounts[cat] !== 0);

  return (
    <>
      <PageTitle title={`${t("election_status.title")} - Abacus`} />
      <NavBar>
        <Link to={`/elections/${election.id}#coordinator`}>
          <span className="bold">{election.location}</span>
          <span>&mdash;</span>
          <span>{election.name}</span>
        </Link>
      </NavBar>
      <header>
        <section>
          <h1>{t("election_status.first_session")}</h1>
        </section>
        <section>
          <div className="election_status">
            <HeaderElectionStatusWithIcon status={election.status} userRole="coordinator" />
          </div>
        </section>
      </header>
      {election.status !== "DataEntryFinished" &&
        statuses.length > 0 &&
        statuses.every((s) => s.status === "definitive") && (
          <Alert type="success">
            <h2>{t("election_status.definitive.title")}</h2>
            <p>{t("election_status.definitive.message")}</p>
            <Button onClick={finishInput} size="md">
              {t("election_status.definitive.finish_button")}
            </Button>
          </Alert>
        )}
      <main className={cls.statusMain}>
        <div className={cls.statusTitle}>
          <h2 id="status-title">{t("election_status.main_title")}</h2>
          <div className={cls.buttons}>
            <Button
              size="md"
              variant="secondary"
              leftIcon={<IconPlus />}
              onClick={() => {
                navigate(`/elections/${election.id}/polling-stations`);
              }}
            >
              {t("election_status.add_polling_station")}
            </Button>
          </div>
        </div>
        <div className={cls.statusSection}>
          <Progress>
            <div id="polling-stations-per-status" className="column">
              <h3 className="mb-0 heading-lg">{t("election_status.polling_stations_per_status")}</h3>
              {statusCategories.map((cat) => {
                return (
                  <span
                    className="item"
                    key={`item-progress-${categoryColorClass[cat]}`}
                    id={`item-progress-${categoryColorClass[cat]}`}
                  >
                    <Circle size="xxs" color={categoryColorClass[cat]} />
                    {t(`status.${cat}`)} ({categoryCounts[cat]})
                  </span>
                );
              })}
            </div>
            <div id="progress" className="column">
              <h3 className="mb-0 heading-lg">{t("progress")}</h3>
              <ProgressBar key="all" id="all" data={progressBarData} spacing="small" />
            </div>
          </Progress>
          <article className={cls.statusArticle}>
            {pollingStations.length === 0 ? (
              <p>{t("election_status.no_polling_stations")}</p>
            ) : (
              tableCategories.map((cat) => {
                return (
                  <div key={`item-table-${categoryColorClass[cat]}`}>
                    <span className="item">
                      <Circle size="xs" color={categoryColorClass[cat]} />
                      <h3 className="mb-0 heading-lg">
                        {t(`status.${cat}`)} <span className="normal">({categoryCounts[cat]})</span>
                      </h3>
                    </span>
                    <Table id={cat} key={cat}>
                      {getTableHeaderForCategory(cat)}
                      <Table.Body key={cat} className="fs-sm">
                        {pollingStationsWithStatuses
                          .filter((ps) => statusesForCategory[cat].includes(ps.status))
                          .map((ps) => getTableRowForCategory(cat, ps))}
                      </Table.Body>
                    </Table>
                  </div>
                );
              })
            )}
          </article>
        </div>
      </main>
      <Footer />
    </>
  );
}<|MERGE_RESOLUTION|>--- conflicted
+++ resolved
@@ -32,15 +32,8 @@
 
 interface PollingStationWithStatus extends PollingStation, ElectionStatusResponseEntry {}
 
-<<<<<<< HEAD
-const statusCategories = ["in_progress", "first_entry_finished", "definitive", "not_started"] as const;
-type StatusCategory = (typeof statusCategories)[number];
-
-const categoryColorClass: Record<StatusCategory, ProgressBarColorClass> = {
-=======
 const statusCategories = [
   "errors_and_warnings",
-  "unfinished",
   "in_progress",
   "first_entry_finished",
   "definitive",
@@ -50,21 +43,14 @@
 
 const categoryColorClass: Record<StatusCategory, ProgressBarColorClass> = {
   errors_and_warnings: "errors-and-warnings",
-  unfinished: "unfinished",
->>>>>>> b9ca32b5
   in_progress: "in-progress",
   first_entry_finished: "first-entry-finished",
   definitive: "definitive",
   not_started: "not-started",
 };
 
-<<<<<<< HEAD
 const statusesForCategory: Record<StatusCategory, DataEntryStatusName[]> = {
-=======
-const statusesForCategory: Record<StatusCategory, PollingStationStatus[]> = {
-  errors_and_warnings: ["first_second_entry_different"],
-  unfinished: ["first_entry_unfinished", "second_entry_unfinished"],
->>>>>>> b9ca32b5
+  errors_and_warnings: ["entries_different"],
   in_progress: ["first_entry_in_progress", "second_entry_in_progress"],
   first_entry_finished: ["second_entry_not_started"],
   definitive: ["definitive"],
@@ -101,18 +87,7 @@
 }
 
 function getTableRowForCategory(category: StatusCategory, polling_station: PollingStationWithStatus): ReactNode {
-<<<<<<< HEAD
-  // TODO: future `errors_and_warnings` status should be added to showBadge array
-  const showBadge: DataEntryStatusName[] = ["first_entry_in_progress", "second_entry_in_progress"];
-=======
-  const showBadge: PollingStationStatus[] = [
-    "first_entry_unfinished",
-    "first_entry_in_progress",
-    "second_entry_unfinished",
-    "second_entry_in_progress",
-    "first_second_entry_different",
-  ];
->>>>>>> b9ca32b5
+  const showBadge: DataEntryStatusName[] = ["first_entry_in_progress", "second_entry_in_progress", "entries_different"];
 
   function CategoryPollingStationRow({ children }: { children?: ReactNode[] }) {
     return (
