--- conflicted
+++ resolved
@@ -72,15 +72,9 @@
             <Table.Body className="fs-md">
               {electionList.map((election) => (
                 <Table.LinkRow key={election.id} to={electionLink(election)}>
-<<<<<<< HEAD
-                  <Table.Cell fontSizeClass="fs-body">{election.name}</Table.Cell>
-                  <Table.Cell fontSizeClass="fs-md">{!isAdministrator ? election.location : ""}</Table.Cell>
-                  <Table.Cell fontSizeClass="fs-md">
-=======
                   <Table.Cell className="fs-body">{election.name}</Table.Cell>
-                  {isAdministrator && <Table.Cell></Table.Cell>}
+                  <Table.Cell>{!isAdministrator ? election.location : ""}</Table.Cell>
                   <Table.Cell>
->>>>>>> f3dff961
                     <ElectionStatusWithIcon
                       status={election.status}
                       userRole={isAdministrator ? "coordinator" : "typist"}
