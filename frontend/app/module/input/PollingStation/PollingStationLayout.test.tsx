--- conflicted
+++ resolved
@@ -19,22 +19,16 @@
 } from "@kiesraad/api-mocks";
 
 describe("PollingStationLayout", () => {
-<<<<<<< HEAD
+  const election = electionDetailsMockResponse.election as Required<Election>;
+
   beforeEach(() => {
-    overrideOnce("get", "/api/elections/1", 200, electionMockResponse);
+    overrideOnce("get", "/api/elections/1", 200, electionDetailsMockResponse);
     overrideOnce("get", "/api/elections/1/polling_stations", 200, pollingStationsMockResponse);
+
     vi.spyOn(Router, "useParams").mockReturnValue({
-      electionId: electionMock.id.toString(),
-      pollingStationId: pollingStationMock.id.toString(),
+      electionId: election.id.toString(),
+      pollingStationId: pollingStationMockData.id.toString(),
     });
-=======
-  overrideOnce("get", "/api/elections/1", 200, electionDetailsMockResponse);
-  overrideOnce("get", "/api/elections/1/polling_stations", 200, pollingStationsMockResponse);
-  const election = electionDetailsMockResponse.election as Required<Election>;
-  vi.spyOn(Router, "useParams").mockReturnValue({
-    electionId: election.id.toString(),
-    pollingStationId: pollingStationMockData.id.toString(),
->>>>>>> 88089170
   });
 
   afterEach(() => {
@@ -58,11 +52,10 @@
         </ElectionProvider>
       </ElectionListProvider>,
     );
-<<<<<<< HEAD
 
     // Wait for the page to be loaded and check if the polling station information is displayed
-    expect(await screen.findByRole("heading", { level: 1, name: pollingStationMock.name }));
-    expect(await screen.findByText(pollingStationMock.number));
+    expect(await screen.findByRole("heading", { level: 1, name: pollingStationMockData.name }));
+    expect(await screen.findByText(pollingStationMockData.number));
 
     // Check if the navigation bar displays the correct information
     const nav = await screen.findByRole("navigation", { name: /primary-navigation/i });
@@ -70,13 +63,9 @@
       "href",
       "/overview",
     );
-    expect(within(nav).getByRole("link", { name: electionMock.name })).toHaveAttribute(
+    expect(within(nav).getByRole("link", { name: election.name })).toHaveAttribute(
       "href",
-      `/${electionMock.id}/input`,
+      `/${election.id}/input`,
     );
-=======
-    expect(await screen.findByText(pollingStationMockData.name));
-    expect(await screen.findByText(pollingStationMockData.number));
->>>>>>> 88089170
   });
 });