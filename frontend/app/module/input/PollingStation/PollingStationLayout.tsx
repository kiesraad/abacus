--- conflicted
+++ resolved
@@ -1,28 +1,12 @@
-<<<<<<< HEAD
-import { useState } from "react";
 import { Link, Outlet, useParams } from "react-router-dom";
-=======
-import { Outlet, useParams } from "react-router-dom";
->>>>>>> 8b925a34
 
 import { NavBar } from "app/component/navbar/NavBar.tsx";
 import { PollingStationProgress } from "app/component/pollingstation/PollingStationProgress";
 import { AbortDataEntryControl } from "app/module/input/PollingStation/AbortDataEntryControl.tsx";
 
 import { PollingStationFormController, useElection, usePollingStation } from "@kiesraad/api";
-<<<<<<< HEAD
-import { IconChevronRight, IconCross } from "@kiesraad/icon";
-import {
-  Badge,
-  Button,
-  Modal,
-  PageTitle,
-  PollingStationNumber,
-  WorkStationNumber,
-} from "@kiesraad/ui";
-=======
+import { IconChevronRight } from "@kiesraad/icon";
 import { Badge, PageTitle, PollingStationNumber, WorkStationNumber } from "@kiesraad/ui";
->>>>>>> 8b925a34
 
 export function PollingStationLayout() {
   const { election } = useElection();
