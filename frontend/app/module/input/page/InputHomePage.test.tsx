--- conflicted
+++ resolved
@@ -8,13 +8,8 @@
 import { InputHomePage } from "./InputHomePage";
 
 describe("InputHomePage", () => {
-<<<<<<< HEAD
   beforeEach(() => {
-    overrideOnce("get", "/api/elections/1", 200, electionMockResponse);
-=======
-  overrideOnce("get", "/api/elections/1", 200, electionDetailsMockResponse);
-  test("Election name", async () => {
->>>>>>> 88089170
+    overrideOnce("get", "/api/elections/1", 200, electionDetailsMockResponse);
     render(
       <ElectionProvider electionId={1}>
         <ElectionStatusProvider electionId={1}>
@@ -24,16 +19,17 @@
     );
   });
 
-<<<<<<< HEAD
   afterEach(() => {
     server.restoreHandlers();
-=======
-    expect(await screen.findByText(electionDetailsMockResponse.election.name)).toBeVisible();
->>>>>>> 88089170
   });
 
   test("Election name", async () => {
-    expect(await screen.findByRole("heading", { level: 1, name: electionMock.name }));
+    expect(
+      await screen.findByRole("heading", {
+        level: 1,
+        name: electionDetailsMockResponse.election.name,
+      }),
+    );
 
     // Check if the navigation bar displays the correct information
     const nav = await screen.findByRole("navigation", { name: /primary-navigation/i });
@@ -45,7 +41,12 @@
 
   test("Finish input not visible when not finished", async () => {
     // Wait for the page to be loaded
-    expect(await screen.findByRole("heading", { level: 1, name: electionMock.name }));
+    expect(
+      await screen.findByRole("heading", {
+        level: 1,
+        name: electionDetailsMockResponse.election.name,
+      }),
+    );
 
     // Test that the message doesn't exist
     expect(screen.queryByText("Alle stembureaus zijn twee keer ingevoerd")).toBeNull();
