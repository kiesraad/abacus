<<<<<<< HEAD
import { useState } from "react";
=======
import { useState, useEffect } from "react";
>>>>>>> 2819a29f
import { Link, useParams } from "react-router-dom";

import { useElectionDataRequest } from "@kiesraad/api";
import { IconCross } from "@kiesraad/icon";
import {
  Badge,
  Button,
  Modal,
  PollingStationNumber,
  ProgressList,
  WorkStationNumber,
} from "@kiesraad/ui";
import { VotersAndVotesForm } from "app/component/form/voters_and_votes/VotersAndVotesForm";
import { CandidatesVotesForm } from "app/component/form/candidates_votes_form/CandidatesVotesForm.tsx";

export function PollingStationPage() {
  const { id, section } = useParams();
  // TODO: Set default targetForm correctly once all pages are implemented
  const targetForm = section || "numbers";
  const [openModal, setOpenModal] = useState(false);
  const { data } = useElectionDataRequest({
    election_id: parseInt(id || ""),
  });
  const [lists, setLists] = useState<string[]>([]);

  useEffect(() => {
    if (data) {
      const parties: string[] = [];
      data.political_groups?.forEach((group: { name: string }) => parties.push(group.name));
      setLists(parties);
    }
  }, [data]);

  function changeDialog() {
    setOpenModal(!openModal);
  }

  return (
    <>
      <header>
        <section>
          <PollingStationNumber>{id}</PollingStationNumber>
          <h1>Fluisterbosdreef 8</h1>
          <Badge type="first_entry" />
        </section>
        <section>
          <Button variant="secondary" size="sm" onClick={changeDialog} rightIcon={<IconCross />}>
            Invoer afbreken
          </Button>
          <WorkStationNumber>16</WorkStationNumber>
        </section>
      </header>
      <main>
        <nav>
          <ProgressList>
            <ProgressList.Item status="accept" active={targetForm === "recount"}>
              <Link to={`/input/${id}/recount`}>Is er herteld?</Link>
            </ProgressList.Item>
            <ProgressList.Item status="idle" active={targetForm === "numbers"}>
              <Link to={`/input/${id}/numbers`}>Aantal kiezers en stemmen</Link>
            </ProgressList.Item>
            <ProgressList.Item status="idle" active={targetForm === "differences"}>
              <Link to={`/input/${id}/differences`}>Verschillen</Link>
            </ProgressList.Item>
            <ProgressList.Ruler />
            {lists.map((list, index) => {
              const listId = `list${(index + 1).toString()}`;
              return (
                <ProgressList.Item key={listId} status="idle" active={targetForm === listId}>
                  <Link to={`/input/${id}/${listId}`}>{list}</Link>
                </ProgressList.Item>
              );
            })}
            <ProgressList.Ruler />
            <ProgressList.Item status="idle" active={targetForm === "save"}>
              <Link to={`/input/${id}/save`}>Controleren en opslaan</Link>
            </ProgressList.Item>
          </ProgressList>
        </nav>
        <article>
          {targetForm === "recount" && <div>Placeholder Recount Page</div>}
          {targetForm === "numbers" && <VotersAndVotesForm />}
          {targetForm === "differences" && <div>Placeholder Differences Page</div>}
<<<<<<< HEAD
          {targetForm.startsWith("list") && <CandidatesVotesForm />}
=======
          {targetForm.startsWith("list") && <div>Placeholder List page</div>}
>>>>>>> 2819a29f
          {targetForm === "save" && <div>Placeholder Check and Save Page</div>}
        </article>
      </main>
      {openModal && (
        <Modal onClose={changeDialog}>
          <h2>Wat wil je doen met je invoer?</h2>
          <p>
            Ga je op een later moment verder met het invoeren van dit stembureau? Dan kan je de
            invoer die je al hebt gedaan bewaren.
            <br />
            <br />
            Twijfel je? Overleg dan met de coördinator.
          </p>
          <nav>
            <Button size="lg">Invoer bewaren</Button>
            <Button size="lg" variant="secondary">
              Niet bewaren
            </Button>
          </nav>
        </Modal>
      )}
    </>
  );
<<<<<<< HEAD
}

const lists: string[] = [
  "Lijst 1 - Vurige Vleugels Partij",
  "Lijst 2 - Wijzen van Water en Wind",
  "Lijst 3 - Eeuwenoude Aarde Unie",
];
=======
}
>>>>>>> 2819a29f
<|MERGE_RESOLUTION|>--- conflicted
+++ resolved
@@ -1,8 +1,4 @@
-<<<<<<< HEAD
-import { useState } from "react";
-=======
 import { useState, useEffect } from "react";
->>>>>>> 2819a29f
 import { Link, useParams } from "react-router-dom";
 
 import { useElectionDataRequest } from "@kiesraad/api";
@@ -86,11 +82,7 @@
           {targetForm === "recount" && <div>Placeholder Recount Page</div>}
           {targetForm === "numbers" && <VotersAndVotesForm />}
           {targetForm === "differences" && <div>Placeholder Differences Page</div>}
-<<<<<<< HEAD
           {targetForm.startsWith("list") && <CandidatesVotesForm />}
-=======
-          {targetForm.startsWith("list") && <div>Placeholder List page</div>}
->>>>>>> 2819a29f
           {targetForm === "save" && <div>Placeholder Check and Save Page</div>}
         </article>
       </main>
@@ -114,14 +106,4 @@
       )}
     </>
   );
-<<<<<<< HEAD
-}
-
-const lists: string[] = [
-  "Lijst 1 - Vurige Vleugels Partij",
-  "Lijst 2 - Wijzen van Water en Wind",
-  "Lijst 3 - Eeuwenoude Aarde Unie",
-];
-=======
-}
->>>>>>> 2819a29f
+}