--- conflicted
+++ resolved
@@ -12,11 +12,7 @@
   const { election } = useElection();
   const navigate = useNavigate();
 
-<<<<<<< HEAD
   const parentUrl = `/elections/${election.id}/polling-stations`;
-=======
-  const parentUrl = `/elections/${election.id}/polling_stations`;
->>>>>>> 62d5debc
 
   function handleSaved(ps: PollingStation) {
     void navigate(`${parentUrl}?created=${ps.id}`);
