--- conflicted
+++ resolved
@@ -3,14 +3,9 @@
 import { PollingStationForm } from "app/component/form/polling_station/PollingStationForm";
 import { NavBar } from "app/component/navbar/NavBar.tsx";
 
-<<<<<<< HEAD
-import { PollingStation } from "@kiesraad/api";
-import { t } from "@kiesraad/i18n";
-=======
 import { PollingStation, useElection } from "@kiesraad/api";
 import { t } from "@kiesraad/i18n";
 import { IconChevronRight } from "@kiesraad/icon";
->>>>>>> 3cadbe4a
 import { PageTitle } from "@kiesraad/ui";
 import { useNumericParam } from "@kiesraad/util";
 
@@ -25,10 +20,7 @@
 
   return (
     <>
-<<<<<<< HEAD
       <PageTitle title={`${t("polling_stations")} - Abacus`} />
-=======
-      <PageTitle title="Stembureaus - Abacus" />
       <NavBar>
         <Link to={`/elections/${election.id}#coordinator`}>
           <span className="bold">{election.location}</span>
@@ -40,7 +32,6 @@
           <span>{t("polling_stations")}</span>
         </Link>
       </NavBar>
->>>>>>> 3cadbe4a
       <header>
         <section>
           <h1>{t("polling_station.create")}</h1>
