<<<<<<< HEAD
import { PollingStationType, usePollingStationListRequest } from "@kiesraad/api";
import { t } from "@kiesraad/i18n";
import { Loader, PageTitle, Table } from "@kiesraad/ui";
import { useNumericParam } from "@kiesraad/util";

//TODO: Translated in Crud PR
const labelForPollingStationType: { [K in PollingStationType]: string } = {
  FixedLocation: "Vaste locatie",
  Special: "Bijzonder",
  Mobile: "Mobiel",
};
=======
import { useNavigate, useSearchParams } from "react-router-dom";

import { usePollingStationListRequest } from "@kiesraad/api";
import { t } from "@kiesraad/i18n";
import { IconPlus } from "@kiesraad/icon";
import { Alert, Button, Loader, PageTitle, Table, Toolbar } from "@kiesraad/ui";
import { useNumericParam } from "@kiesraad/util";
>>>>>>> 82a4c9dd

export function PollingStationListPage() {
  const electionId = useNumericParam("electionId");
  const [searchParams, setSearchParams] = useSearchParams();
  const navigate = useNavigate();
  const { requestState } = usePollingStationListRequest(electionId);

  if (requestState.status === "loading") {
    return <Loader />;
  }

  if ("error" in requestState) {
    throw requestState.error;
  }

  const data = requestState.data;

  const updatedId = searchParams.get("updated");
  const updatedPollingStation = updatedId ? data.polling_stations.find((ps) => ps.id === parseInt(updatedId)) : null;

  const createdId = searchParams.get("created");
  const createdPollingStation = createdId ? data.polling_stations.find((ps) => ps.id === parseInt(createdId)) : null;

  const closeAlert = () => {
    setSearchParams("");
  };

  const labelForPollingStationType = {
    FixedLocation: t("polling_station.type.FixedLocation"),
    Special: t("polling_station.type.Special"),
    Mobile: t("polling_station.type.Mobile"),
  };
  //TODO: Table needs highlight option
  //TODO: Alert has some layout glitches
  return (
    <>
      <PageTitle title={`${t("polling_stations")} - Abacus`} />
      <header>
        <section>
<<<<<<< HEAD
          <h1>{t("election.elections")}</h1>
=======
          <h1>{t("polling_station.title.plural")}</h1>
>>>>>>> 82a4c9dd
        </section>
      </header>
      {updatedPollingStation && (
        <Alert type="success" onClose={closeAlert}>
          <strong>
            {t("polling_station.message.polling_station_updated", {
              number: updatedPollingStation.number,
              name: updatedPollingStation.name,
            })}
          </strong>
        </Alert>
      )}

      {createdPollingStation && (
        <Alert type="success" onClose={closeAlert}>
          <strong>
            {t("polling_station.message.polling_station_created", {
              number: createdPollingStation.number,
              name: createdPollingStation.name,
            })}
          </strong>
        </Alert>
      )}
      <main>
        {!data.polling_stations.length ? (
          <article>
<<<<<<< HEAD
            <h2>{t("polling_station.add_choice")}?</h2>
            {t("polling_station.empty")}
            {/* TODO Create polling station: issue #431 */}
=======
            <h2>{t("polling_station.title.how_to_add")}</h2>
            <p className="mb-lg">{t("polling_station.message.no_polling_stations")}</p>

            <Toolbar>
              <Toolbar.Section pos="start">
                <Button
                  variant="secondary"
                  size="sm"
                  leftIcon={<IconPlus />}
                  onClick={() => {
                    navigate("create");
                  }}
                >
                  {t("manual_input")}
                </Button>
              </Toolbar.Section>
            </Toolbar>
>>>>>>> 82a4c9dd
          </article>
        ) : (
          <article>
            <Toolbar>
              <Toolbar.Section pos="end">
                <Button
                  variant="secondary"
                  size="sm"
                  leftIcon={<IconPlus />}
                  onClick={() => {
                    navigate("create");
                  }}
                >
                  {t("polling_station.form.create")}
                </Button>
              </Toolbar.Section>
            </Toolbar>

            <Table id="polling_stations">
              <Table.Header>
                <Table.Column>{t("number")}</Table.Column>
                <Table.Column>{t("name")}</Table.Column>
<<<<<<< HEAD
                <Table.Column>{t("kind")}</Table.Column>
=======
                <Table.Column>{t("type")}</Table.Column>
>>>>>>> 82a4c9dd
              </Table.Header>
              <Table.Body>
                {data.polling_stations.map((station) => (
                  <Table.LinkRow key={station.id} to={`update/${station.id}`}>
                    <Table.Cell number fontSizeClass="fs-body">
                      {station.number}
                    </Table.Cell>
                    <Table.Cell fontSizeClass="fs-md">{station.name}</Table.Cell>
                    <Table.Cell fontSizeClass="fs-md">
                      {labelForPollingStationType[station.polling_station_type]}
                    </Table.Cell>
                  </Table.LinkRow>
                ))}
              </Table.Body>
            </Table>
          </article>
        )}
      </main>
    </>
  );
}<|MERGE_RESOLUTION|>--- conflicted
+++ resolved
@@ -1,16 +1,3 @@
-<<<<<<< HEAD
-import { PollingStationType, usePollingStationListRequest } from "@kiesraad/api";
-import { t } from "@kiesraad/i18n";
-import { Loader, PageTitle, Table } from "@kiesraad/ui";
-import { useNumericParam } from "@kiesraad/util";
-
-//TODO: Translated in Crud PR
-const labelForPollingStationType: { [K in PollingStationType]: string } = {
-  FixedLocation: "Vaste locatie",
-  Special: "Bijzonder",
-  Mobile: "Mobiel",
-};
-=======
 import { useNavigate, useSearchParams } from "react-router-dom";
 
 import { usePollingStationListRequest } from "@kiesraad/api";
@@ -18,7 +5,6 @@
 import { IconPlus } from "@kiesraad/icon";
 import { Alert, Button, Loader, PageTitle, Table, Toolbar } from "@kiesraad/ui";
 import { useNumericParam } from "@kiesraad/util";
->>>>>>> 82a4c9dd
 
 export function PollingStationListPage() {
   const electionId = useNumericParam("electionId");
@@ -58,11 +44,7 @@
       <PageTitle title={`${t("polling_stations")} - Abacus`} />
       <header>
         <section>
-<<<<<<< HEAD
-          <h1>{t("election.elections")}</h1>
-=======
           <h1>{t("polling_station.title.plural")}</h1>
->>>>>>> 82a4c9dd
         </section>
       </header>
       {updatedPollingStation && (
@@ -89,11 +71,6 @@
       <main>
         {!data.polling_stations.length ? (
           <article>
-<<<<<<< HEAD
-            <h2>{t("polling_station.add_choice")}?</h2>
-            {t("polling_station.empty")}
-            {/* TODO Create polling station: issue #431 */}
-=======
             <h2>{t("polling_station.title.how_to_add")}</h2>
             <p className="mb-lg">{t("polling_station.message.no_polling_stations")}</p>
 
@@ -111,7 +88,6 @@
                 </Button>
               </Toolbar.Section>
             </Toolbar>
->>>>>>> 82a4c9dd
           </article>
         ) : (
           <article>
@@ -134,11 +110,7 @@
               <Table.Header>
                 <Table.Column>{t("number")}</Table.Column>
                 <Table.Column>{t("name")}</Table.Column>
-<<<<<<< HEAD
-                <Table.Column>{t("kind")}</Table.Column>
-=======
                 <Table.Column>{t("type")}</Table.Column>
->>>>>>> 82a4c9dd
               </Table.Header>
               <Table.Body>
                 {data.polling_stations.map((station) => (
