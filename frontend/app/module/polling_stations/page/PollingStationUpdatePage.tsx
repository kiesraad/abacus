--- conflicted
+++ resolved
@@ -1,25 +1,14 @@
-<<<<<<< HEAD
 import * as React from "react";
-import { useNavigate } from "react-router-dom";
-
-import { PollingStationForm } from "app/component/form/polling_station/PollingStationForm";
-import { PollingStationDeleteModal } from "app/module/polling_stations/page/PollingStationDeleteModal";
-
-import { usePollingStationGet } from "@kiesraad/api";
-import { t } from "@kiesraad/i18n";
-import { IconTrash } from "@kiesraad/icon";
-import { Alert, Button, Loader, PageTitle } from "@kiesraad/ui";
-=======
 import { Link, useNavigate } from "react-router-dom";
 
 import { PollingStationForm } from "app/component/form/polling_station/PollingStationForm";
 import { NavBar } from "app/component/navbar/NavBar.tsx";
+import { PollingStationDeleteModal } from "app/module/polling_stations/page/PollingStationDeleteModal";
 
 import { useElection, usePollingStationGet } from "@kiesraad/api";
 import { t } from "@kiesraad/i18n";
-import { IconChevronRight } from "@kiesraad/icon";
-import { Loader, PageTitle } from "@kiesraad/ui";
->>>>>>> 3cadbe4a
+import { IconChevronRight, IconTrash } from "@kiesraad/icon";
+import { Alert, Button, Loader, PageTitle } from "@kiesraad/ui";
 import { useNumericParam } from "@kiesraad/util";
 
 export function PollingStationUpdatePage() {
@@ -68,10 +57,7 @@
 
   return (
     <>
-<<<<<<< HEAD
       <PageTitle title={`${t("polling_stations")} - Abacus`} />
-=======
-      <PageTitle title="Stembureaus - Abacus" />
       <NavBar>
         <Link to={`/elections/${election.id}#coordinator`}>
           <span className="bold">{election.location}</span>
@@ -83,7 +69,6 @@
           <span>{t("polling_stations")}</span>
         </Link>
       </NavBar>
->>>>>>> 3cadbe4a
       <header>
         <section>
           <h1>{t("polling_station.update")}</h1>
