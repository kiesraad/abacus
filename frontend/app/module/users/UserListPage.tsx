--- conflicted
+++ resolved
@@ -36,17 +36,10 @@
 
           <Table id="users">
             <Table.Header>
-<<<<<<< HEAD
-              <Table.HeaderCell>{t("user.username")}</Table.HeaderCell>
+              <Table.HeaderCell>{t("users.username")}</Table.HeaderCell>
               <Table.HeaderCell>{t("role")}</Table.HeaderCell>
-              <Table.HeaderCell>{t("user.fullname")}</Table.HeaderCell>
-              <Table.HeaderCell>{t("user.last_activity")}</Table.HeaderCell>
-=======
-              <Table.Column>{t("users.username")}</Table.Column>
-              <Table.Column>{t("role")}</Table.Column>
-              <Table.Column>{t("users.fullname")}</Table.Column>
-              <Table.Column>{t("users.last_activity")}</Table.Column>
->>>>>>> 18917fcf
+              <Table.HeaderCell>{t("users.fullname")}</Table.HeaderCell>
+              <Table.HeaderCell>{t("users.last_activity")}</Table.HeaderCell>
             </Table.Header>
             <Table.Body className="fs-md">
               {users.map((user) => (
