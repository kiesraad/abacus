import { createRoutesFromElements, Navigate, Route } from "react-router-dom";

import { CheckAndSaveForm } from "app/component/form/data_entry/check_and_save/CheckAndSaveForm";
import { AdministratorLayout } from "app/module/AdministratorLayout";
import {
  ElectionHomePage,
  ElectionLayout,
  ElectionReportPage,
  ElectionStatusPage,
  OverviewLayout,
  OverviewPage,
} from "app/module/election";
import { LogsHomePage } from "app/module/logs";
import { NotAvailableInMock } from "app/module/NotAvailableInMock";
import { UsersHomePage } from "app/module/users";
import { WorkstationsHomePage } from "app/module/workstations";

<<<<<<< HEAD
import { ErrorBoundary } from "./component/error/ErrorBoundry";
=======
import { AccountSetupPage, LoginLayout, LoginPage, UserHomePage } from "./module/account";
>>>>>>> 2206e17e
import {
  CandidatesVotesPage,
  DataEntryHomePage,
  DifferencesPage,
  PollingStationLayout,
  RecountedPage,
  VotersAndVotesPage,
} from "./module/data_entry";
import { DevHomePage } from "./module/DevHomePage";
import { NotFound } from "./module/NotFound";
import { RootLayout } from "./module/RootLayout";

export const routes = createRoutesFromElements(
<<<<<<< HEAD
  <Route element={<RootLayout />} errorElement={<ErrorBoundary />}>
    <Route index path="/" element={<Navigate to="/overview" replace />} />
=======
  <Route element={<RootLayout />}>
    <Route index path="/" element={<Navigate to="/elections" replace />} />
>>>>>>> 2206e17e
    <Route path="*" element={<NotFound />} />
    <Route path="account" element={<LoginLayout />}>
      <Route index element={<UserHomePage />} />
      <Route path="login" element={<LoginPage />} />
      <Route path="account/setup" element={<AccountSetupPage />} />
    </Route>
<<<<<<< HEAD
    <Route path="/overview" element={<OverviewLayout />}>
      <Route index element={<OverviewPage />} />
    </Route>
    <Route path="elections/:electionId" element={<ElectionLayout />}>
      <Route path="data-entry" element={<DataEntryLayout />}>
        <Route index element={<DataEntryHomePage />} />
        <Route path=":pollingStationId" element={<PollingStationLayout />}>
          {/* The PollingStationFormController will navigate to the correct section. */}
          <Route index element={null} />
          <Route path="recounted" element={<RecountedPage />} />
          <Route path="voters-and-votes" element={<VotersAndVotesPage />} />
          <Route path="differences" element={<DifferencesPage />} />
          <Route path="list/:listNumber" element={<CandidatesVotesPage />} />
          <Route path="save" element={<CheckAndSaveForm />} />
        </Route>
=======
    <Route path="elections" element={<OverviewLayout />} errorElement={<NotFound />}>
      <Route index element={<OverviewPage />} />
      <Route path=":electionId" element={<ElectionLayout />} errorElement={<NotFound />}>
        <Route index element={<ElectionHomePage />} />
>>>>>>> 2206e17e
        <Route
          path="report"
          element={__API_MSW__ ? <NotAvailableInMock title="Invoerfase afronden - Abacus" /> : <ElectionReportPage />}
        />
        <Route path="status" element={<ElectionStatusPage />} />
        <Route path="data-entry" element={null}>
          <Route index element={<DataEntryHomePage />} />
          <Route path=":pollingStationId" element={<PollingStationLayout />}>
            {/* The PollingStationFormController will navigate to the correct section. */}
            <Route index element={null} />
            <Route path="recounted" element={<RecountedPage />} />
            <Route path="voters-and-votes" element={<VotersAndVotesPage />} />
            <Route path="differences" element={<DifferencesPage />} />
            <Route path="list/:listNumber" element={<CandidatesVotesPage />} />
            <Route path="save" element={<CheckAndSaveForm />} />
          </Route>
        </Route>
      </Route>
    </Route>
    <Route element={<AdministratorLayout />}>
      <Route path="dev" element={<DevHomePage />} />
      <Route path="logs" element={<LogsHomePage />} />
      <Route path="users" element={<UsersHomePage />} />
      <Route path="workstations" element={<WorkstationsHomePage />} />
    </Route>
  </Route>,
);<|MERGE_RESOLUTION|>--- conflicted
+++ resolved
@@ -15,11 +15,8 @@
 import { UsersHomePage } from "app/module/users";
 import { WorkstationsHomePage } from "app/module/workstations";
 
-<<<<<<< HEAD
 import { ErrorBoundary } from "./component/error/ErrorBoundry";
-=======
 import { AccountSetupPage, LoginLayout, LoginPage, UserHomePage } from "./module/account";
->>>>>>> 2206e17e
 import {
   CandidatesVotesPage,
   DataEntryHomePage,
@@ -33,41 +30,18 @@
 import { RootLayout } from "./module/RootLayout";
 
 export const routes = createRoutesFromElements(
-<<<<<<< HEAD
   <Route element={<RootLayout />} errorElement={<ErrorBoundary />}>
-    <Route index path="/" element={<Navigate to="/overview" replace />} />
-=======
-  <Route element={<RootLayout />}>
     <Route index path="/" element={<Navigate to="/elections" replace />} />
->>>>>>> 2206e17e
     <Route path="*" element={<NotFound />} />
     <Route path="account" element={<LoginLayout />}>
       <Route index element={<UserHomePage />} />
       <Route path="login" element={<LoginPage />} />
       <Route path="account/setup" element={<AccountSetupPage />} />
     </Route>
-<<<<<<< HEAD
-    <Route path="/overview" element={<OverviewLayout />}>
+    <Route path="elections" element={<OverviewLayout />}>
       <Route index element={<OverviewPage />} />
-    </Route>
-    <Route path="elections/:electionId" element={<ElectionLayout />}>
-      <Route path="data-entry" element={<DataEntryLayout />}>
-        <Route index element={<DataEntryHomePage />} />
-        <Route path=":pollingStationId" element={<PollingStationLayout />}>
-          {/* The PollingStationFormController will navigate to the correct section. */}
-          <Route index element={null} />
-          <Route path="recounted" element={<RecountedPage />} />
-          <Route path="voters-and-votes" element={<VotersAndVotesPage />} />
-          <Route path="differences" element={<DifferencesPage />} />
-          <Route path="list/:listNumber" element={<CandidatesVotesPage />} />
-          <Route path="save" element={<CheckAndSaveForm />} />
-        </Route>
-=======
-    <Route path="elections" element={<OverviewLayout />} errorElement={<NotFound />}>
-      <Route index element={<OverviewPage />} />
-      <Route path=":electionId" element={<ElectionLayout />} errorElement={<NotFound />}>
+      <Route path=":electionId" element={<ElectionLayout />}>
         <Route index element={<ElectionHomePage />} />
->>>>>>> 2206e17e
         <Route
           path="report"
           element={__API_MSW__ ? <NotAvailableInMock title="Invoerfase afronden - Abacus" /> : <ElectionReportPage />}
