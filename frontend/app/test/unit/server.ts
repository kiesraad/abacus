/*
 * This Source Code Form is subject to the terms of the Mozilla Public
 * License, v. 2.0. If a copy of the MPL was not distributed with this
 * file, you can obtain one at https://mozilla.org/MPL/2.0/.
 *
 * Copyright Oxide Computer Company
 */
import { http, HttpResponse, JsonBodyType } from "msw";
import { setupServer } from "msw/node";

import { handlers } from "@kiesraad/api-mocks";

export const server = setupServer(
  ...handlers.map((h) => {
    // Node's Fetch implementation does not accept URLs with a protocol and host
    h.info.path = "http://testhost" + h.info.path.toString();
    return h;
  }),
);

// Override request handlers in order to test special cases
export function overrideOnce(
  method: keyof typeof http,
  path: string,
  status: number,
<<<<<<< HEAD
  body: string | JsonBodyType,
=======
  body: string | null | Record<string, unknown>,
>>>>>>> 8b925a34
) {
  server.use(
    http[method](
      `http://testhost${path}`,
      () => {
        // https://mswjs.io/docs/api/response/once
        if (typeof body === "string" || body === null) {
          return new HttpResponse(body, { status });
        } else {
          return HttpResponse.json(body, { status });
        }
      },
      { once: true },
    ),
  );
}<|MERGE_RESOLUTION|>--- conflicted
+++ resolved
@@ -23,11 +23,7 @@
   method: keyof typeof http,
   path: string,
   status: number,
-<<<<<<< HEAD
-  body: string | JsonBodyType,
-=======
-  body: string | null | Record<string, unknown>,
->>>>>>> 8b925a34
+  body: string | null | JsonBodyType,
 ) {
   server.use(
     http[method](
