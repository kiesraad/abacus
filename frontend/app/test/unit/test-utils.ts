--- conflicted
+++ resolved
@@ -13,11 +13,8 @@
 // Re-export everything in RTL but shadow the original `render` with our custom implementation.
 export * from "@testing-library/react";
 export { customRender as render };
-<<<<<<< HEAD
 export { router } from "./router";
-=======
 /* eslint-enable import/export */
->>>>>>> 33392abe
 
 export function getUrlMethodAndBody(
   call: [input: string | URL | Request, init?: RequestInit | undefined][],
