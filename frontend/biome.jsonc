--- conflicted
+++ resolved
@@ -59,11 +59,6 @@
       // TODO: all disabled rules below should be enabled again and fixed
       "a11y": {
         "noAutofocus": "off",
-<<<<<<< HEAD
-        "noInteractiveElementToNoninteractiveRole": "off",
-=======
-        "noLabelWithoutControl": "off",
->>>>>>> 4d7a5db7
         "noStaticElementInteractions": "off",
         "noSvgWithoutTitle": "off"
       },
