{
  "$schema": "https://biomejs.dev/schemas/2.3.10/schema.json",
  "vcs": { "enabled": true, "clientKind": "git", "useIgnoreFile": true },
  "files": { "includes": ["**", "!!**/dist"] },
  "formatter": {
    "enabled": true,
    "formatWithErrors": false,
    "indentStyle": "space",
    "indentWidth": 2,
    "lineEnding": "lf",
    "lineWidth": 120,
    "attributePosition": "auto",
    "bracketSameLine": false,
    "bracketSpacing": true,
    "expand": "auto"
  },
  "javascript": {
    "formatter": {
      "jsxQuoteStyle": "double",
      "quoteProperties": "asNeeded",
      "trailingCommas": "all",
      "semicolons": "always",
      "arrowParentheses": "always",
      "bracketSameLine": false,
      "quoteStyle": "double",
      "attributePosition": "auto",
      "bracketSpacing": true
    }
  },
  "html": {
    "formatter": {
      "indentScriptAndStyle": false,
      "selfCloseVoidElements": "always"
    }
  },
  "css": {
    "parser": {
      "cssModules": true
    }
  },
  "linter": {
    "enabled": true,
    "includes": [
      "**",
      "!dist/**",
      "!dist-storybook/**",
      "!playwright-report/**",
      "!eslint.config.js",
      "!mockServiceWorker.js",
      "!vitest.shims.d.ts"
    ],
    "domains": {
      "project": "recommended",
      "react": "recommended",
      "test": "recommended"
    },
    "rules": {
      "recommended": true,
      // TODO: all disabled rules below should be enabled again and fixed
      "a11y": {
        "noAutofocus": "off",
        "noInteractiveElementToNoninteractiveRole": "off",
        "noLabelWithoutControl": "off",
        "noStaticElementInteractions": "off",
        "noSvgWithoutTitle": "off",
        "useButtonType": "off",
        "useSemanticElements": "off",
        "useValidAnchor": "off"
      },
      "complexity": {
        "noImportantStyles": "off",
        "noUselessFragments": "off"
      },
      "correctness": {
        "noEmptyPattern": "off",
        "useExhaustiveDependencies": "off"
      },
      "performance": {
        "noAccumulatingSpread": "off"
      },
      "style": {
        "noDescendingSpecificity": "off",
        "useConst": "off",
        "useImportType": "off",
        "useNodejsImportProtocol": "off",
        "useTemplate": "off"
      },
      "suspicious": {
<<<<<<< HEAD
        "noImplicitAnyLet": "off",
=======
        "noArrayIndexKey": "off",
>>>>>>> 4650dc3e
        "noPrototypeBuiltins": "off"
      }
    }
  },
  "assist": {
    "enabled": true,
    "actions": { "source": { "organizeImports": "on" } }
  },
  "overrides": [
    // We are less strict with test code
    {
      "includes": [
        "**/*.e2e.ts",
        "e2e-tests/**/*",
        "**/*.test.ts",
        "**/*.test.tsx",
        "**/*.stories.tsx",
        "src/testing/**/*.ts",
        "src/testing/**/*.tsx"
      ],
      "linter": {
        "rules": {
          "style": {
            "noNonNullAssertion": "off"
          },
          "suspicious": {
            "noExplicitAny": "off"
          }
        }
      }
    }
  ]
}<|MERGE_RESOLUTION|>--- conflicted
+++ resolved
@@ -86,11 +86,6 @@
         "useTemplate": "off"
       },
       "suspicious": {
-<<<<<<< HEAD
-        "noImplicitAnyLet": "off",
-=======
-        "noArrayIndexKey": "off",
->>>>>>> 4650dc3e
         "noPrototypeBuiltins": "off"
       }
     }
