{
  "$schema": "https://biomejs.dev/schemas/2.3.10/schema.json",
  "vcs": { "enabled": true, "clientKind": "git", "useIgnoreFile": true },
  "files": { "includes": ["**", "!!**/dist"] },
  "formatter": {
    "enabled": true,
    "formatWithErrors": false,
    "indentStyle": "space",
    "indentWidth": 2,
    "lineEnding": "lf",
    "lineWidth": 120,
    "attributePosition": "auto",
    "bracketSameLine": false,
    "bracketSpacing": true,
    "expand": "auto"
  },
  "javascript": {
    "formatter": {
      "jsxQuoteStyle": "double",
      "quoteProperties": "asNeeded",
      "trailingCommas": "all",
      "semicolons": "always",
      "arrowParentheses": "always",
      "bracketSameLine": false,
      "quoteStyle": "double",
      "attributePosition": "auto",
      "bracketSpacing": true
    }
  },
  "html": {
    "formatter": {
      "indentScriptAndStyle": false,
      "selfCloseVoidElements": "always"
    }
  },
  "css": {
    "parser": {
      "cssModules": true
    }
  },
  "linter": {
    "enabled": true,
    "includes": [
      "**",
      "!dist/**",
      "!dist-storybook/**",
      "!playwright-report/**",
      "!eslint.config.js",
      "!mockServiceWorker.js",
      "!vitest.shims.d.ts"
    ],
    "domains": {
      "project": "recommended",
      "react": "recommended",
      "test": "recommended"
    },
    "rules": {
      "recommended": true,
      // TODO: all disabled rules below should be enabled again and fixed
      "a11y": {
        "noAutofocus": "off",
        "noLabelWithoutControl": "off",
<<<<<<< HEAD
        "noSvgWithoutTitle": "off",
        "useSemanticElements": "off"
=======
        "noStaticElementInteractions": "off",
        "noSvgWithoutTitle": "off"
>>>>>>> 4d7a5db7
      },
      "complexity": {
        "noImportantStyles": "off"
      },
      "correctness": {
        "useExhaustiveDependencies": "off"
      },
      "style": {
        "useComponentExportOnlyModules": {
          "level": "on",
          "options": {
            "allowConstantExport": true
          }
        }
      },
      "suspicious": {
        "noConsole": {
          "level": "on",
          "options": {
            "allow": ["error", "warn"]
          }
        }
      }
    }
  },
  "assist": {
    "enabled": true,
    "actions": { "source": { "organizeImports": "on" } }
  },
  "overrides": [
    // We are less strict with test code
    {
      "includes": [
        "**/*.e2e.ts",
        "e2e-tests/**/*",
        "**/*.test.ts",
        "**/*.test.tsx",
        "**/*.stories.tsx",
        "src/testing/**/*.ts",
        "src/testing/**/*.tsx"
      ],
      "linter": {
        "rules": {
          "style": {
            "noNonNullAssertion": "off",
            "useComponentExportOnlyModules": "off"
          },
          "suspicious": {
            "noExplicitAny": "off"
          }
        }
      }
    },
    // Scripts can log to console
    {
      "includes": ["scripts/*.js", "scripts/*.ts"],
      "linter": {
        "rules": {
          "suspicious": {
            "noConsole": "off"
          }
        }
      }
    }
  ]
}<|MERGE_RESOLUTION|>--- conflicted
+++ resolved
@@ -60,13 +60,7 @@
       "a11y": {
         "noAutofocus": "off",
         "noLabelWithoutControl": "off",
-<<<<<<< HEAD
-        "noSvgWithoutTitle": "off",
-        "useSemanticElements": "off"
-=======
-        "noStaticElementInteractions": "off",
         "noSvgWithoutTitle": "off"
->>>>>>> 4d7a5db7
       },
       "complexity": {
         "noImportantStyles": "off"
