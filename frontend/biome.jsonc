--- conflicted
+++ resolved
@@ -66,13 +66,6 @@
       "complexity": {
         "noImportantStyles": "off"
       },
-      "correctness": {
-<<<<<<< HEAD
-        "noEmptyPattern": "off"
-=======
-        "useExhaustiveDependencies": "off"
->>>>>>> 4d7a5db7
-      },
       "style": {
         "useComponentExportOnlyModules": {
           "level": "on",
