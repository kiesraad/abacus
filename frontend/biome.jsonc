{
  "$schema": "https://biomejs.dev/schemas/2.3.10/schema.json",
  "vcs": { "enabled": true, "clientKind": "git", "useIgnoreFile": true },
  "files": { "includes": ["**", "!!**/dist"] },
  "formatter": {
    "enabled": true,
    "formatWithErrors": false,
    "indentStyle": "space",
    "indentWidth": 2,
    "lineEnding": "lf",
    "lineWidth": 120,
    "attributePosition": "auto",
    "bracketSameLine": false,
    "bracketSpacing": true,
    "expand": "auto"
  },
  "javascript": {
    "formatter": {
      "jsxQuoteStyle": "double",
      "quoteProperties": "asNeeded",
      "trailingCommas": "all",
      "semicolons": "always",
      "arrowParentheses": "always",
      "bracketSameLine": false,
      "quoteStyle": "double",
      "attributePosition": "auto",
      "bracketSpacing": true
    }
  },
  "html": {
    "formatter": {
      "indentScriptAndStyle": false,
      "selfCloseVoidElements": "always"
    }
  },
  "css": {
    "parser": {
      "cssModules": true
    }
  },
  "linter": {
    "enabled": true,
    "includes": [
      "**",
      "!dist/**",
      "!dist-storybook/**",
      "!playwright-report/**",
      "!eslint.config.js",
      "!mockServiceWorker.js",
      "!vitest.shims.d.ts"
    ],
    "domains": {
      "project": "recommended",
      "react": "recommended",
      "test": "recommended"
    },
    "rules": {
      "recommended": true,
      // TODO: all disabled rules below should be enabled again and fixed
      "a11y": {
        "noAutofocus": "off",
        "noInteractiveElementToNoninteractiveRole": "off",
        "noLabelWithoutControl": "off",
        "noStaticElementInteractions": "off",
        "noSvgWithoutTitle": "off",
<<<<<<< HEAD
        "useSemanticElements": "off",
        "useValidAnchor": "off"
=======
        "useButtonType": "off",
        "useSemanticElements": "off"
>>>>>>> 2baddaf0
      },
      "complexity": {
        "noImportantStyles": "off",
        "noUselessFragments": "off"
      },
      "correctness": {
        "noEmptyPattern": "off",
        "useExhaustiveDependencies": "off"
      },
      "performance": {
        "noAccumulatingSpread": "off"
      },
      "style": {
        "noDescendingSpecificity": "off",
        "useConst": "off",
        "useImportType": "off",
        "useNodejsImportProtocol": "off",
        "useTemplate": "off"
      },
      "suspicious": {
        "noArrayIndexKey": "off",
        "noPrototypeBuiltins": "off"
      }
    }
  },
  "assist": {
    "enabled": true,
    "actions": { "source": { "organizeImports": "on" } }
  },
  "overrides": [
    // We are less strict with test code
    {
      "includes": [
        "**/*.e2e.ts",
        "e2e-tests/**/*",
        "**/*.test.ts",
        "**/*.test.tsx",
        "**/*.stories.tsx",
        "src/testing/**/*.ts",
        "src/testing/**/*.tsx"
      ],
      "linter": {
        "rules": {
          "style": {
            "noNonNullAssertion": "off"
          },
          "suspicious": {
            "noExplicitAny": "off"
          }
        }
      }
    }
  ]
}<|MERGE_RESOLUTION|>--- conflicted
+++ resolved
@@ -63,13 +63,7 @@
         "noLabelWithoutControl": "off",
         "noStaticElementInteractions": "off",
         "noSvgWithoutTitle": "off",
-<<<<<<< HEAD
-        "useSemanticElements": "off",
-        "useValidAnchor": "off"
-=======
-        "useButtonType": "off",
         "useSemanticElements": "off"
->>>>>>> 2baddaf0
       },
       "complexity": {
         "noImportantStyles": "off",
