{
  "$schema": "https://biomejs.dev/schemas/2.3.10/schema.json",
  "vcs": { "enabled": true, "clientKind": "git", "useIgnoreFile": true },
  "files": { "includes": ["**", "!!**/dist"] },
  "formatter": {
    "enabled": true,
    "formatWithErrors": false,
    "indentStyle": "space",
    "indentWidth": 2,
    "lineEnding": "lf",
    "lineWidth": 120,
    "attributePosition": "auto",
    "bracketSameLine": false,
    "bracketSpacing": true,
    "expand": "auto"
  },
  "javascript": {
    "formatter": {
      "jsxQuoteStyle": "double",
      "quoteProperties": "asNeeded",
      "trailingCommas": "all",
      "semicolons": "always",
      "arrowParentheses": "always",
      "bracketSameLine": false,
      "quoteStyle": "double",
      "attributePosition": "auto",
      "bracketSpacing": true
    }
  },
  "html": {
    "formatter": {
      "indentScriptAndStyle": false,
      "selfCloseVoidElements": "always"
    }
  },
  "css": {
    "parser": {
      "cssModules": true
    }
  },
  "linter": {
    "enabled": true,
    "includes": [
      "**",
      "!dist/**",
      "!dist-storybook/**",
      "!playwright-report/**",
      "!eslint.config.js",
      "!mockServiceWorker.js",
      "!vitest.shims.d.ts"
    ],
    "domains": {
      "project": "recommended",
      "react": "recommended",
      "test": "recommended"
    },
    "rules": {
      "recommended": true,
      // TODO: all disabled rules below should be enabled again and fixed
      "a11y": {
        "noAutofocus": "off",
        "noInteractiveElementToNoninteractiveRole": "off",
        "noLabelWithoutControl": "off",
        "noStaticElementInteractions": "off",
        "noSvgWithoutTitle": "off",
        "useButtonType": "off",
        "useSemanticElements": "off",
        "useValidAnchor": "off"
      },
      "complexity": {
        "noImportantStyles": "off",
        "noUselessFragments": "off"
      },
      "correctness": {
        "noEmptyPattern": "off",
        "useExhaustiveDependencies": "off"
      },
      "performance": {
        "noAccumulatingSpread": "off"
      },
      "style": {
        "noDescendingSpecificity": "off",
        "useConst": "off",
        "useImportType": "off",
        "useNodejsImportProtocol": "off",
        "useTemplate": "off"
      },
      "suspicious": {
<<<<<<< HEAD
        "noDoubleEquals": "off",
=======
        "noArrayIndexKey": "off",
>>>>>>> ec47e730
        "noImplicitAnyLet": "off",
        "noPrototypeBuiltins": "off"
      }
    }
  },
  "assist": {
    "enabled": true,
    "actions": { "source": { "organizeImports": "on" } }
  },
  "overrides": [
    // We are less strict with test code
    {
      "includes": [
        "**/*.e2e.ts",
        "e2e-tests/**/*",
        "**/*.test.ts",
        "**/*.test.tsx",
        "**/*.stories.tsx",
        "src/testing/**/*.ts",
        "src/testing/**/*.tsx"
      ],
      "linter": {
        "rules": {
          "style": {
            "noNonNullAssertion": "off"
          },
          "suspicious": {
            "noExplicitAny": "off"
          }
        }
      }
    }
  ]
}<|MERGE_RESOLUTION|>--- conflicted
+++ resolved
@@ -86,11 +86,6 @@
         "useTemplate": "off"
       },
       "suspicious": {
-<<<<<<< HEAD
-        "noDoubleEquals": "off",
-=======
-        "noArrayIndexKey": "off",
->>>>>>> ec47e730
         "noImplicitAnyLet": "off",
         "noPrototypeBuiltins": "off"
       }
