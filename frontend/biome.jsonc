--- conflicted
+++ resolved
@@ -70,14 +70,6 @@
       },
       "correctness": {
         "useExhaustiveDependencies": "off"
-      },
-<<<<<<< HEAD
-      "suspicious": {
-        "noPrototypeBuiltins": "off"
-=======
-      "style": {
-        "useImportType": "off"
->>>>>>> de488fee
       }
     }
   },
