--- conflicted
+++ resolved
@@ -62,12 +62,7 @@
         "noInteractiveElementToNoninteractiveRole": "off",
         "noLabelWithoutControl": "off",
         "noStaticElementInteractions": "off",
-        "noSvgWithoutTitle": "off",
-<<<<<<< HEAD
-        "useButtonType": "off"
-=======
-        "useSemanticElements": "off"
->>>>>>> 47f358c8
+        "noSvgWithoutTitle": "off"
       },
       "complexity": {
         "noImportantStyles": "off"
