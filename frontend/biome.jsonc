{
  "$schema": "https://biomejs.dev/schemas/2.3.10/schema.json",
  "vcs": { "enabled": true, "clientKind": "git", "useIgnoreFile": true },
  "files": { "includes": ["**", "!!**/dist"] },
  "formatter": {
    "enabled": true,
    "formatWithErrors": false,
    "indentStyle": "space",
    "indentWidth": 2,
    "lineEnding": "lf",
    "lineWidth": 120,
    "attributePosition": "auto",
    "bracketSameLine": false,
    "bracketSpacing": true,
    "expand": "auto"
  },
  "javascript": {
    "formatter": {
      "jsxQuoteStyle": "double",
      "quoteProperties": "asNeeded",
      "trailingCommas": "all",
      "semicolons": "always",
      "arrowParentheses": "always",
      "bracketSameLine": false,
      "quoteStyle": "double",
      "attributePosition": "auto",
      "bracketSpacing": true
    }
  },
  "html": {
    "formatter": {
      "indentScriptAndStyle": false,
      "selfCloseVoidElements": "always"
    }
  },
  "css": {
    "parser": {
      "cssModules": true
    }
  },
  "linter": {
    "enabled": true,
    "includes": [
      "**",
      "!dist/**",
      "!dist-storybook/**",
      "!playwright-report/**",
      "!eslint.config.js",
      "!mockServiceWorker.js",
      "!vitest.shims.d.ts"
    ],
    "domains": {
      "project": "recommended",
      "react": "recommended",
      "test": "recommended"
    },
    "rules": {
      "recommended": true,
      // TODO: all disabled rules below should be enabled again and fixed
      "a11y": {
        "noAutofocus": "off",
        "noInteractiveElementToNoninteractiveRole": "off",
        "noLabelWithoutControl": "off",
        "noStaticElementInteractions": "off",
        "noSvgWithoutTitle": "off",
        "useSemanticElements": "off"
      },
      "complexity": {
        "noImportantStyles": "off"
      },
      "correctness": {
        "useExhaustiveDependencies": "off"
      },
      "style": {
        "useImportType": "off",
        "useTemplate": "off"
      },
      "suspicious": {
<<<<<<< HEAD
        "noArrayIndexKey": "off"
=======
        "noPrototypeBuiltins": "off"
>>>>>>> 47f358c8
      }
    }
  },
  "assist": {
    "enabled": true,
    "actions": { "source": { "organizeImports": "on" } }
  },
  "overrides": [
    // We are less strict with test code
    {
      "includes": [
        "**/*.e2e.ts",
        "e2e-tests/**/*",
        "**/*.test.ts",
        "**/*.test.tsx",
        "**/*.stories.tsx",
        "src/testing/**/*.ts",
        "src/testing/**/*.tsx"
      ],
      "linter": {
        "rules": {
          "style": {
            "noNonNullAssertion": "off"
          },
          "suspicious": {
            "noExplicitAny": "off"
          }
        }
      }
    }
  ]
}<|MERGE_RESOLUTION|>--- conflicted
+++ resolved
@@ -74,13 +74,6 @@
       "style": {
         "useImportType": "off",
         "useTemplate": "off"
-      },
-      "suspicious": {
-<<<<<<< HEAD
-        "noArrayIndexKey": "off"
-=======
-        "noPrototypeBuiltins": "off"
->>>>>>> 47f358c8
       }
     }
   },
