{
  "$schema": "https://biomejs.dev/schemas/2.3.10/schema.json",
  "vcs": { "enabled": true, "clientKind": "git", "useIgnoreFile": true },
  "files": { "includes": ["**", "!!**/dist"] },
  "formatter": {
    "enabled": true,
    "formatWithErrors": false,
    "indentStyle": "space",
    "indentWidth": 2,
    "lineEnding": "lf",
    "lineWidth": 120,
    "attributePosition": "auto",
    "bracketSameLine": false,
    "bracketSpacing": true,
    "expand": "auto"
  },
  "javascript": {
    "formatter": {
      "jsxQuoteStyle": "double",
      "quoteProperties": "asNeeded",
      "trailingCommas": "all",
      "semicolons": "always",
      "arrowParentheses": "always",
      "bracketSameLine": false,
      "quoteStyle": "double",
      "attributePosition": "auto",
      "bracketSpacing": true
    }
  },
  "html": {
    "formatter": {
      "indentScriptAndStyle": false,
      "selfCloseVoidElements": "always"
    }
  },
  "css": {
    "parser": {
      "cssModules": true
    }
  },
  "linter": {
    "enabled": true,
    "includes": [
      "**",
      "!dist/**",
      "!dist-storybook/**",
      "!playwright-report/**",
      "!eslint.config.js",
      "!mockServiceWorker.js",
      "!vitest.shims.d.ts"
    ],
    "domains": {
      "project": "recommended",
      "react": "recommended",
      "test": "recommended"
    },
    "rules": {
      "recommended": true,
      // TODO: all disabled rules below should be enabled again and fixed
      "a11y": {
        "noAutofocus": "off",
        "noInteractiveElementToNoninteractiveRole": "off",
        "noLabelWithoutControl": "off",
        "noStaticElementInteractions": "off",
        "noSvgWithoutTitle": "off",
        "useButtonType": "off",
        "useSemanticElements": "off"
      },
      "complexity": {
        "noImportantStyles": "off"
      },
      "correctness": {
        "useExhaustiveDependencies": "off"
      },
      "performance": {
        "noAccumulatingSpread": "off"
      },
      "style": {
<<<<<<< HEAD
=======
        "useConst": "off",
>>>>>>> 6faae2b1
        "useImportType": "off",
        "useTemplate": "off"
      },
      "suspicious": {
        "noArrayIndexKey": "off",
        "noPrototypeBuiltins": "off"
      }
    }
  },
  "assist": {
    "enabled": true,
    "actions": { "source": { "organizeImports": "on" } }
  },
  "overrides": [
    // We are less strict with test code
    {
      "includes": [
        "**/*.e2e.ts",
        "e2e-tests/**/*",
        "**/*.test.ts",
        "**/*.test.tsx",
        "**/*.stories.tsx",
        "src/testing/**/*.ts",
        "src/testing/**/*.tsx"
      ],
      "linter": {
        "rules": {
          "style": {
            "noNonNullAssertion": "off"
          },
          "suspicious": {
            "noExplicitAny": "off"
          }
        }
      }
    }
  ]
}<|MERGE_RESOLUTION|>--- conflicted
+++ resolved
@@ -76,10 +76,6 @@
         "noAccumulatingSpread": "off"
       },
       "style": {
-<<<<<<< HEAD
-=======
-        "useConst": "off",
->>>>>>> 6faae2b1
         "useImportType": "off",
         "useTemplate": "off"
       },
