--- conflicted
+++ resolved
@@ -87,13 +87,7 @@
       },
       "suspicious": {
         "noArrayIndexKey": "off",
-<<<<<<< HEAD
-        "noDoubleEquals": "off",
         "noImplicitAnyLet": "off"
-=======
-        "noImplicitAnyLet": "off",
-        "noPrototypeBuiltins": "off"
->>>>>>> ec47e730
       }
     }
   },
