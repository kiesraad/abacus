{
  "$schema": "https://biomejs.dev/schemas/2.3.10/schema.json",
  "vcs": { "enabled": true, "clientKind": "git", "useIgnoreFile": true },
  "files": { "includes": ["**", "!!**/dist"] },
  "formatter": {
    "enabled": true,
    "formatWithErrors": false,
    "indentStyle": "space",
    "indentWidth": 2,
    "lineEnding": "lf",
    "lineWidth": 120,
    "attributePosition": "auto",
    "bracketSameLine": false,
    "bracketSpacing": true,
    "expand": "auto"
  },
  "javascript": {
    "formatter": {
      "jsxQuoteStyle": "double",
      "quoteProperties": "asNeeded",
      "trailingCommas": "all",
      "semicolons": "always",
      "arrowParentheses": "always",
      "bracketSameLine": false,
      "quoteStyle": "double",
      "attributePosition": "auto",
      "bracketSpacing": true
    }
  },
  "html": {
    "formatter": {
      "indentScriptAndStyle": false,
      "selfCloseVoidElements": "always"
    }
  },
  "css": {
    "parser": {
      "cssModules": true
    }
  },
  "linter": {
    "enabled": true,
    "includes": [
      "**",
      "!dist/**",
      "!dist-storybook/**",
      "!playwright-report/**",
      "!eslint.config.js",
      "!mockServiceWorker.js",
      "!vitest.shims.d.ts"
    ],
    "domains": {
      "project": "recommended",
      "react": "recommended",
      "test": "recommended"
    },
    "rules": {
      "recommended": true,
      // TODO: all disabled rules below should be enabled again and fixed
      "a11y": {
        "noAutofocus": "off",
<<<<<<< HEAD
        "noLabelWithoutControl": "off",
=======
        "noStaticElementInteractions": "off",
>>>>>>> d9029b14
        "noSvgWithoutTitle": "off"
      },
      "complexity": {
        "noImportantStyles": "off"
      },
      "correctness": {
        "useExhaustiveDependencies": "off"
      },
      "style": {
        "useComponentExportOnlyModules": {
          "level": "on",
          "options": {
            "allowConstantExport": true
          }
        }
      },
      "suspicious": {
        "noConsole": {
          "level": "on",
          "options": {
            "allow": ["error", "warn"]
          }
        }
      }
    }
  },
  "assist": {
    "enabled": true,
    "actions": { "source": { "organizeImports": "on" } }
  },
  "overrides": [
    // We are less strict with test code
    {
      "includes": [
        "**/*.e2e.ts",
        "e2e-tests/**/*",
        "**/*.test.ts",
        "**/*.test.tsx",
        "**/*.stories.tsx",
        "src/testing/**/*.ts",
        "src/testing/**/*.tsx"
      ],
      "linter": {
        "rules": {
          "style": {
            "noNonNullAssertion": "off",
            "useComponentExportOnlyModules": "off"
          },
          "suspicious": {
            "noExplicitAny": "off"
          }
        }
      }
    },
    // Scripts can log to console
    {
      "includes": ["scripts/*.js", "scripts/*.ts"],
      "linter": {
        "rules": {
          "suspicious": {
            "noConsole": "off"
          }
        }
      }
    }
  ]
}<|MERGE_RESOLUTION|>--- conflicted
+++ resolved
@@ -59,11 +59,6 @@
       // TODO: all disabled rules below should be enabled again and fixed
       "a11y": {
         "noAutofocus": "off",
-<<<<<<< HEAD
-        "noLabelWithoutControl": "off",
-=======
-        "noStaticElementInteractions": "off",
->>>>>>> d9029b14
         "noSvgWithoutTitle": "off"
       },
       "complexity": {
