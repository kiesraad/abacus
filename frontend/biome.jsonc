--- conflicted
+++ resolved
@@ -77,11 +77,6 @@
       },
       "style": {
         "useConst": "off",
-<<<<<<< HEAD
-        "useNodejsImportProtocol": "off",
-=======
-        "useImportType": "off",
->>>>>>> 6faae2b1
         "useTemplate": "off"
       },
       "suspicious": {
