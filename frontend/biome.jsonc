{
  "$schema": "https://biomejs.dev/schemas/2.3.10/schema.json",
  "vcs": { "enabled": true, "clientKind": "git", "useIgnoreFile": true },
  "files": { "includes": ["**", "!!**/dist"] },
  "formatter": {
    "enabled": true,
    "formatWithErrors": false,
    "indentStyle": "space",
    "indentWidth": 2,
    "lineEnding": "lf",
    "lineWidth": 120,
    "attributePosition": "auto",
    "bracketSameLine": false,
    "bracketSpacing": true,
    "expand": "auto"
  },
  "javascript": {
    "formatter": {
      "jsxQuoteStyle": "double",
      "quoteProperties": "asNeeded",
      "trailingCommas": "all",
      "semicolons": "always",
      "arrowParentheses": "always",
      "bracketSameLine": false,
      "quoteStyle": "double",
      "attributePosition": "auto",
      "bracketSpacing": true
    }
  },
  "html": {
    "formatter": {
      "indentScriptAndStyle": false,
      "selfCloseVoidElements": "always"
    }
  },
  "css": {
    "parser": {
      "cssModules": true
    }
  },
  "linter": {
    "enabled": true,
    "includes": [
      "**",
      "!dist/**",
      "!dist-storybook/**",
      "!playwright-report/**",
      "!eslint.config.js",
      "!mockServiceWorker.js",
      "!vitest.shims.d.ts"
    ],
    "domains": {
      "project": "recommended",
      "react": "recommended",
      "test": "recommended"
    },
    "rules": {
      "recommended": true,
      // TODO: all disabled rules below should be enabled again and fixed
      "a11y": {
        "noAutofocus": "off",
        "noInteractiveElementToNoninteractiveRole": "off",
        "noLabelWithoutControl": "off",
        "noStaticElementInteractions": "off",
        "noSvgWithoutTitle": "off",
        "useSemanticElements": "off"
      },
      "complexity": {
        "noImportantStyles": "off"
      },
      "correctness": {
        "useExhaustiveDependencies": "off"
      },
      "style": {
<<<<<<< HEAD
        "useTemplate": "off"
=======
        "useImportType": "off"
>>>>>>> 22d16410
      },
      "suspicious": {
        "noPrototypeBuiltins": "off"
      }
    }
  },
  "assist": {
    "enabled": true,
    "actions": { "source": { "organizeImports": "on" } }
  },
  "overrides": [
    // We are less strict with test code
    {
      "includes": [
        "**/*.e2e.ts",
        "e2e-tests/**/*",
        "**/*.test.ts",
        "**/*.test.tsx",
        "**/*.stories.tsx",
        "src/testing/**/*.ts",
        "src/testing/**/*.tsx"
      ],
      "linter": {
        "rules": {
          "style": {
            "noNonNullAssertion": "off"
          },
          "suspicious": {
            "noExplicitAny": "off"
          }
        }
      }
    }
  ]
}<|MERGE_RESOLUTION|>--- conflicted
+++ resolved
@@ -71,13 +71,6 @@
       "correctness": {
         "useExhaustiveDependencies": "off"
       },
-      "style": {
-<<<<<<< HEAD
-        "useTemplate": "off"
-=======
-        "useImportType": "off"
->>>>>>> 22d16410
-      },
       "suspicious": {
         "noPrototypeBuiltins": "off"
       }
