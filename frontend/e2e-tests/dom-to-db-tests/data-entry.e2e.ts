import { expect, test } from "@playwright/test";
import { CandidatesListPage } from "e2e-tests/page-objects/input/CandidatesListPgObj";
import { DifferencesPage } from "e2e-tests/page-objects/input/DifferencesPgObj";
import { InputPage } from "e2e-tests/page-objects/input/InputPgObj";
import { RecountedPage } from "e2e-tests/page-objects/input/RecountedPgObj";
import { SaveFormPage } from "e2e-tests/page-objects/input/SaveFormPgObj";
import { VotersVotesPage } from "e2e-tests/page-objects/input/VotersVotesPgObj";

import { pollingStation33 } from "./test-data/PollingStationTestData";

test.describe("data entry", () => {
  test("no recount, no differences flow", async ({ page }) => {
    await page.goto("/1/input");

    const inputPage = new InputPage(page);
    const pollingStation = pollingStation33;
    await inputPage.pollingstationNumber.fill(pollingStation.number.toString());
    await expect(inputPage.pollingStationFeedback).toHaveText(pollingStation.name);
    await inputPage.clickStart();

    const recountedPage = new RecountedPage(page);
    await recountedPage.heading.waitFor();
    await recountedPage.no.check();
    await expect(recountedPage.no).toBeChecked();
    await recountedPage.next.click();

    await expect(recountedPage.error).toBeHidden();
    await expect(recountedPage.warning).toBeHidden();

    const votersVotesPage = new VotersVotesPage(page);
    await votersVotesPage.heading.waitFor();

    const voters = {
      poll_card_count: "100",
      proxy_certificate_count: "10",
      voter_card_count: "15",
      total_admitted_voters_count: "125",
    };
    const votes = {
      votes_candidates_counts: "122",
      blank_votes_count: "2",
      invalid_votes_count: "1",
      total_votes_cast_count: "125",
    };
    await votersVotesPage.inputVoters(voters);
    await votersVotesPage.inputVotes(votes);

    await expect(votersVotesPage.pollCardCount).toHaveValue(voters.poll_card_count);

    await votersVotesPage.next.click();

    await expect(votersVotesPage.error).toBeHidden();
    await expect(votersVotesPage.warning).toBeHidden();

    const differencesPage = new DifferencesPage(page);
    await differencesPage.heading.waitFor();
    await differencesPage.next.click();

    await expect(differencesPage.error).toBeHidden();
    await expect(differencesPage.warning).toBeHidden();

    const candidatesListPage_1 = new CandidatesListPage(page, "Lijst 1 - Political Group A");
    await candidatesListPage_1.heading.waitFor();

    await candidatesListPage_1.fillCandidate(0, 100);
    await candidatesListPage_1.fillCandidate(1, 22);
    await candidatesListPage_1.total.fill("122");
    await candidatesListPage_1.next.click();

    await expect(candidatesListPage_1.error).toBeHidden();
    await expect(candidatesListPage_1.warning).toBeHidden();

    // TODO: Controleren en opslaan
  });
});

test.describe("errors and warnings", () => {
  test("correct error on voters and votes page", async ({ page }) => {
    await page.goto("/1/input/1/recounted");

    const recountedPage = new RecountedPage(page);
    await recountedPage.checkNoAndClickNext();

    // fill form with data that results in an error
    const votersVotesPage = new VotersVotesPage(page);
    const voters = {
      poll_card_count: "1",
      proxy_certificate_count: "0",
      voter_card_count: "0",
      total_admitted_voters_count: "100",
    };
    await votersVotesPage.inputVoters(voters);
    await votersVotesPage.next.click();

    await expect(votersVotesPage.heading).toBeVisible();
    await expect(votersVotesPage.error).toBeVisible();
    await expect(votersVotesPage.warning).toBeHidden();

    // fill form with corrected data (no errors, no warnings)
    const votersCorrected = {
      poll_card_count: "98",
      proxy_certificate_count: "1",
      voter_card_count: "1",
      total_admitted_voters_count: "100",
    };
    const votes = {
      votes_candidates_counts: "100",
      blank_votes_count: "0",
      invalid_votes_count: "0",
      total_votes_cast_count: "100",
    };
    await votersVotesPage.inputVoters(votersCorrected);
    await votersVotesPage.inputVotes(votes);
    await votersVotesPage.next.click();

<<<<<<< HEAD
    await expect(votersVotesPage.error).toContainText(
      "Controleer toegelaten kiezersF.201De invoer bij A, B, C of D klopt niet.Check of je het papieren proces-verbaal goed hebt overgenomen.Heb je iets niet goed overgenomen? Herstel de fout en ga verder.Heb je alles goed overgenomen, en blijft de fout? Dan mag je niet verder. Overleg met de coördinator.",
    );
=======
    await expect(votersVotesPage.error).toBeHidden();

    const differencesPage = new DifferencesPage(page);
    await differencesPage.heading.waitFor();

    await expect(differencesPage.navPanel.votersAndVotesIcon).toHaveAccessibleName("opgeslagen");
  });

  test("correct error F204", async ({ page }) => {
    await page.goto("/1/input/1/recounted");

    const recountedPage = new RecountedPage(page);
    await recountedPage.checkNoAndClickNext();

    const votersVotesPage = new VotersVotesPage(page);
    const voters = {
      poll_card_count: "99",
      proxy_certificate_count: "1",
      voter_card_count: "0",
      total_admitted_voters_count: "100",
    };
    const votes = {
      votes_candidates_counts: "100",
      blank_votes_count: "0",
      invalid_votes_count: "0",
      total_votes_cast_count: "100",
    };
    await votersVotesPage.fillInPageAndClickNext(voters, votes);

    const differencesPage = new DifferencesPage(page);
    await differencesPage.heading.waitFor();
    await differencesPage.next.click();

    const candidatesListPage_1 = new CandidatesListPage(page, "Lijst 1 - Political Group A");
    // fill counts of List 1 with data that does not match the total votes on candidates
    await candidatesListPage_1.fillCandidatesAndTotal([2, 1], 3);
    await candidatesListPage_1.next.click();

    await expect(votersVotesPage.heading).toBeVisible();
    await expect(votersVotesPage.error).toBeVisible();
>>>>>>> c8be0f31
    await expect(votersVotesPage.warning).toBeHidden();

    await votersVotesPage.navPanel.list(1).click();
    await expect(candidatesListPage_1.heading).toBeVisible();
    // fill counts of List 1 with data that does match the total votes on candidates
    await candidatesListPage_1.fillCandidatesAndTotal([70, 30], 100);
    await candidatesListPage_1.next.click();

    const saveFormPage = new SaveFormPage(page);
    await expect(saveFormPage.heading).toBeVisible();
  });

  test("accept warning on voters and votes page", async ({ page }) => {
    await page.goto("/1/input/1/recounted");

    const recountedPage = new RecountedPage(page);
    await recountedPage.checkNoAndClickNext();

    // fill form with data that results in a warning
    const votersVotesPage = new VotersVotesPage(page);
    const voters = {
      poll_card_count: "100",
      proxy_certificate_count: "0",
      voter_card_count: "0",
      total_admitted_voters_count: "100",
    };
    const votes = {
      votes_candidates_counts: "100",
      blank_votes_count: "0",
      invalid_votes_count: "0",
      total_votes_cast_count: "100",
    };
    await votersVotesPage.fillInPageAndClickNext(voters, votes);

    await expect(votersVotesPage.heading).toBeVisible();
    await expect(votersVotesPage.warning).toBeVisible();
    await expect(votersVotesPage.error).toBeHidden();

    // accept the warning
    await votersVotesPage.acceptWarnings.check();
    await votersVotesPage.next.click();

    const differencesPage = new DifferencesPage(page);
    await differencesPage.heading.waitFor();

    await expect(differencesPage.navPanel.votersAndVotesIcon).toHaveAccessibleName(
      "bevat een waarschuwing",
    );
  });

  test("correct warning on voters and votes page", async ({ page }) => {
    await page.goto("/1/input/1/recounted");

    const recountedPage = new RecountedPage(page);
    await recountedPage.checkNoAndClickNext();

    // fill form with data that results in a warning
    const votersVotesPage = new VotersVotesPage(page);
    const voters = {
      poll_card_count: "100",
      proxy_certificate_count: "0",
      voter_card_count: "0",
      total_admitted_voters_count: "100",
    };
    const votes = {
      votes_candidates_counts: "100",
      blank_votes_count: "0",
      invalid_votes_count: "0",
      total_votes_cast_count: "100",
    };
    await votersVotesPage.fillInPageAndClickNext(voters, votes);

    await expect(votersVotesPage.proxyCertificateCount).toHaveValue("0");

    await expect(votersVotesPage.heading).toBeVisible();
    await expect(votersVotesPage.warning).toBeVisible();
    await expect(votersVotesPage.error).toBeHidden();
<<<<<<< HEAD
    await expect(votersVotesPage.warning).toContainText(
      "Controleer A t/m D en E t/m HW.208De getallen bij A t/m D zijn precies hetzelfde als E t/m H.Check of je het papieren proces-verbaal goed hebt overgenomen.Heb je iets niet goed overgenomen? Herstel de fout en ga verder.Heb je alles gecontroleerd en komt je invoer overeen met het papier? Ga dan verder.",
    );
=======
    await expect(votersVotesPage.acceptWarnings).toBeVisible();

    // correct the warning
    const votersCorrected = {
      poll_card_count: "98",
      proxy_certificate_count: "1",
      voter_card_count: "1",
      total_admitted_voters_count: "100",
    };

    await votersVotesPage.inputVoters(votersCorrected);
    // Tab press needed for page to register change after Playwright's fill()
    await votersVotesPage.totalAdmittedVotersCount.press("Tab");
    await votersVotesPage.next.click();

    await expect(votersVotesPage.warning).toBeHidden();
    await expect(votersVotesPage.acceptWarnings).toBeHidden();

    const differencesPage = new DifferencesPage(page);
    await differencesPage.heading.waitFor();

    await expect(differencesPage.navPanel.votersAndVotesIcon).toHaveAccessibleName("opgeslagen");
  });

  test("remove option to accept warning on voters and votes page after input change", async ({
    page,
  }) => {
    await page.goto("/1/input/1/recounted");

    const recountedPage = new RecountedPage(page);
    await recountedPage.checkNoAndClickNext();

    // fill form with data that results in a warning
    const votersVotesPage = new VotersVotesPage(page);
    const voters = {
      poll_card_count: "100",
      proxy_certificate_count: "0",
      voter_card_count: "0",
      total_admitted_voters_count: "100",
    };
    const votes = {
      votes_candidates_counts: "100",
      blank_votes_count: "0",
      invalid_votes_count: "0",
      total_votes_cast_count: "100",
    };
    await votersVotesPage.fillInPageAndClickNext(voters, votes);

    await expect(votersVotesPage.heading).toBeVisible();
    await expect(votersVotesPage.warning).toBeVisible();

    await expect(votersVotesPage.acceptWarnings).toBeVisible();

    // change input
    await votersVotesPage.proxyCertificateCount.fill("7");
    // Tab press needed for page to register change after Playwright's fill()
    await votersVotesPage.proxyCertificateCount.press("Tab");
    await expect(votersVotesPage.heading).toBeVisible();
    await expect(votersVotesPage.warning).toBeVisible();

    await expect(votersVotesPage.acceptWarnings).toBeHidden();
  });
});

test.describe("navigation", () => {
  test("navigate away from Differences page without saving", async ({ page }) => {
    await page.goto("/1/input/1/recounted");

    const recountedPage = new RecountedPage(page);
    await recountedPage.checkNoAndClickNext();

    const votersVotesPage = new VotersVotesPage(page);
    await votersVotesPage.heading.waitFor();
    const voters = {
      poll_card_count: "99",
      proxy_certificate_count: "1",
      voter_card_count: "0",
      total_admitted_voters_count: "100",
    };
    const votes = {
      votes_candidates_counts: "100",
      blank_votes_count: "0",
      invalid_votes_count: "0",
      total_votes_cast_count: "100",
    };
    await votersVotesPage.fillInPageAndClickNext(voters, votes);

    const differencesPage = new DifferencesPage(page);
    await expect(differencesPage.heading).toBeVisible();

    await differencesPage.navPanel.votersAndVotes.click();
    await votersVotesPage.heading.waitFor();

    const votersUpdates = {
      poll_card_count: "90",
      proxy_certificate_count: "5",
      voter_card_count: "5",
      total_admitted_voters_count: "100",
    };
    await votersVotesPage.inputVoters(votersUpdates);
    // Tab press needed for page to register change after Playwright's fill()
    await votersVotesPage.totalAdmittedVotersCount.press("Tab");

    // navigate to previous page with unsaved changes
    await votersVotesPage.navPanel.recounted.click();
    await expect(votersVotesPage.unsavedChangesModal.heading).toBeVisible();
    await expect(votersVotesPage.unsavedChangesModal.modal).toContainText(
      "Toegelaten kiezers en uitgebrachte stemmen",
    );
    // do not save changes
    await votersVotesPage.unsavedChangesModal.discardInput.click();

    await expect(recountedPage.heading).toBeVisible();
    await expect(recountedPage.navPanel.votersAndVotesIcon).toHaveAccessibleName("opgeslagen");

    // return to VotersAndVotes page and verify change is not saved
    await recountedPage.navPanel.votersAndVotes.click();
    await votersVotesPage.heading.waitFor();
    await expect(votersVotesPage.pollCardCount).toHaveValue("99");
  });

  test("navigate away from Differences page with saving", async ({ page }) => {
    await page.goto("/1/input/1/recounted");

    const recountedPage = new RecountedPage(page);
    await recountedPage.checkNoAndClickNext();

    const votersVotesPage = new VotersVotesPage(page);
    await votersVotesPage.heading.waitFor();
    const voters = {
      poll_card_count: "99",
      proxy_certificate_count: "1",
      voter_card_count: "0",
      total_admitted_voters_count: "100",
    };
    const votes = {
      votes_candidates_counts: "100",
      blank_votes_count: "0",
      invalid_votes_count: "0",
      total_votes_cast_count: "100",
    };
    await votersVotesPage.fillInPageAndClickNext(voters, votes);

    const differencesPage = new DifferencesPage(page);
    await expect(differencesPage.heading).toBeVisible();

    await differencesPage.navPanel.votersAndVotes.click();
    await votersVotesPage.heading.waitFor();

    const votersUpdates = {
      poll_card_count: "90",
      proxy_certificate_count: "5",
      voter_card_count: "5",
      total_admitted_voters_count: "100",
    };
    await votersVotesPage.inputVoters(votersUpdates);
    // Tab press needed for page to register change after Playwright's fill()
    await votersVotesPage.totalAdmittedVotersCount.press("Tab");

    // navigate to previous page with unsaved changes
    await votersVotesPage.navPanel.recounted.click();
    await expect(votersVotesPage.unsavedChangesModal.heading).toBeVisible();
    await expect(votersVotesPage.unsavedChangesModal.modal).toContainText(
      "Toegelaten kiezers en uitgebrachte stemmen",
    );
    // save changes
    await votersVotesPage.unsavedChangesModal.saveInput.click();

    await expect(recountedPage.heading).toBeVisible(); // fails here because navigated to next page, i.e. Differences
    await expect(recountedPage.navPanel.votersAndVotesIcon).toHaveAccessibleName("opgeslagen");

    // return to VotersAndVotes page and verify change is saved
    await recountedPage.navPanel.votersAndVotes.click();
    await votersVotesPage.heading.waitFor();
    await expect(votersVotesPage.pollCardCount).toHaveValue("90");
  });

  test.describe("navigation panel icons", () => {
    test("check icons for accept, active, empty, error, warning, unsaved statuses", async ({
      page,
    }) => {
      await page.goto("/1/input/1/recounted");

      const recountedPage = new RecountedPage(page);
      await expect(recountedPage.navPanel.recountedIcon).toHaveAccessibleName("je bent hier");
      await recountedPage.checkNoAndClickNext();

      const votersVotesPage = new VotersVotesPage(page);
      await votersVotesPage.heading.waitFor();
      await expect(votersVotesPage.navPanel.recountedIcon).toHaveAccessibleName("opgeslagen");
      await expect(votersVotesPage.navPanel.votersAndVotesIcon).toHaveAccessibleName(
        "je bent hier",
      );

      const voters = {
        poll_card_count: "100",
        proxy_certificate_count: "0",
        voter_card_count: "0",
        total_admitted_voters_count: "100",
      };
      const votes = {
        votes_candidates_counts: "100",
        blank_votes_count: "0",
        invalid_votes_count: "0",
        total_votes_cast_count: "100",
      };
      await votersVotesPage.fillInPageAndClickNext(voters, votes);
      await votersVotesPage.acceptWarnings.click();
      await votersVotesPage.next.click();

      const differencesPage = new DifferencesPage(page);
      await differencesPage.heading.waitFor();
      await expect(differencesPage.navPanel.recountedIcon).toHaveAccessibleName("opgeslagen");
      await expect(differencesPage.navPanel.votersAndVotesIcon).toHaveAccessibleName(
        "bevat een waarschuwing",
      );
      await expect(differencesPage.navPanel.differencesIcon).toHaveAccessibleName("je bent hier");
      await differencesPage.navPanel.votersAndVotes.click();

      await votersVotesPage.heading.waitFor();
      await expect(votersVotesPage.navPanel.differencesIcon).toHaveAccessibleName(
        "nog niet afgerond",
      );
      await votersVotesPage.navPanel.differences.click();

      await differencesPage.heading.waitFor();
      await expect(differencesPage.navPanel.differencesIcon).toHaveAccessibleName("je bent hier");
      await differencesPage.next.click();

      const candidatesListPage_1 = new CandidatesListPage(page, "Lijst 1 - Political Group A");
      await candidatesListPage_1.heading.waitFor();
      await expect(candidatesListPage_1.navPanel.recountedIcon).toHaveAccessibleName("opgeslagen");
      await expect(candidatesListPage_1.navPanel.votersAndVotesIcon).toHaveAccessibleName(
        "bevat een waarschuwing",
      );
      await expect(candidatesListPage_1.navPanel.differencesIcon).toHaveAccessibleName("leeg");

      await candidatesListPage_1.fillCandidatesAndTotal([1, 1], 100);
      await candidatesListPage_1.next.click();
      await candidatesListPage_1.navPanel.differences.click();

      await differencesPage.heading.waitFor();
      await expect(differencesPage.navPanel.recountedIcon).toHaveAccessibleName("opgeslagen");
      await expect(differencesPage.navPanel.votersAndVotesIcon).toHaveAccessibleName(
        "bevat een waarschuwing",
      );
      await expect(differencesPage.navPanel.differencesIcon).toHaveAccessibleName("je bent hier");
      await expect(differencesPage.navPanel.listIcon(1)).toHaveAccessibleName("bevat een fout");
    });
>>>>>>> c8be0f31
  });
});<|MERGE_RESOLUTION|>--- conflicted
+++ resolved
@@ -93,7 +93,9 @@
     await votersVotesPage.next.click();
 
     await expect(votersVotesPage.heading).toBeVisible();
-    await expect(votersVotesPage.error).toBeVisible();
+    await expect(votersVotesPage.error).toContainText(
+      "Controleer toegelaten kiezersF.201De invoer bij A, B, C of D klopt niet.Check of je het papieren proces-verbaal goed hebt overgenomen.Heb je iets niet goed overgenomen? Herstel de fout en ga verder.Heb je alles goed overgenomen, en blijft de fout? Dan mag je niet verder. Overleg met de coördinator.",
+    );
     await expect(votersVotesPage.warning).toBeHidden();
 
     // fill form with corrected data (no errors, no warnings)
@@ -113,11 +115,6 @@
     await votersVotesPage.inputVotes(votes);
     await votersVotesPage.next.click();
 
-<<<<<<< HEAD
-    await expect(votersVotesPage.error).toContainText(
-      "Controleer toegelaten kiezersF.201De invoer bij A, B, C of D klopt niet.Check of je het papieren proces-verbaal goed hebt overgenomen.Heb je iets niet goed overgenomen? Herstel de fout en ga verder.Heb je alles goed overgenomen, en blijft de fout? Dan mag je niet verder. Overleg met de coördinator.",
-    );
-=======
     await expect(votersVotesPage.error).toBeHidden();
 
     const differencesPage = new DifferencesPage(page);
@@ -158,7 +155,6 @@
 
     await expect(votersVotesPage.heading).toBeVisible();
     await expect(votersVotesPage.error).toBeVisible();
->>>>>>> c8be0f31
     await expect(votersVotesPage.warning).toBeHidden();
 
     await votersVotesPage.navPanel.list(1).click();
@@ -234,13 +230,10 @@
     await expect(votersVotesPage.proxyCertificateCount).toHaveValue("0");
 
     await expect(votersVotesPage.heading).toBeVisible();
-    await expect(votersVotesPage.warning).toBeVisible();
-    await expect(votersVotesPage.error).toBeHidden();
-<<<<<<< HEAD
     await expect(votersVotesPage.warning).toContainText(
       "Controleer A t/m D en E t/m HW.208De getallen bij A t/m D zijn precies hetzelfde als E t/m H.Check of je het papieren proces-verbaal goed hebt overgenomen.Heb je iets niet goed overgenomen? Herstel de fout en ga verder.Heb je alles gecontroleerd en komt je invoer overeen met het papier? Ga dan verder.",
     );
-=======
+    await expect(votersVotesPage.error).toBeHidden();
     await expect(votersVotesPage.acceptWarnings).toBeVisible();
 
     // correct the warning
@@ -490,6 +483,5 @@
       await expect(differencesPage.navPanel.differencesIcon).toHaveAccessibleName("je bent hier");
       await expect(differencesPage.navPanel.listIcon(1)).toHaveAccessibleName("bevat een fout");
     });
->>>>>>> c8be0f31
   });
 });