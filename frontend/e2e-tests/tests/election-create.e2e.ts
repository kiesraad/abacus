--- conflicted
+++ resolved
@@ -1,12 +1,9 @@
 import { expect } from "@playwright/test";
-<<<<<<< HEAD
 import {
   uploadCandidatesAndInputHash,
   uploadElectionAndInputHash,
 } from "e2e-tests/helpers-utils/e2e-test-browser-helpers";
-=======
 import { AbortModalPgObj } from "e2e-tests/page-objects/election/create/AbortModalPgObj";
->>>>>>> d2a860d6
 import { CheckAndSavePgObj } from "e2e-tests/page-objects/election/create/CheckAndSavePgObj";
 import { CheckCandidateDefinitionPgObj } from "e2e-tests/page-objects/election/create/CheckCandidateDefinitionPgObj";
 import { CheckElectionDefinitionPgObj } from "e2e-tests/page-objects/election/create/CheckElectionDefinitionPgObj";
@@ -33,35 +30,8 @@
     // upload election and check hash
     await uploadElectionAndInputHash(page);
 
-<<<<<<< HEAD
-    // upload candidates list and check hash
-    await uploadCandidatesAndInputHash(page);
-=======
-    const checkDefinitionPage = new CheckElectionDefinitionPgObj(page);
-    await expect(checkDefinitionPage.header).toBeVisible();
-    await expect(overviewPage.main).toContainText(eml110a.filename);
-    await expect(overviewPage.main).toContainText(eml110a.electionDate);
-
-    await expect(checkDefinitionPage.hashInput1).toBeFocused();
-    await checkDefinitionPage.hashInput1.fill(eml110a.hashInput1);
-    await checkDefinitionPage.hashInput2.fill(eml110a.hashInput2);
-    await checkDefinitionPage.next.click();
-
-    // Candidate page
-    const uploadCandidateDefinitionPage = new UploadCandidateDefinitionPgObj(page);
-    await expect(uploadCandidateDefinitionPage.header).toBeVisible();
-    await uploadCandidateDefinitionPage.uploadFile(page, eml230b.path);
-
-    // Candidate check page
-    const checkCandidateDefinitionPage = new CheckCandidateDefinitionPgObj(page);
-    await expect(checkCandidateDefinitionPage.header).toBeVisible();
-    await expect(overviewPage.main).toContainText(eml230b.filename);
-    await expect(overviewPage.main).toContainText(eml230b.electionDate);
-    await expect(checkCandidateDefinitionPage.hashInput1).toBeFocused();
-    await checkCandidateDefinitionPage.hashInput1.fill(eml230b.hashInput1);
-    await checkCandidateDefinitionPage.hashInput2.fill(eml230b.hashInput2);
-    await checkCandidateDefinitionPage.next.click();
->>>>>>> d2a860d6
+    // upload candidates list and check hash
+    await uploadCandidatesAndInputHash(page);
 
     // Now we should be at the check and save page
     const checkAndSavePage = new CheckAndSavePgObj(page);
@@ -85,13 +55,8 @@
     await expect(uploadDefinitionPage.header).toBeVisible();
     await uploadDefinitionPage.uploadFile(page, eml110a.path);
 
-<<<<<<< HEAD
-=======
+    // Wrong hash
     const checkDefinitionPage = new CheckElectionDefinitionPgObj(page);
-    await expect(checkDefinitionPage.hashInput1).toBeFocused();
->>>>>>> d2a860d6
-    // Wrong hash
-    const checkDefinitionPage = new CheckDefinitionPgObj(page);
     await checkDefinitionPage.inputHash("1234", "abcd");
     await expect(checkDefinitionPage.error).toBeVisible();
   });
@@ -113,23 +78,8 @@
     const overviewPage = new OverviewPgObj(page);
     await overviewPage.create.click();
 
-<<<<<<< HEAD
-    // upload election and check hash
-    await uploadElectionAndInputHash(page);
-=======
-    const uploadDefinitionPage = new UploadDefinitionPgObj(page);
-    await expect(uploadDefinitionPage.header).toBeVisible();
-    await uploadDefinitionPage.uploadFile(page, eml110a.path);
-
-    const checkDefinitionPage = new CheckElectionDefinitionPgObj(page);
-    await expect(checkDefinitionPage.header).toBeVisible();
-    await expect(overviewPage.main).toContainText(eml110a.filename);
-    await expect(overviewPage.main).toContainText(eml110a.electionDate);
-    await expect(checkDefinitionPage.hashInput1).toBeFocused();
-    await checkDefinitionPage.hashInput1.fill(eml110a.hashInput1);
-    await checkDefinitionPage.hashInput2.fill(eml110a.hashInput2);
-    await checkDefinitionPage.next.click();
->>>>>>> d2a860d6
+    // upload election and check hash
+    await uploadElectionAndInputHash(page);
 
     // Candidate page
     const uploadCandidateDefinitionPage = new UploadCandidateDefinitionPgObj(page);
@@ -148,23 +98,8 @@
     const overviewPage = new OverviewPgObj(page);
     await overviewPage.create.click();
 
-<<<<<<< HEAD
-    // upload election and check hash
-    await uploadElectionAndInputHash(page);
-=======
-    const uploadDefinitionPage = new UploadDefinitionPgObj(page);
-    await expect(uploadDefinitionPage.header).toBeVisible();
-    await uploadDefinitionPage.uploadFile(page, eml110a.path);
-
-    const checkDefinitionPage = new CheckElectionDefinitionPgObj(page);
-    await expect(checkDefinitionPage.header).toBeVisible();
-    await expect(overviewPage.main).toContainText(eml110a.filename);
-    await expect(overviewPage.main).toContainText(eml110a.electionDate);
-    await expect(checkDefinitionPage.hashInput1).toBeFocused();
-    await checkDefinitionPage.hashInput1.fill(eml110a.hashInput1);
-    await checkDefinitionPage.hashInput2.fill(eml110a.hashInput2);
-    await checkDefinitionPage.next.click();
->>>>>>> d2a860d6
+    // upload election and check hash
+    await uploadElectionAndInputHash(page);
 
     // Candidate page
     const uploadCandidateDefinitionPage = new UploadCandidateDefinitionPgObj(page);
@@ -173,32 +108,124 @@
     await expect(uploadCandidateDefinitionPage.error).toBeVisible();
   });
 
-<<<<<<< HEAD
+  test("warning modal close button should stay on page", async ({ page }) => {
+    await page.goto("/elections");
+    const overviewPage = new OverviewPgObj(page);
+    await overviewPage.create.click();
+
+    const uploadDefinitionPage = new UploadDefinitionPgObj(page);
+    await expect(uploadDefinitionPage.header).toBeVisible();
+    await uploadDefinitionPage.uploadFile(page, eml110a.path);
+
+    const checkDefinitionPage = new CheckElectionDefinitionPgObj(page);
+    await expect(checkDefinitionPage.header).toBeVisible();
+
+    // Menu button back to election overview
+    const navBarPage = new NavBar(page);
+    await navBarPage.electionOverviewButton.click();
+
+    // Abort modal should have stopped navigation
+    const abortModal = new AbortModalPgObj(page);
+    await expect(abortModal.header).toBeVisible();
+
+    // Click close, assert we are still on the election create page
+    await abortModal.closeButton.click();
+    await expect(checkDefinitionPage.header).toBeVisible();
+  });
+
+  test("warning modal cancel button should stay on page", async ({ page }) => {
+    await page.goto("/elections");
+    const overviewPage = new OverviewPgObj(page);
+    await overviewPage.create.click();
+
+    const uploadDefinitionPage = new UploadDefinitionPgObj(page);
+    await expect(uploadDefinitionPage.header).toBeVisible();
+    await uploadDefinitionPage.uploadFile(page, eml110a.path);
+
+    const checkDefinitionPage = new CheckElectionDefinitionPgObj(page);
+    await expect(checkDefinitionPage.header).toBeVisible();
+
+    // Menu button back to election overview
+    const navBarPage = new NavBar(page);
+    await navBarPage.electionOverviewButton.click();
+
+    // Abort modal should have stopped navigation
+    const abortModal = new AbortModalPgObj(page);
+    await expect(abortModal.header).toBeVisible();
+
+    // Click cancel, assert we are still on the election create page
+    await abortModal.cancelButton.click();
+    await expect(checkDefinitionPage.header).toBeVisible();
+  });
+
+  test("warning modal delete button should continue navigation", async ({ page }) => {
+    await page.goto("/elections");
+    const overviewPage = new OverviewPgObj(page);
+    await overviewPage.create.click();
+
+    const uploadDefinitionPage = new UploadDefinitionPgObj(page);
+    await expect(uploadDefinitionPage.header).toBeVisible();
+    await uploadDefinitionPage.uploadFile(page, eml110a.path);
+
+    const checkDefinitionPage = new CheckElectionDefinitionPgObj(page);
+    await expect(checkDefinitionPage.header).toBeVisible();
+
+    // Menu button back to election overview
+    const navBarPage = new NavBar(page);
+    await navBarPage.electionOverviewButton.click();
+
+    // Abort modal should have stopped navigation
+    const abortModal = new AbortModalPgObj(page);
+    await expect(abortModal.header).toBeVisible();
+
+    // Click delete, assert we are back at the overview
+    await abortModal.deleteButton.click();
+    await expect(overviewPage.header).toBeVisible();
+  });
+
+  test("uploading a candidate list, then navigating should trigger the modal", async ({ page }) => {
+    await page.goto("/elections");
+    const overviewPage = new OverviewPgObj(page);
+    await overviewPage.create.click();
+
+    // upload election and check hash
+    await uploadElectionAndInputHash(page);
+
+    // Candidate page
+    const uploadCandidateDefinitionPage = new UploadCandidateDefinitionPgObj(page);
+    await expect(uploadCandidateDefinitionPage.header).toBeVisible();
+    await uploadCandidateDefinitionPage.uploadFile(page, eml230b.path);
+
+    // Menu button back to election overview
+    const navBarPage = new NavBar(page);
+    await navBarPage.electionOverviewButton.click();
+
+    // Abort modal should have stopped navigation
+    const AbortModal = new AbortModalPgObj(page);
+    await expect(AbortModal.header).toBeVisible();
+  });
+
   test("after election upload, moving back to election page resets election", async ({ page }) => {
-=======
-  test("warning modal close button should stay on page", async ({ page }) => {
->>>>>>> d2a860d6
-    await page.goto("/elections");
-    const overviewPage = new OverviewPgObj(page);
-    await overviewPage.create.click();
-
-<<<<<<< HEAD
-    // upload election and check hash
-    await uploadElectionAndInputHash(page);
-
-    // Candidate page
-    const uploadCandidateDefinitionPage = new UploadCandidateDefinitionPgObj(page);
-    await expect(uploadCandidateDefinitionPage.header).toBeVisible();
-    await uploadCandidateDefinitionPage.uploadFile(page, eml230b.path);
-    const checkCandidateDefinitionPage = new CheckCandidateDefinitionPgObj(page);
-    await expect(checkCandidateDefinitionPage.header).toBeVisible();
+    await page.goto("/elections");
+    const overviewPage = new OverviewPgObj(page);
+    await overviewPage.create.click();
+
+    // upload election and check hash
+    await uploadElectionAndInputHash(page);
+
+    // upload candidates list and check hash
+    await uploadCandidatesAndInputHash(page);
+
+    // Now we should be at the check and save page
+    const checkAndSavePage = new CheckAndSavePgObj(page);
+    await expect(checkAndSavePage.header).toBeVisible();
 
     // Back button
     await page.goBack();
 
-    // We should be back at the upload election page
-    const uploadDefinitionPage = new UploadDefinitionPgObj(page);
-    await expect(uploadDefinitionPage.header).toBeVisible();
+    // We should be back at the candidate page
+    const uploadCandidateDefinitionPage = new UploadCandidateDefinitionPgObj(page);
+    await expect(uploadCandidateDefinitionPage.header).toBeVisible();
   });
 
   test("after candidate upload, moving back to candidate page resets candidates", async ({ page }) => {
@@ -243,59 +270,10 @@
   // upload election and candidates, then go to start and upload new election,
   // use browser back button should redirect back to election
   test("after resetting an election upload, the back button should redirect to the beginning", async ({ page }) => {
-=======
-    const uploadDefinitionPage = new UploadDefinitionPgObj(page);
-    await expect(uploadDefinitionPage.header).toBeVisible();
-    await uploadDefinitionPage.uploadFile(page, eml110a.path);
-
-    const checkDefinitionPage = new CheckElectionDefinitionPgObj(page);
-    await expect(checkDefinitionPage.header).toBeVisible();
-
-    // Menu button back to election overview
-    const navBarPage = new NavBar(page);
-    await navBarPage.electionOverviewButton.click();
-
-    // Abort modal should have stopped navigation
-    const abortModal = new AbortModalPgObj(page);
-    await expect(abortModal.header).toBeVisible();
-
-    // Click close, assert we are still on the election create page
-    await abortModal.closeButton.click();
-    await expect(checkDefinitionPage.header).toBeVisible();
-  });
-
-  test("warning modal cancel button should stay on page", async ({ page }) => {
-    await page.goto("/elections");
-    const overviewPage = new OverviewPgObj(page);
-    await overviewPage.create.click();
-
-    const uploadDefinitionPage = new UploadDefinitionPgObj(page);
-    await expect(uploadDefinitionPage.header).toBeVisible();
-    await uploadDefinitionPage.uploadFile(page, eml110a.path);
-
-    const checkDefinitionPage = new CheckElectionDefinitionPgObj(page);
-    await expect(checkDefinitionPage.header).toBeVisible();
-
-    // Menu button back to election overview
-    const navBarPage = new NavBar(page);
-    await navBarPage.electionOverviewButton.click();
-
-    // Abort modal should have stopped navigation
-    const abortModal = new AbortModalPgObj(page);
-    await expect(abortModal.header).toBeVisible();
-
-    // Click cancel, assert we are still on the election create page
-    await abortModal.cancelButton.click();
-    await expect(checkDefinitionPage.header).toBeVisible();
-  });
-
-  test("warning modal delete button should continue navigation", async ({ page }) => {
->>>>>>> d2a860d6
-    await page.goto("/elections");
-    const overviewPage = new OverviewPgObj(page);
-    await overviewPage.create.click();
-
-<<<<<<< HEAD
+    await page.goto("/elections");
+    const overviewPage = new OverviewPgObj(page);
+    await overviewPage.create.click();
+
     // upload election and check hash
     await uploadElectionAndInputHash(page);
 
@@ -320,34 +298,10 @@
   test("after the successful creation of new election, the back button should redirect to the beginning", async ({
     page,
   }) => {
-=======
-    const uploadDefinitionPage = new UploadDefinitionPgObj(page);
-    await expect(uploadDefinitionPage.header).toBeVisible();
-    await uploadDefinitionPage.uploadFile(page, eml110a.path);
-
-    const checkDefinitionPage = new CheckElectionDefinitionPgObj(page);
-    await expect(checkDefinitionPage.header).toBeVisible();
-
-    // Menu button back to election overview
-    const navBarPage = new NavBar(page);
-    await navBarPage.electionOverviewButton.click();
-
-    // Abort modal should have stopped navigation
-    const abortModal = new AbortModalPgObj(page);
-    await expect(abortModal.header).toBeVisible();
-
-    // Click delete, assert we are back at the overview
-    await abortModal.deleteButton.click();
-    await expect(overviewPage.header).toBeVisible();
-  });
-
-  test("uploading a candidate list, then navigating should trigger the modal", async ({ page }) => {
->>>>>>> d2a860d6
-    await page.goto("/elections");
-    const overviewPage = new OverviewPgObj(page);
-    await overviewPage.create.click();
-
-<<<<<<< HEAD
+    await page.goto("/elections");
+    const overviewPage = new OverviewPgObj(page);
+    await overviewPage.create.click();
+
     // upload election and check hash
     await uploadElectionAndInputHash(page);
 
@@ -368,35 +322,5 @@
     // We should be at the election upload page, not the check-and-save
     const uploadDefinitionPage = new UploadDefinitionPgObj(page);
     await expect(uploadDefinitionPage.header).toBeVisible();
-=======
-    const uploadDefinitionPage = new UploadDefinitionPgObj(page);
-    await expect(uploadDefinitionPage.header).toBeVisible();
-    await uploadDefinitionPage.uploadFile(page, eml110a.path);
-
-    const checkDefinitionPage = new CheckElectionDefinitionPgObj(page);
-    await expect(checkDefinitionPage.header).toBeVisible();
-    // Check that the uploaded file name is present somewhere on the page
-    await expect(page.getByText(eml110a.filename)).toBeVisible();
-    // Election date
-    await expect(page.getByText(eml110a.electionDate)).toBeVisible();
-
-    await expect(checkDefinitionPage.hashInput1).toBeFocused();
-    await checkDefinitionPage.hashInput1.fill(eml110a.hashInput1);
-    await checkDefinitionPage.hashInput2.fill(eml110a.hashInput2);
-    await checkDefinitionPage.next.click();
-
-    // Candidate page
-    const uploadCandidateDefinitionPage = new UploadCandidateDefinitionPgObj(page);
-    await expect(uploadCandidateDefinitionPage.header).toBeVisible();
-    await uploadCandidateDefinitionPage.uploadFile(page, eml230b.path);
-
-    // Menu button back to election overview
-    const navBarPage = new NavBar(page);
-    await navBarPage.electionOverviewButton.click();
-
-    // Abort modal should have stopped navigation
-    const AbortModal = new AbortModalPgObj(page);
-    await expect(AbortModal.header).toBeVisible();
->>>>>>> d2a860d6
   });
 });