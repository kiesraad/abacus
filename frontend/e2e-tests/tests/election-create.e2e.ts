import { expect } from "@playwright/test";
import { CheckAndSavePgObj } from "e2e-tests/page-objects/election/create/CheckAndSavePgObj";
import { CheckCandidateDefinitionPgObj } from "e2e-tests/page-objects/election/create/CheckCandidateDefinitionPgObj";
import { CheckDefinitionPgObj } from "e2e-tests/page-objects/election/create/CheckDefinitionPgObj";
import { UploadCandidateDefinitionPgObj } from "e2e-tests/page-objects/election/create/UploadCandidateDefinitionPgObj";
import { UploadDefinitionPgObj } from "e2e-tests/page-objects/election/create/UploadDefinitionPgObj";
import { OverviewPgObj } from "e2e-tests/page-objects/election/OverviewPgObj";

import { test } from "../fixtures";
import { eml110a, eml110b, eml230b } from "../test-data/eml-files";

test.use({
  storageState: "e2e-tests/state/admin.json",
});

test.describe("Election creation", () => {
  test("it uploads an election file and candidate list", async ({ page }) => {
    await page.goto("/elections");
    const overviewPage = new OverviewPgObj(page);
<<<<<<< HEAD
    const initialElectionCount = await overviewPage.elections.count();
    const initialReadyStateCount = await overviewPage.electionsInReadyState.count();
=======
    const initialElectionCount = await overviewPage.electionCount();
    // const initialReadyStateCount = await page.getByText("Klaar voor invoer").count();
>>>>>>> b466d795
    await overviewPage.create.click();

    const uploadDefinitionPage = new UploadDefinitionPgObj(page);
    await expect(uploadDefinitionPage.header).toBeVisible();
    await uploadDefinitionPage.uploadFile(page, eml110a.path);

    const checkDefinitionPage = new CheckDefinitionPgObj(page);
    await expect(checkDefinitionPage.header).toBeVisible();
    await expect(overviewPage.main).toContainText(eml110a.filename);
    await expect(overviewPage.main).toContainText(eml110a.electionDate);

    await expect(checkDefinitionPage.hashInput1).toBeFocused();
    await checkDefinitionPage.hashInput1.fill(eml110a.hashInput1);
    await checkDefinitionPage.hashInput2.fill(eml110a.hashInput2);
    await checkDefinitionPage.next.click();

    // Candidate page
    const uploadCandidateDefinitionPage = new UploadCandidateDefinitionPgObj(page);
    await expect(uploadCandidateDefinitionPage.header).toBeVisible();
    await uploadCandidateDefinitionPage.uploadFile(page, eml230b.path);

    // Candidate check page
    const checkCandidateDefinitionPage = new CheckCandidateDefinitionPgObj(page);
    await expect(checkCandidateDefinitionPage.header).toBeVisible();
    await expect(overviewPage.main).toContainText(eml230b.filename);
    await expect(overviewPage.main).toContainText(eml230b.electionDate);
    await expect(checkCandidateDefinitionPage.hashInput1).toBeFocused();
    await checkCandidateDefinitionPage.hashInput1.fill(eml230b.hashInput1);
    await checkCandidateDefinitionPage.hashInput2.fill(eml230b.hashInput2);
    await checkCandidateDefinitionPage.next.click();

    // Now we should be at the check and save page
    const checkAndSavePage = new CheckAndSavePgObj(page);
    await expect(checkAndSavePage.header).toBeVisible();
    await checkAndSavePage.save.click();

    await expect(overviewPage.header).toBeVisible();
    // Check if the amount of elections by this title is greater than before the import
<<<<<<< HEAD
    expect(await overviewPage.elections.count()).toBeGreaterThan(initialElectionCount);
    // Check if the amount of "Klaar voor invoer states" is greater than before the import
    expect(await overviewPage.electionsInReadyState.count()).toBeGreaterThan(initialReadyStateCount);
=======
    expect(await overviewPage.electionCount()).toBeGreaterThan(initialElectionCount);
    // TODO: Uncomment this when issue #1649 is finished
    // // Check if the amount of "Klaar voor invoer states" is greater than before the import
    // expect(await overviewPage.readyStateCount()).toBeGreaterThan(initialReadyStateCount);
>>>>>>> b466d795
  });

  test("it fails on incorrect hash", async ({ page }) => {
    await page.goto("/elections");
    const overviewPage = new OverviewPgObj(page);
    await overviewPage.create.click();

    const uploadDefinitionPage = new UploadDefinitionPgObj(page);
    await expect(uploadDefinitionPage.header).toBeVisible();
    await uploadDefinitionPage.uploadFile(page, eml110a.path);

    const checkDefinitionPage = new CheckDefinitionPgObj(page);
    await expect(checkDefinitionPage.hashInput1).toBeFocused();
    // Wrong hash
    await checkDefinitionPage.hashInput1.fill("1234");
    await checkDefinitionPage.hashInput2.fill("asdf");
    await checkDefinitionPage.next.click();
    await expect(checkDefinitionPage.error).toBeVisible();
  });

  test("it fails on valid, but incorrect file", async ({ page }) => {
    await page.goto("/elections");
    const overviewPage = new OverviewPgObj(page);
    await overviewPage.create.click();

    const uploadDefinitionPage = new UploadDefinitionPgObj(page);
    await expect(uploadDefinitionPage.header).toBeVisible();
    await uploadDefinitionPage.uploadFile(page, eml110b.path);
    await expect(uploadDefinitionPage.error).toBeVisible();
  });

  test("it fails on incorrect hash for candidate list", async ({ page }) => {
    await page.goto("/elections");
    const overviewPage = new OverviewPgObj(page);
    await overviewPage.create.click();

    const uploadDefinitionPage = new UploadDefinitionPgObj(page);
    await expect(uploadDefinitionPage.header).toBeVisible();
    await uploadDefinitionPage.uploadFile(page, eml110a.path);

    const checkDefinitionPage = new CheckDefinitionPgObj(page);
    await expect(checkDefinitionPage.header).toBeVisible();
    await expect(overviewPage.main).toContainText(eml110a.filename);
    await expect(overviewPage.main).toContainText(eml110a.electionDate);
    await expect(checkDefinitionPage.hashInput1).toBeFocused();
    await checkDefinitionPage.hashInput1.fill(eml110a.hashInput1);
    await checkDefinitionPage.hashInput2.fill(eml110a.hashInput2);
    await checkDefinitionPage.next.click();

    // Candidate page
    const uploadCandidateDefinitionPage = new UploadCandidateDefinitionPgObj(page);
    await expect(uploadCandidateDefinitionPage.header).toBeVisible();
    await uploadCandidateDefinitionPage.uploadFile(page, eml230b.path);

    // Candidate check page
    const checkCandidateDefinitionPage = new CheckCandidateDefinitionPgObj(page);
    await expect(checkCandidateDefinitionPage.header).toBeVisible();
    await expect(overviewPage.main).toContainText(eml230b.filename);
    await expect(overviewPage.main).toContainText(eml230b.electionDate);
    await expect(checkCandidateDefinitionPage.hashInput1).toBeFocused();
    await checkCandidateDefinitionPage.hashInput1.fill("1234");
    await checkCandidateDefinitionPage.hashInput2.fill("1234");
    await checkCandidateDefinitionPage.next.click();

    await expect(checkCandidateDefinitionPage.error).toBeVisible();
  });

  test("it fails on valid, but incorrect file for candidate list", async ({ page }) => {
    await page.goto("/elections");
    const overviewPage = new OverviewPgObj(page);
    await overviewPage.create.click();

    const uploadDefinitionPage = new UploadDefinitionPgObj(page);
    await expect(uploadDefinitionPage.header).toBeVisible();
    await uploadDefinitionPage.uploadFile(page, eml110a.path);

    const checkDefinitionPage = new CheckDefinitionPgObj(page);
    await expect(checkDefinitionPage.header).toBeVisible();
    await expect(overviewPage.main).toContainText(eml110a.filename);
    await expect(overviewPage.main).toContainText(eml110a.electionDate);
    await expect(checkDefinitionPage.hashInput1).toBeFocused();
    await checkDefinitionPage.hashInput1.fill(eml110a.hashInput1);
    await checkDefinitionPage.hashInput2.fill(eml110a.hashInput2);
    await checkDefinitionPage.next.click();

    // Candidate page
    const uploadCandidateDefinitionPage = new UploadCandidateDefinitionPgObj(page);
    await expect(uploadCandidateDefinitionPage.header).toBeVisible();
    await uploadCandidateDefinitionPage.uploadFile(page, eml110b.path);
    await expect(uploadCandidateDefinitionPage.error).toBeVisible();
  });
});<|MERGE_RESOLUTION|>--- conflicted
+++ resolved
@@ -17,13 +17,8 @@
   test("it uploads an election file and candidate list", async ({ page }) => {
     await page.goto("/elections");
     const overviewPage = new OverviewPgObj(page);
-<<<<<<< HEAD
     const initialElectionCount = await overviewPage.elections.count();
-    const initialReadyStateCount = await overviewPage.electionsInReadyState.count();
-=======
-    const initialElectionCount = await overviewPage.electionCount();
-    // const initialReadyStateCount = await page.getByText("Klaar voor invoer").count();
->>>>>>> b466d795
+    // const initialReadyStateCount = await overviewPage.electionsInReadyState.count();
     await overviewPage.create.click();
 
     const uploadDefinitionPage = new UploadDefinitionPgObj(page);
@@ -62,16 +57,10 @@
 
     await expect(overviewPage.header).toBeVisible();
     // Check if the amount of elections by this title is greater than before the import
-<<<<<<< HEAD
     expect(await overviewPage.elections.count()).toBeGreaterThan(initialElectionCount);
-    // Check if the amount of "Klaar voor invoer states" is greater than before the import
-    expect(await overviewPage.electionsInReadyState.count()).toBeGreaterThan(initialReadyStateCount);
-=======
-    expect(await overviewPage.electionCount()).toBeGreaterThan(initialElectionCount);
     // TODO: Uncomment this when issue #1649 is finished
     // // Check if the amount of "Klaar voor invoer states" is greater than before the import
-    // expect(await overviewPage.readyStateCount()).toBeGreaterThan(initialReadyStateCount);
->>>>>>> b466d795
+    // expect(await overviewPage.electionsInReadyState.count()).toBeGreaterThan(initialReadyStateCount);
   });
 
   test("it fails on incorrect hash", async ({ page }) => {
