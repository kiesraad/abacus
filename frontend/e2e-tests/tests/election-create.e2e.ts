import { expect } from "@playwright/test";
import {
  uploadCandidatesAndInputHash,
  uploadElectionAndInputHash,
  uploadPollingStations,
} from "e2e-tests/helpers-utils/e2e-test-browser-helpers";
import { AbortModalPgObj } from "e2e-tests/page-objects/election/create/AbortModalPgObj";
import { CheckAndSavePgObj } from "e2e-tests/page-objects/election/create/CheckAndSavePgObj";
import { CheckCandidateDefinitionPgObj } from "e2e-tests/page-objects/election/create/CheckCandidateDefinitionPgObj";
import { CheckElectionDefinitionPgObj } from "e2e-tests/page-objects/election/create/CheckElectionDefinitionPgObj";
<<<<<<< HEAD
import { CountingMethodTypePgObj } from "e2e-tests/page-objects/election/create/CountingMethodTypePgObj";
=======
import { CheckPollingStationDefinitionPgObj } from "e2e-tests/page-objects/election/create/CheckPollingStationDefinitionPgObj";
>>>>>>> edc88b44
import { UploadCandidateDefinitionPgObj } from "e2e-tests/page-objects/election/create/UploadCandidateDefinitionPgObj";
import { UploadElectionDefinitionPgObj } from "e2e-tests/page-objects/election/create/UploadElectionDefinitionPgObj";
import { UploadPollingStationDefinitionPgObj } from "e2e-tests/page-objects/election/create/UploadPollingStationDefinitionPgObj";
import { OverviewPgObj } from "e2e-tests/page-objects/election/OverviewPgObj";
import { NavBar } from "e2e-tests/page-objects/NavBarPgObj";

import { test } from "../fixtures";
import { eml110a, eml110b, eml110b_short, eml230b } from "../test-data/eml-files";

test.use({
  storageState: "e2e-tests/state/admin.json",
});

test.describe("Election creation", () => {
  test("it uploads an election file, candidate list and polling stations", async ({ page }) => {
    await page.goto("/elections");
    const overviewPage = new OverviewPgObj(page);
    const initialElectionCount = await overviewPage.elections.count();
    const initialCreatedStateCount = await overviewPage.electionsCreatedState.count();
    await overviewPage.create.click();

    // upload election and check hash
    await uploadElectionAndInputHash(page);

    // upload candidates list and check
    await uploadCandidatesAndInputHash(page);

<<<<<<< HEAD
    const countingMethodType = new CountingMethodTypePgObj(page);
    await expect(countingMethodType.header).toBeVisible();
    await countingMethodType.next.click();
=======
    // upload polling stations
    await uploadPollingStations(page);

    // Now we should be at the check and save page
    const checkAndSavePage = new CheckAndSavePgObj(page);
    await expect(checkAndSavePage.header).toBeVisible();
    await checkAndSavePage.save.click();

    await expect(overviewPage.header).toBeVisible();
    // Check if the amount of elections by this title is greater than before the import
    expect(await overviewPage.elections.count()).toBeGreaterThan(initialElectionCount);
    // Check if the amount of "Voorbereiden" states is greater than before the import
    expect(await overviewPage.electionsCreatedState.count()).toBeGreaterThan(initialCreatedStateCount);
  });

  test("it uploads an election file, candidate list but skips polling stations", async ({ page }) => {
    await page.goto("/elections");
    const overviewPage = new OverviewPgObj(page);
    const initialElectionCount = await overviewPage.elections.count();
    const initialCreatedStateCount = await overviewPage.electionsCreatedState.count();
    await overviewPage.create.click();

    // upload election and check hash
    await uploadElectionAndInputHash(page);

    // upload candidates list and check
    await uploadCandidatesAndInputHash(page);

    // skip polling stations
    const uploadPollingStationsPage = new UploadPollingStationDefinitionPgObj(page);
    await expect(uploadPollingStationsPage.header).toBeVisible();
    await uploadPollingStationsPage.skipButton.click();
>>>>>>> edc88b44

    // Now we should be at the check and save page
    const checkAndSavePage = new CheckAndSavePgObj(page);
    await expect(checkAndSavePage.header).toBeVisible();
    await checkAndSavePage.save.click();

    await expect(overviewPage.header).toBeVisible();
    // Check if the amount of elections by this title is greater than before the import
    expect(await overviewPage.elections.count()).toBeGreaterThan(initialElectionCount);
    // Check if the amount of "Voorbereiden" states is greater than before the import
    expect(await overviewPage.electionsCreatedState.count()).toBeGreaterThan(initialCreatedStateCount);
  });

  test("it fails on incorrect hash", async ({ page }) => {
    await page.goto("/elections");
    const overviewPage = new OverviewPgObj(page);
    await overviewPage.create.click();

    // Upload election
    const uploadElectionDefinitionPage = new UploadElectionDefinitionPgObj(page);
    await expect(uploadElectionDefinitionPage.header).toBeVisible();
    await uploadElectionDefinitionPage.uploadFile(page, eml110a.path);

    // Wrong hash
    const checkDefinitionPage = new CheckElectionDefinitionPgObj(page);
    await expect(checkDefinitionPage.hashInput1).toBeFocused();
    await checkDefinitionPage.inputHash("1234", "abcd");
    await expect(checkDefinitionPage.error).toBeVisible();
  });

  test("it fails on valid, but incorrect file", async ({ page }) => {
    await page.goto("/elections");
    const overviewPage = new OverviewPgObj(page);
    await overviewPage.create.click();

    // Incorrect file
    const uploadElectionDefinitionPage = new UploadElectionDefinitionPgObj(page);
    await expect(uploadElectionDefinitionPage.header).toBeVisible();
    await uploadElectionDefinitionPage.uploadFile(page, eml110b.path);
    await expect(uploadElectionDefinitionPage.error).toBeVisible();
  });

  test("it fails on incorrect hash for candidate list", async ({ page }) => {
    await page.goto("/elections");
    const overviewPage = new OverviewPgObj(page);
    await overviewPage.create.click();

    // upload election and check hash
    await uploadElectionAndInputHash(page);

    // Candidate page
    const uploadCandidateDefinitionPage = new UploadCandidateDefinitionPgObj(page);
    await expect(uploadCandidateDefinitionPage.header).toBeVisible();
    await uploadCandidateDefinitionPage.uploadFile(page, eml230b.path);

    // Wrong hash
    const checkCandidateDefinitionPage = new CheckCandidateDefinitionPgObj(page);
    await expect(checkCandidateDefinitionPage.header).toBeVisible();
    await checkCandidateDefinitionPage.inputHash("1234", "abcd");
    await expect(checkCandidateDefinitionPage.error).toBeVisible();
  });

  test("it fails on valid, but incorrect file for candidate list", async ({ page }) => {
    await page.goto("/elections");
    const overviewPage = new OverviewPgObj(page);
    await overviewPage.create.click();

    // upload election and check hash
    await uploadElectionAndInputHash(page);

    // Candidate page
    const uploadCandidateDefinitionPage = new UploadCandidateDefinitionPgObj(page);
    await expect(uploadCandidateDefinitionPage.header).toBeVisible();
    await uploadCandidateDefinitionPage.uploadFile(page, eml110b.path);
    await expect(uploadCandidateDefinitionPage.error).toBeVisible();
  });

  test("warning modal close button should stay on page", async ({ page }) => {
    await page.goto("/elections");
    const overviewPage = new OverviewPgObj(page);
    await overviewPage.create.click();

    const uploadElectionDefinitionPage = new UploadElectionDefinitionPgObj(page);
    await expect(uploadElectionDefinitionPage.header).toBeVisible();
    await uploadElectionDefinitionPage.uploadFile(page, eml110a.path);

    const checkDefinitionPage = new CheckElectionDefinitionPgObj(page);
    await expect(checkDefinitionPage.header).toBeVisible();

    // Menu button back to election overview
    const navBarPage = new NavBar(page);
    await navBarPage.electionOverviewButton.click();

    // Abort modal should have stopped navigation
    const abortModal = new AbortModalPgObj(page);
    await expect(abortModal.header).toBeVisible();

    // Click close, assert we are still on the election create page
    await abortModal.closeButton.click();
    await expect(checkDefinitionPage.header).toBeVisible();
  });

  test("warning modal cancel button should stay on page", async ({ page }) => {
    await page.goto("/elections");
    const overviewPage = new OverviewPgObj(page);
    await overviewPage.create.click();

    const uploadElectionDefinitionPage = new UploadElectionDefinitionPgObj(page);
    await expect(uploadElectionDefinitionPage.header).toBeVisible();
    await uploadElectionDefinitionPage.uploadFile(page, eml110a.path);

    const checkDefinitionPage = new CheckElectionDefinitionPgObj(page);
    await expect(checkDefinitionPage.header).toBeVisible();

    // Menu button back to election overview
    const navBarPage = new NavBar(page);
    await navBarPage.electionOverviewButton.click();

    // Abort modal should have stopped navigation
    const abortModal = new AbortModalPgObj(page);
    await expect(abortModal.header).toBeVisible();

    // Click cancel, assert we are still on the election create page
    await abortModal.cancelButton.click();
    await expect(checkDefinitionPage.header).toBeVisible();
  });

  test("warning modal delete button should continue navigation", async ({ page }) => {
    await page.goto("/elections");
    const overviewPage = new OverviewPgObj(page);
    await overviewPage.create.click();

    const uploadElectionDefinitionPage = new UploadElectionDefinitionPgObj(page);
    await expect(uploadElectionDefinitionPage.header).toBeVisible();
    await uploadElectionDefinitionPage.uploadFile(page, eml110a.path);

    const checkDefinitionPage = new CheckElectionDefinitionPgObj(page);
    await expect(checkDefinitionPage.header).toBeVisible();

    // Menu button back to election overview
    const navBarPage = new NavBar(page);
    await navBarPage.electionOverviewButton.click();

    // Abort modal should have stopped navigation
    const abortModal = new AbortModalPgObj(page);
    await expect(abortModal.header).toBeVisible();

    // Click delete, assert we are back at the overview
    await abortModal.deleteButton.click();
    await expect(overviewPage.header).toBeVisible();
  });

  test("uploading a candidate list, then navigating should trigger the modal", async ({ page }) => {
    await page.goto("/elections");
    const overviewPage = new OverviewPgObj(page);
    await overviewPage.create.click();

    // upload election and check hash
    await uploadElectionAndInputHash(page);

    // Candidate page
    const uploadCandidateDefinitionPage = new UploadCandidateDefinitionPgObj(page);
    await expect(uploadCandidateDefinitionPage.header).toBeVisible();
    await uploadCandidateDefinitionPage.uploadFile(page, eml230b.path);

    // Menu button back to election overview
    const navBarPage = new NavBar(page);
    await navBarPage.electionOverviewButton.click();

    // Abort modal should have stopped navigation
    const AbortModal = new AbortModalPgObj(page);
    await expect(AbortModal.header).toBeVisible();
  });

  test("after election upload, moving back to election page resets election", async ({ page }) => {
    await page.goto("/elections");
    const overviewPage = new OverviewPgObj(page);
    await overviewPage.create.click();

    // upload election and check hash
    await uploadElectionAndInputHash(page);

<<<<<<< HEAD
    // upload candidates list and check hash
    await uploadCandidatesAndInputHash(page);

    // Now we should be at the counting method page
    const countingMethodType = new CountingMethodTypePgObj(page);
    await expect(countingMethodType.header).toBeVisible();
=======
    // Candidate page
    const uploadCandidateDefinitionPage = new UploadCandidateDefinitionPgObj(page);
    await expect(uploadCandidateDefinitionPage.header).toBeVisible();
>>>>>>> edc88b44

    // Back button
    await page.goBack();

    const uploadElectionDefinitionPage = new UploadElectionDefinitionPgObj(page);
    await expect(uploadElectionDefinitionPage.header).toBeVisible();
  });

  test("after candidate upload, moving back to candidate page resets candidates", async ({ page }) => {
    await page.goto("/elections");
    const overviewPage = new OverviewPgObj(page);
    await overviewPage.create.click();

    // upload election and check hash
    await uploadElectionAndInputHash(page);

    // upload candidates list and check hash
    await uploadCandidatesAndInputHash(page);

<<<<<<< HEAD
    // Now we should be at the counting method page
    const countingMethodType = new CountingMethodTypePgObj(page);
    await expect(countingMethodType.header).toBeVisible();
=======
    // Now we should be at the polling station upload page
    const uploadPollingStationDefinitionPage = new UploadPollingStationDefinitionPgObj(page);
    await expect(uploadPollingStationDefinitionPage.header).toBeVisible();
>>>>>>> edc88b44

    // Back button
    await page.goBack();

    // We should be back at the candidate page
    const uploadCandidateDefinitionPage = new UploadCandidateDefinitionPgObj(page);
    await expect(uploadCandidateDefinitionPage.header).toBeVisible();
  });

  test("navigating to list-of-candidates should redirect to create", async ({ page }) => {
    await page.goto("/elections/create/list-of-candidates");

    // Upload election
    const uploadElectionDefinitionPage = new UploadElectionDefinitionPgObj(page);
    await expect(uploadElectionDefinitionPage.header).toBeVisible();
  });

  test("navigate to check-and-save should redirect to create", async ({ page }) => {
    await page.goto("/elections/create/check-and-save");

    // Upload election
    const uploadElectionDefinitionPage = new UploadElectionDefinitionPgObj(page);
    await expect(uploadElectionDefinitionPage.header).toBeVisible();
  });

  // upload election and candidates, then go to start and upload new election,
  // use browser back button should redirect back to election
  test("after resetting an election upload, the back button should redirect to the beginning", async ({ page }) => {
    await page.goto("/elections");
    const overviewPage = new OverviewPgObj(page);
    await overviewPage.create.click();

    // upload election and check hash
    await uploadElectionAndInputHash(page);

    // upload candidates list and check hash
    await uploadCandidatesAndInputHash(page);

<<<<<<< HEAD
    const countingMethodType = new CountingMethodTypePgObj(page);
    await expect(countingMethodType.header).toBeVisible();
    await countingMethodType.next.click();

    // Now we should be at the check and save page
    const checkAndSavePage = new CheckAndSavePgObj(page);
    await expect(checkAndSavePage.header).toBeVisible();
=======
    // Now we should be at the polling station upload page
    const uploadPollingStationDefinitionPage = new UploadPollingStationDefinitionPgObj(page);
    await expect(uploadPollingStationDefinitionPage.header).toBeVisible();
>>>>>>> edc88b44

    // Now upload a new election
    const uploadElectionDefinitionPage = new UploadElectionDefinitionPgObj(page);
    await page.goto("/elections/create");
    await expect(uploadElectionDefinitionPage.header).toBeVisible();
    await uploadElectionDefinitionPage.uploadFile(page, eml110a.path);

    // Back button
    await page.goBack();
    await expect(uploadElectionDefinitionPage.header).toBeVisible();
  });

  test("after the successful creation of new election, the back button should redirect to the beginning", async ({
    page,
  }) => {
    await page.goto("/elections");
    const overviewPage = new OverviewPgObj(page);
    await overviewPage.create.click();

    // upload election and check hash
    await uploadElectionAndInputHash(page);

    // upload candidates list and check hash
    await uploadCandidatesAndInputHash(page);

<<<<<<< HEAD
    const countingMethodType = new CountingMethodTypePgObj(page);
    await expect(countingMethodType.header).toBeVisible();
    await countingMethodType.next.click();
=======
    // upload polling stations
    await uploadPollingStations(page);
>>>>>>> edc88b44

    // Now we should be at the check and save page
    const checkAndSavePage = new CheckAndSavePgObj(page);
    await expect(checkAndSavePage.header).toBeVisible();
    await checkAndSavePage.save.click();

    // Redefine the Overview page, so we can locate the newly
    await expect(overviewPage.header).toBeVisible();

    // Back button
    await page.goBack();

    // We should be at the election upload page, not the check-and-save
    const uploadElectionDefinitionPage = new UploadElectionDefinitionPgObj(page);
    await expect(uploadElectionDefinitionPage.header).toBeVisible();
  });

  test("it fails on valid, but incorrect polling station file", async ({ page }) => {
    await page.goto("/elections");
    const overviewPage = new OverviewPgObj(page);
    await overviewPage.create.click();

    // upload election and check hash
    await uploadElectionAndInputHash(page);

    // upload candidates list and check hash
    await uploadCandidatesAndInputHash(page);

    // upload wrong file
    const uploadElectionDefinitionPage = new UploadPollingStationDefinitionPgObj(page);
    await expect(uploadElectionDefinitionPage.header).toBeVisible();
    await uploadElectionDefinitionPage.uploadFile(page, eml110a.path);
    await expect(uploadElectionDefinitionPage.main).toContainText(eml110a.filename);
    await expect(uploadElectionDefinitionPage.error).toBeVisible();
  });

  test("show more button should show full list of polling stations", async ({ page }) => {
    await page.goto("/elections");
    const overviewPage = new OverviewPgObj(page);
    await overviewPage.create.click();

    // upload election and check hash
    await uploadElectionAndInputHash(page);

    // upload candidates list and check hash
    await uploadCandidatesAndInputHash(page);

    const uploadElectionDefinitionPage = new UploadPollingStationDefinitionPgObj(page);
    await expect(uploadElectionDefinitionPage.header).toBeVisible();
    await uploadElectionDefinitionPage.uploadFile(page, eml110b.path);
    await expect(uploadElectionDefinitionPage.main).toContainText(eml110b.filename);

    // Check list of polling stations
    const checkDefinitionPage = new CheckPollingStationDefinitionPgObj(page);
    await expect(checkDefinitionPage.header).toBeVisible();

    // Check the overview table
    await expect(checkDefinitionPage.table).toBeVisible();
    expect(await checkDefinitionPage.stations.count()).toBe(10);

    // Click button
    await checkDefinitionPage.showMore.click();
    expect(await checkDefinitionPage.stations.count()).toBeGreaterThan(10);
  });

  test("no show more button should be visible is <10 polling stations", async ({ page }) => {
    await page.goto("/elections");
    const overviewPage = new OverviewPgObj(page);
    await overviewPage.create.click();

    // upload election and check hash
    await uploadElectionAndInputHash(page);

    // upload candidates list and check hash
    await uploadCandidatesAndInputHash(page);

    const uploadElectionDefinitionPage = new UploadPollingStationDefinitionPgObj(page);
    await expect(uploadElectionDefinitionPage.header).toBeVisible();
    await uploadElectionDefinitionPage.uploadFile(page, eml110b_short.path);
    await expect(uploadElectionDefinitionPage.main).toContainText(eml110b_short.filename);

    // Check list of polling stations
    const checkDefinitionPage = new CheckPollingStationDefinitionPgObj(page);
    await expect(checkDefinitionPage.header).toBeVisible();

    // Check the overview table
    await expect(checkDefinitionPage.table).toBeVisible();
    expect(await checkDefinitionPage.stations.count()).toBe(9);

    // Click button should not exist
    await expect(checkDefinitionPage.showMore).toBeHidden();
  });
});<|MERGE_RESOLUTION|>--- conflicted
+++ resolved
@@ -8,11 +8,7 @@
 import { CheckAndSavePgObj } from "e2e-tests/page-objects/election/create/CheckAndSavePgObj";
 import { CheckCandidateDefinitionPgObj } from "e2e-tests/page-objects/election/create/CheckCandidateDefinitionPgObj";
 import { CheckElectionDefinitionPgObj } from "e2e-tests/page-objects/election/create/CheckElectionDefinitionPgObj";
-<<<<<<< HEAD
-import { CountingMethodTypePgObj } from "e2e-tests/page-objects/election/create/CountingMethodTypePgObj";
-=======
 import { CheckPollingStationDefinitionPgObj } from "e2e-tests/page-objects/election/create/CheckPollingStationDefinitionPgObj";
->>>>>>> edc88b44
 import { UploadCandidateDefinitionPgObj } from "e2e-tests/page-objects/election/create/UploadCandidateDefinitionPgObj";
 import { UploadElectionDefinitionPgObj } from "e2e-tests/page-objects/election/create/UploadElectionDefinitionPgObj";
 import { UploadPollingStationDefinitionPgObj } from "e2e-tests/page-objects/election/create/UploadPollingStationDefinitionPgObj";
@@ -40,11 +36,6 @@
     // upload candidates list and check
     await uploadCandidatesAndInputHash(page);
 
-<<<<<<< HEAD
-    const countingMethodType = new CountingMethodTypePgObj(page);
-    await expect(countingMethodType.header).toBeVisible();
-    await countingMethodType.next.click();
-=======
     // upload polling stations
     await uploadPollingStations(page);
 
@@ -77,7 +68,6 @@
     const uploadPollingStationsPage = new UploadPollingStationDefinitionPgObj(page);
     await expect(uploadPollingStationsPage.header).toBeVisible();
     await uploadPollingStationsPage.skipButton.click();
->>>>>>> edc88b44
 
     // Now we should be at the check and save page
     const checkAndSavePage = new CheckAndSavePgObj(page);
@@ -260,18 +250,9 @@
     // upload election and check hash
     await uploadElectionAndInputHash(page);
 
-<<<<<<< HEAD
-    // upload candidates list and check hash
-    await uploadCandidatesAndInputHash(page);
-
-    // Now we should be at the counting method page
-    const countingMethodType = new CountingMethodTypePgObj(page);
-    await expect(countingMethodType.header).toBeVisible();
-=======
     // Candidate page
     const uploadCandidateDefinitionPage = new UploadCandidateDefinitionPgObj(page);
     await expect(uploadCandidateDefinitionPage.header).toBeVisible();
->>>>>>> edc88b44
 
     // Back button
     await page.goBack();
@@ -291,15 +272,9 @@
     // upload candidates list and check hash
     await uploadCandidatesAndInputHash(page);
 
-<<<<<<< HEAD
-    // Now we should be at the counting method page
-    const countingMethodType = new CountingMethodTypePgObj(page);
-    await expect(countingMethodType.header).toBeVisible();
-=======
     // Now we should be at the polling station upload page
     const uploadPollingStationDefinitionPage = new UploadPollingStationDefinitionPgObj(page);
     await expect(uploadPollingStationDefinitionPage.header).toBeVisible();
->>>>>>> edc88b44
 
     // Back button
     await page.goBack();
@@ -338,19 +313,9 @@
     // upload candidates list and check hash
     await uploadCandidatesAndInputHash(page);
 
-<<<<<<< HEAD
-    const countingMethodType = new CountingMethodTypePgObj(page);
-    await expect(countingMethodType.header).toBeVisible();
-    await countingMethodType.next.click();
-
-    // Now we should be at the check and save page
-    const checkAndSavePage = new CheckAndSavePgObj(page);
-    await expect(checkAndSavePage.header).toBeVisible();
-=======
     // Now we should be at the polling station upload page
     const uploadPollingStationDefinitionPage = new UploadPollingStationDefinitionPgObj(page);
     await expect(uploadPollingStationDefinitionPage.header).toBeVisible();
->>>>>>> edc88b44
 
     // Now upload a new election
     const uploadElectionDefinitionPage = new UploadElectionDefinitionPgObj(page);
@@ -376,14 +341,8 @@
     // upload candidates list and check hash
     await uploadCandidatesAndInputHash(page);
 
-<<<<<<< HEAD
-    const countingMethodType = new CountingMethodTypePgObj(page);
-    await expect(countingMethodType.header).toBeVisible();
-    await countingMethodType.next.click();
-=======
     // upload polling stations
     await uploadPollingStations(page);
->>>>>>> edc88b44
 
     // Now we should be at the check and save page
     const checkAndSavePage = new CheckAndSavePgObj(page);
