import eslint from "@eslint/js";
import tsParser from "@typescript-eslint/parser";
import { defineConfig } from "eslint/config";
import { createTypeScriptImportResolver } from "eslint-import-resolver-typescript";
import { createNodeResolver, importX } from "eslint-plugin-import-x";
import playwright from "eslint-plugin-playwright";
import reactHooks from "eslint-plugin-react-hooks";
import storybook from "eslint-plugin-storybook";
import { readdirSync } from "fs";
import globals from "globals";
import tseslint from "typescript-eslint";

const restrictFeatureImports = readdirSync("./src/features", { withFileTypes: true })
  .filter((file) => file.isDirectory())
  .map((dir) => dir.name)
  .map((feature) => ({
    target: `./src/features/${feature}`,
    from: "./src/features",
    except: [feature],
    message: "Cross-feature imports are not allowed.",
  }));

export default defineConfig(
  {
    // global ignores
    ignores: [
      "dist/**",
      "coverage/**",
      "dist-storybook/**",
      "playwright-report/**",
      "eslint.config.js",
      "mockServiceWorker.js",
    ],
  },
  {
    files: ["**/*.ts{,x}"],
    extends: [
      eslint.configs.recommended,
      tseslint.configs.strictTypeChecked,
      importX.flatConfigs.recommended,
      importX.flatConfigs.typescript,
    ],
    rules: {
      "import-x/namespace": "off",
      "@typescript-eslint/no-unsafe-type-assertion": "error",
      "@typescript-eslint/restrict-template-expressions": [
        "error",
        {
          allowNumber: true,
          allowBoolean: true,
        },
      ],
      "import-x/no-restricted-paths": [
        "error",
        {
          zones: [
            // disables cross-feature imports:
            // e.g. src/features/abc should not import from src/features/xyz, etc.
            ...restrictFeatureImports,

            // enforce unidirectional codebase:
            // e.g. src/app can import from src/features but not the other way around
            {
              target: "./src/features",
              from: "./src/app",
              message: "Imports from app are not allowed in features.",
            },

            // e.g. src/features and src/app can import from these shared modules but not the other way around
            {
              target: ["./src/components", "./src/hooks", "./src/lib", "./src/types", "./src/utils"],
              from: ["./src/features", "./src/app"],
              message: "Imports from shared folders are not allowed in features and app.",
            },
          ],
        },
      ],
    },
    settings: {
      "import-x/resolver-next": [createTypeScriptImportResolver(), createNodeResolver()],
    },
    languageOptions: {
      parser: tsParser,
      ecmaVersion: 2022,
      parserOptions: {
        project: "**/tsconfig.json",
      },
    },
  },
  // Enforce Rules of React for frontend code
  {
<<<<<<< HEAD
    files: ["src/**/*.ts{,x}"],
    extends: [reactHooks.configs["recommended-latest"]],
=======
    files: ["**/*.js"],
    extends: [eslint.configs.recommended, importPlugin.flatConfigs.recommended],
    languageOptions: {
      ecmaVersion: 2022,
      globals: {
        ...globals.browser,
        ...globals.node,
      },
    },
  },
  {
    files: ["**/*.test.ts{,x}", "src/testing/**/*.ts{,x}"],
    rules: {
      "@typescript-eslint/no-non-null-assertion": "off",
      "@typescript-eslint/no-unsafe-type-assertion": "off",
      "@typescript-eslint/restrict-template-expressions": "off",
    },
>>>>>>> de488fee
  },
  // Enable Playwright rules for e2e tests
  {
    files: ["e2e-tests/**/*"],
    extends: [playwright.configs["flat/recommended"]],
  },
  // Enable Storybook rules for stories
  {
    files: ["**/*.stories.tsx"],
    extends: [storybook.configs["flat/recommended"]],
  },
  // Be more lenient for non-production code (test code, e2e test code, Storybook configuration and stories)
  {
    files: [
      "**/*.stories.tsx",
      "**/*.test.ts{,x}",
      ".storybook/**/*.ts{,x}",
      "e2e-tests/**/*",
      "src/testing/**/*.ts{,x}",
    ],
    rules: {
      "@typescript-eslint/no-non-null-assertion": "off",
      "@typescript-eslint/no-unsafe-type-assertion": "off",
      "@typescript-eslint/restrict-template-expressions": "off",
    },
  },
);<|MERGE_RESOLUTION|>--- conflicted
+++ resolved
@@ -89,28 +89,8 @@
   },
   // Enforce Rules of React for frontend code
   {
-<<<<<<< HEAD
     files: ["src/**/*.ts{,x}"],
     extends: [reactHooks.configs["recommended-latest"]],
-=======
-    files: ["**/*.js"],
-    extends: [eslint.configs.recommended, importPlugin.flatConfigs.recommended],
-    languageOptions: {
-      ecmaVersion: 2022,
-      globals: {
-        ...globals.browser,
-        ...globals.node,
-      },
-    },
-  },
-  {
-    files: ["**/*.test.ts{,x}", "src/testing/**/*.ts{,x}"],
-    rules: {
-      "@typescript-eslint/no-non-null-assertion": "off",
-      "@typescript-eslint/no-unsafe-type-assertion": "off",
-      "@typescript-eslint/restrict-template-expressions": "off",
-    },
->>>>>>> de488fee
   },
   // Enable Playwright rules for e2e tests
   {
