import { ClientState, Election, getInitialValues, PollingStation, PollingStationResults } from "@kiesraad/api";

import { electionListMockResponse, getElectionMockData } from "./ElectionMockData.ts";

export interface Record {
  pollingStationId: number;
  entryNumber: number;
  data: PollingStationResults;
}

export interface ResultRecord extends Record {
  created_at: number;
}

export interface DataEntryRecord extends Record {
  progress: number;
  clientState: ClientState;
  updated_at: number;
}

interface Database {
  elections: Election[];
  pollingStations: PollingStation[];
  results: ResultRecord[];
  dataEntries: DataEntryRecord[];
}

const electionMockData = electionListMockResponse.elections.map(({ id }) => getElectionMockData(id));

const initialData: Database = {
<<<<<<< HEAD
  elections: electionMockData.map((e) => e.election),
  pollingStations: electionMockData.reduce<PollingStation[]>((stations, e) => [...stations, ...e.polling_stations], []),
  results: [],
  dataEntries: [],
=======
  elections: [getElectionMockData(1).election, getElectionMockData(2).election, getElectionMockData(3).election],
  pollingStations: [
    ...getElectionMockData(1).polling_stations,
    ...getElectionMockData(2).polling_stations,
    ...getElectionMockData(3).polling_stations,
  ],
  results: [
    {
      pollingStationId: 4,
      entryNumber: 1,
      created_at: new Date().getTime(),
      data: getInitialValues(getElectionMockData(1).election as Required<Election>),
    },
  ],
  dataEntries: [
    {
      pollingStationId: 2,
      entryNumber: 1,
      progress: 0,
      clientState: {
        furthest: "recounted",
        current: "recounted",
        acceptedWarnings: [],
        continue: true,
      },
      updated_at: new Date().getTime(),
      data: getInitialValues(getElectionMockData(1).election as Required<Election>),
    },
    {
      pollingStationId: 3,
      entryNumber: 1,
      progress: 42,
      clientState: {
        furthest: "political_group_votes_6",
        current: "political_group_votes_6",
        acceptedWarnings: [],
        continue: true,
      },
      updated_at: new Date().getTime(),
      data: getInitialValues(getElectionMockData(1).election as Required<Election>),
    },
  ],
>>>>>>> 9342b39a
};

export let Database: Database = structuredClone(initialData);

export function resetDatabase(): void {
  Database = structuredClone(initialData);
}<|MERGE_RESOLUTION|>--- conflicted
+++ resolved
@@ -28,18 +28,8 @@
 const electionMockData = electionListMockResponse.elections.map(({ id }) => getElectionMockData(id));
 
 const initialData: Database = {
-<<<<<<< HEAD
   elections: electionMockData.map((e) => e.election),
   pollingStations: electionMockData.reduce<PollingStation[]>((stations, e) => [...stations, ...e.polling_stations], []),
-  results: [],
-  dataEntries: [],
-=======
-  elections: [getElectionMockData(1).election, getElectionMockData(2).election, getElectionMockData(3).election],
-  pollingStations: [
-    ...getElectionMockData(1).polling_stations,
-    ...getElectionMockData(2).polling_stations,
-    ...getElectionMockData(3).polling_stations,
-  ],
   results: [
     {
       pollingStationId: 4,
@@ -76,7 +66,6 @@
       data: getInitialValues(getElectionMockData(1).election as Required<Election>),
     },
   ],
->>>>>>> 9342b39a
 };
 
 export let Database: Database = structuredClone(initialData);
