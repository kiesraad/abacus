import { http, type HttpHandler, HttpResponse } from "msw";

import {
  DataEntryResponse,
  ErrorResponse,
  POLLING_STATION_DATA_ENTRY_REQUEST_BODY,
  POLLING_STATION_DATA_ENTRY_REQUEST_PARAMS,
} from "@kiesraad/api";

import { electionListMockResponse, electionStatusMockResponse, getElectionMockData } from "./ElectionMockData";
import { getPollingStationListMockResponse } from "./PollingStationMockData";

type ParamsToString<T> = {
  [P in keyof T]: string;
};

type PingParams = Record<string, never>;
type PingRequestBody = {
  ping: string;
};
type PingResponseBody = {
  pong: string;
};

const pingHandler = http.post<PingParams, PingRequestBody, PingResponseBody>("/ping", async ({ request }) => {
  const data = await request.json();

  const pong = data.ping || "pong";

  return HttpResponse.json({
    pong,
  });
});

export const ElectionListRequestHandler = http.get("/api/elections", () => {
  return HttpResponse.json(electionListMockResponse, { status: 200 });
});

export const ElectionRequestHandler = http.get<ParamsToString<{ election_id: number }>>(
  "/api/elections/:election_id",
  ({ params }) => {
    try {
      const election = getElectionMockData(Number(params.election_id));
      return HttpResponse.json(election, { status: 200 });
    } catch {
      return HttpResponse.json({}, { status: 404 });
    }
  },
);

export const ElectionStatusRequestHandler = http.get<ParamsToString<{ election_id: number }>>(
  "/api/elections/:election_id/status",
  ({ params }) => {
    try {
      getElectionMockData(Number(params.election_id));
      return HttpResponse.json(electionStatusMockResponse, { status: 200 });
    } catch {
      return HttpResponse.json({}, { status: 404 });
    }
  },
);

export const pollingStationDataEntryHandler = http.post<
  ParamsToString<POLLING_STATION_DATA_ENTRY_REQUEST_PARAMS>,
  POLLING_STATION_DATA_ENTRY_REQUEST_BODY,
  DataEntryResponse | ErrorResponse
>("/api/polling_stations/:polling_station_id/data_entries/:entry_number", async ({ request }) => {
  let json: POLLING_STATION_DATA_ENTRY_REQUEST_BODY;

  try {
    json = await request.json();
    const response: DataEntryResponse = {
      validation_results: {
        errors: [],
        warnings: [],
      },
    };

    const { voters_counts, votes_counts, voters_recounts, differences_counts, political_group_votes } = json.data;

    // Rules and checks implemented in this mock api:
    // F.201-204, F.301-305, F.401, W.301-302
    // Rules and checks not implemented in this mock api:
    // W.201-210

    const total_votes_counts = votes_counts.total_votes_cast_count;
    let total_voters_counts;

    //SECTION votes_counts
    // F.202 E + F + G = H
    if (
<<<<<<< HEAD
      votes_counts.votes_candidates_count +
        votes_counts.blank_votes_count +
        votes_counts.invalid_votes_count !==
=======
      votes_counts.votes_candidates_counts + votes_counts.blank_votes_count + votes_counts.invalid_votes_count !==
>>>>>>> 11f78b80
      votes_counts.total_votes_cast_count
    ) {
      response.validation_results.errors.push({
        fields: [
          "data.votes_counts.total_votes_cast_count",
          "data.votes_counts.votes_candidates_count",
          "data.votes_counts.blank_votes_count",
          "data.votes_counts.invalid_votes_count",
        ],
        code: "F202",
      });
    }

    if (voters_recounts) {
      // if recounted = true
      //SECTION voters_recounts
      total_voters_counts = voters_recounts.total_admitted_voters_recount;

      // F.203 A.2 + B.2 + C.2 = D.2
      if (
        voters_recounts.poll_card_recount +
          voters_recounts.proxy_certificate_recount +
          voters_recounts.voter_card_recount !==
        voters_recounts.total_admitted_voters_recount
      ) {
        response.validation_results.errors.push({
          fields: [
            "data.voters_recounts.poll_card_recount",
            "data.voters_recounts.proxy_certificate_recount",
            "data.voters_recounts.voter_card_recount",
            "data.voters_recounts.total_admitted_voters_recount",
          ],
          code: "F203",
        });
      }
    } else {
      // if recounted = false
      //SECTION voters_counts
      total_voters_counts = voters_counts.total_admitted_voters_count;

      // F.201 A + B + C = D
      if (
        voters_counts.poll_card_count + voters_counts.proxy_certificate_count + voters_counts.voter_card_count !==
        voters_counts.total_admitted_voters_count
      ) {
        response.validation_results.errors.push({
          fields: [
            "data.voters_counts.poll_card_count",
            "data.voters_counts.proxy_certificate_count",
            "data.voters_counts.voter_card_count",
            "data.voters_counts.total_admitted_voters_count",
          ],
          code: "F201",
        });
      }
    }

    //SECTION differences_counts
    if (total_voters_counts < total_votes_counts) {
      // F.301 validate that the difference for more ballots counted is correct
      if (total_votes_counts - total_voters_counts != differences_counts.more_ballots_count) {
        response.validation_results.errors.push({
          fields: ["data.differences_counts.more_ballots_count"],
          code: "F301",
        });
      }
      // F.302 validate that fewer ballots counted is empty
      if (differences_counts.fewer_ballots_count !== 0) {
        response.validation_results.errors.push({
          fields: ["data.differences_counts.fewer_ballots_count"],
          code: "F302",
        });
      }
    }

    if (total_voters_counts > total_votes_counts) {
      // F.303 validate that the difference for fewer ballots counted is correct
      if (total_voters_counts - total_votes_counts != differences_counts.fewer_ballots_count) {
        response.validation_results.errors.push({
          fields: ["data.differences_counts.fewer_ballots_count"],
          code: "F303",
        });
      }
      // F.304 validate that more ballots counted is empty
      if (differences_counts.more_ballots_count !== 0) {
        response.validation_results.errors.push({
          fields: ["data.differences_counts.more_ballots_count"],
          code: "F304",
        });
      }
    }

    // F.305 validate that no differences should be filled in when there is no difference in the totals
    if (total_voters_counts == total_votes_counts) {
      const fields: string[] = [];
      if (differences_counts.more_ballots_count != 0) {
        fields.push("data.differences_counts.more_ballots_count");
      }
      if (differences_counts.fewer_ballots_count != 0) {
        fields.push("data.differences_counts.fewer_ballots_count");
      }
      if (differences_counts.unreturned_ballots_count != 0) {
        fields.push("data.differences_counts.unreturned_ballots_count");
      }
      if (differences_counts.too_few_ballots_handed_out_count != 0) {
        fields.push("data.differences_counts.too_few_ballots_handed_out_count");
      }
      if (differences_counts.too_many_ballots_handed_out_count != 0) {
        fields.push("data.differences_counts.too_many_ballots_handed_out_count");
      }
      if (differences_counts.other_explanation_count != 0) {
        fields.push("data.differences_counts.other_explanation_count");
      }
      if (differences_counts.no_explanation_count != 0) {
        fields.push("data.differences_counts.no_explanation_count");
      }
      if (fields.length > 0) {
        response.validation_results.errors.push({
          fields: fields,
          code: "F305",
        });
      }
    }

    // W.301 if I: M + N + O - K - L = I
    if (
      differences_counts.more_ballots_count !== 0 &&
      differences_counts.too_many_ballots_handed_out_count +
        differences_counts.other_explanation_count +
        differences_counts.no_explanation_count -
        differences_counts.unreturned_ballots_count -
        differences_counts.too_few_ballots_handed_out_count !==
        differences_counts.more_ballots_count
    ) {
      response.validation_results.warnings.push({
        fields: [
          "data.differences_counts.more_ballots_count",
          "data.differences_counts.too_many_ballots_handed_out_count",
          "data.differences_counts.unreturned_ballots_count",
          "data.differences_counts.too_few_ballots_handed_out_count",
          "data.differences_counts.other_explanation_count",
          "data.differences_counts.no_explanation_count",
        ],
        code: "W301",
      });
    }

    // W.302 if J: K + L + N + O - M = J
    if (
      differences_counts.fewer_ballots_count !== 0 &&
      differences_counts.unreturned_ballots_count +
        differences_counts.too_few_ballots_handed_out_count +
        differences_counts.other_explanation_count +
        differences_counts.no_explanation_count -
        differences_counts.too_many_ballots_handed_out_count !==
        differences_counts.fewer_ballots_count
    ) {
      response.validation_results.warnings.push({
        fields: [
          "data.differences_counts.fewer_ballots_count",
          "data.differences_counts.unreturned_ballots_count",
          "data.differences_counts.too_few_ballots_handed_out_count",
          "data.differences_counts.too_many_ballots_handed_out_count",
          "data.differences_counts.other_explanation_count",
          "data.differences_counts.no_explanation_count",
        ],
        code: "W302",
      });
    }

    //SECTION political_group_votes
    let candidateVotesSum = 0;
    political_group_votes.forEach((pg) => {
      // F.401
      const sum = pg.candidate_votes.reduce((acc, cv) => acc + cv.votes, 0);
      candidateVotesSum += sum;
      if (sum !== pg.total) {
        response.validation_results.errors.push({
          fields: [`data.political_group_votes[${pg.number - 1}]`],
          code: "F401",
        });
      }
    });

    // F.204
    if (votes_counts.votes_candidates_count !== candidateVotesSum) {
      response.validation_results.errors.push({
        fields: ["data.votes_counts.votes_candidates_count", "data.political_group_votes"],
        code: "F204",
      });
    }

    return HttpResponse.json(response, { status: 200 });
  } catch (e) {
    if (e instanceof SyntaxError) {
      return HttpResponse.json(
        {
          error: "Invalid JSON",
        },
        { status: 422 },
      );
    } else {
      console.error("Mock request error:", e);
      return HttpResponse.json(
        {
          error: "Internal Server Error",
        },
        { status: 500 },
      );
    }
  }
});

export const PollingStationListRequestHandler = http.get<ParamsToString<{ election_id: number }>>(
  "/api/elections/:election_id/polling_stations",
  ({ params }) => {
    return HttpResponse.json(getPollingStationListMockResponse(Number(params.election_id)), {
      status: 200,
    });
  },
);

// delete data entry handler
export const pollingStationDataEntryDeleteHandler = http.delete<
  ParamsToString<POLLING_STATION_DATA_ENTRY_REQUEST_PARAMS>
>("/api/polling_stations/:polling_station_id/data_entries/:entry_number", () => {
  return HttpResponse.text(null, { status: 204 });
});

export const handlers: HttpHandler[] = [
  pingHandler,
  ElectionListRequestHandler,
  ElectionRequestHandler,
  ElectionStatusRequestHandler,
  pollingStationDataEntryHandler,
  PollingStationListRequestHandler,
  pollingStationDataEntryDeleteHandler,
];<|MERGE_RESOLUTION|>--- conflicted
+++ resolved
@@ -89,13 +89,7 @@
     //SECTION votes_counts
     // F.202 E + F + G = H
     if (
-<<<<<<< HEAD
-      votes_counts.votes_candidates_count +
-        votes_counts.blank_votes_count +
-        votes_counts.invalid_votes_count !==
-=======
-      votes_counts.votes_candidates_counts + votes_counts.blank_votes_count + votes_counts.invalid_votes_count !==
->>>>>>> 11f78b80
+      votes_counts.votes_candidates_count + votes_counts.blank_votes_count + votes_counts.invalid_votes_count !==
       votes_counts.total_votes_cast_count
     ) {
       response.validation_results.errors.push({
