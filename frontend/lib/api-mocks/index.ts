import { http, type HttpHandler, HttpResponse } from "msw";

import {
  DataEntryResponse,
  Election,
  ElectionDetailsResponse,
  ElectionListResponse,
  ErrorResponse,
  PoliticalGroup,
  POLLING_STATION_DATA_ENTRY_REQUEST_BODY,
  POLLING_STATION_DATA_ENTRY_REQUEST_PARAMS,
  PollingStation,
  PollingStationListResponse,
} from "@kiesraad/api";

import {
  electionDetailsMockResponse,
  electionListMockResponse,
  electionMockData,
  politicalGroupMockData,
} from "./ElectionMockData";
import { pollingStationListMockResponse, pollingStationMockData } from "./PollingStationMockData";

export const electionMock = electionMockData as Required<Election>;
export const politicalGroupMock = politicalGroupMockData as Required<PoliticalGroup>;
export const pollingStationMock = pollingStationMockData as Required<PollingStation>;
export const pollingStationsMockResponse =
  pollingStationListMockResponse as Required<PollingStationListResponse>;
export const electionMockResponse =
  electionDetailsMockResponse as Required<ElectionDetailsResponse>;
export const electionsMockResponse = electionListMockResponse as Required<ElectionListResponse>;

type ParamsToString<T> = {
  [P in keyof T]: string;
};

type PingParams = Record<string, never>;
type PingRequestBody = {
  ping: string;
};
type PingResponseBody = {
  pong: string;
};

const pingHandler = http.post<PingParams, PingRequestBody, PingResponseBody>(
  "/ping",
  async ({ request }) => {
    const data = await request.json();

    const pong = data.ping || "pong";

    return HttpResponse.json({
      pong,
    });
  },
);

export const ElectionListRequestHandler = http.get("/api/elections", () => {
  return HttpResponse.json(electionListMockResponse, { status: 200 });
});

export const ElectionRequestHandler = http.get<ParamsToString<{ election_id: number }>>(
  "/api/elections/:election_id",
  ({ params }) => {
    const election = electionListMockResponse.elections.find(
      (e: Election) => e.id.toString() === params.election_id,
    );
    if (election) {
      return HttpResponse.json({ election }, { status: 200 });
    } else {
      return HttpResponse.json({}, { status: 404 });
    }
  },
);

export const pollingStationDataEntryHandler = http.post<
  ParamsToString<POLLING_STATION_DATA_ENTRY_REQUEST_PARAMS>,
  POLLING_STATION_DATA_ENTRY_REQUEST_BODY,
  DataEntryResponse | ErrorResponse
>("/api/polling_stations/:polling_station_id/data_entries/:entry_number", async ({ request }) => {
  let json: POLLING_STATION_DATA_ENTRY_REQUEST_BODY;

  try {
    json = await request.json();
    const response: DataEntryResponse = {
      validation_results: {
        errors: [],
        warnings: [],
      },
    };

    const {
      // recounted,
      voters_counts,
      votes_counts,
      voters_recounts,
      differences_counts,
      political_group_votes,
    } = json.data;

    const total_votes_counts = votes_counts.total_votes_cast_count;
    let total_voters_counts;

    // if recounted = true
    if (voters_recounts) {
      //SECTION voters_recounts
      total_voters_counts = voters_recounts.total_admitted_voters_recount;

      // F.203 A.2 + B.2 + C.2 = D.2
      if (
        voters_recounts.poll_card_recount +
          voters_recounts.proxy_certificate_recount +
          voters_recounts.voter_card_recount !==
        voters_recounts.total_admitted_voters_recount
      ) {
        response.validation_results.errors.push({
          fields: [
            "data.voters_recounts.poll_card_recount",
            "data.voters_recounts.proxy_certificate_recount",
            "data.voters_recounts.voter_card_recount",
            "data.voters_recounts.total_admitted_voters_recount",
          ],
          code: "IncorrectTotal",
        });
      }
      // if recounted = false
    } else {
      //SECTION voters_counts
      total_voters_counts = voters_counts.total_admitted_voters_count;

<<<<<<< HEAD
    //introduce a warning trigger
    if (voters_counts.poll_card_count === 1337) {
      response.validation_results.warnings.push({
        code: "IncorrectCandidatesList",
        fields: ["data.voters_counts.poll_card_count"],
      });
    }

    // A + B + C = D
    if (
      voters_counts.poll_card_count +
        voters_counts.proxy_certificate_count +
        voters_counts.voter_card_count !==
      voters_counts.total_admitted_voters_count
    ) {
      response.validation_results.errors.push({
        fields: [
          "data.voters_counts.poll_card_count",
          "data.voters_counts.proxy_certificate_count",
          "data.voters_counts.voter_card_count",
          "data.voters_counts.total_admitted_voters_count",
        ],
        code: "IncorrectTotal",
      });
=======
      // F.201 A + B + C = D
      if (
        voters_counts.poll_card_count +
          voters_counts.proxy_certificate_count +
          voters_counts.voter_card_count !==
        voters_counts.total_admitted_voters_count
      ) {
        response.validation_results.errors.push({
          fields: [
            "data.voters_counts.poll_card_count",
            "data.voters_counts.proxy_certificate_count",
            "data.voters_counts.voter_card_count",
            "data.voters_counts.total_admitted_voters_count",
          ],
          code: "IncorrectTotal",
        });
      }
>>>>>>> 688775dd
    }

    //SECTION votes_counts
    // F.202 E + F + G = H
    if (
      votes_counts.votes_candidates_counts +
        votes_counts.blank_votes_count +
        votes_counts.invalid_votes_count !==
      votes_counts.total_votes_cast_count
    ) {
      response.validation_results.errors.push({
        fields: [
          "data.votes_counts.total_votes_cast_count",
          "data.votes_counts.votes_candidates_counts",
          "data.votes_counts.blank_votes_count",
          "data.votes_counts.invalid_votes_count",
        ],
        code: "IncorrectTotal",
      });
    }

    //SECTION differences_counts
    // F.301 (recounted = false) or F.302 (recounted = true)
    // validate that the difference for more ballots counted is correct
    if (
      total_voters_counts < total_votes_counts &&
      total_votes_counts - total_voters_counts != differences_counts.more_ballots_count
    ) {
      response.validation_results.errors.push({
        fields: ["data.differences_counts.more_ballots_count"],
        code: "IncorrectDifference",
      });
    }

    // F.303 (recounted = false) or F.304 (recounted = true)
    // validate that the difference for fewer ballots counted is correct
    if (
      total_voters_counts > total_votes_counts &&
      total_voters_counts - total_votes_counts != differences_counts.fewer_ballots_count
    ) {
      response.validation_results.errors.push({
        fields: ["data.differences_counts.fewer_ballots_count"],
        code: "IncorrectDifference",
      });
    }

    // W.301 validate that only more or fewer ballots counted is filled in when there is a difference in the totals
    if (
      total_voters_counts != total_votes_counts &&
      differences_counts.more_ballots_count != 0 &&
      differences_counts.fewer_ballots_count != 0
    ) {
      response.validation_results.warnings.push({
        fields: [
          "data.differences_counts.more_ballots_count",
          "data.differences_counts.fewer_ballots_count",
        ],
        code: "ConflictingDifferences",
      });
    }

    // W.302 if I: M + N + O - K - L = I
    if (
      differences_counts.more_ballots_count !== 0 &&
      differences_counts.too_many_ballots_handed_out_count +
        differences_counts.other_explanation_count +
        differences_counts.no_explanation_count -
        differences_counts.unreturned_ballots_count -
        differences_counts.too_few_ballots_handed_out_count !==
        differences_counts.more_ballots_count
    ) {
      response.validation_results.warnings.push({
        fields: [
          "data.differences_counts.more_ballots_count",
          "data.differences_counts.too_many_ballots_handed_out_count",
          "data.differences_counts.unreturned_ballots_count",
          "data.differences_counts.too_few_ballots_handed_out_count",
          "data.differences_counts.other_explanation_count",
          "data.differences_counts.no_explanation_count",
        ],
        code: "IncorrectTotal",
      });
    }

    // W.303 if J: K + L + N + O - M = J
    if (
      differences_counts.fewer_ballots_count !== 0 &&
      differences_counts.unreturned_ballots_count +
        differences_counts.too_few_ballots_handed_out_count +
        differences_counts.other_explanation_count +
        differences_counts.no_explanation_count -
        differences_counts.too_many_ballots_handed_out_count !==
        differences_counts.fewer_ballots_count
    ) {
      response.validation_results.warnings.push({
        fields: [
          "data.differences_counts.fewer_ballots_count",
          "data.differences_counts.unreturned_ballots_count",
          "data.differences_counts.too_few_ballots_handed_out_count",
          "data.differences_counts.too_many_ballots_handed_out_count",
          "data.differences_counts.other_explanation_count",
          "data.differences_counts.no_explanation_count",
        ],
        code: "IncorrectTotal",
      });
    }

    // W.304 (recounted = false) or W.305 (recounted = true)
    // validate that no difference should be filled in when there is no difference in the totals
    if (
      total_voters_counts == total_votes_counts &&
      (differences_counts.more_ballots_count != 0 || differences_counts.fewer_ballots_count != 0)
    ) {
      if (differences_counts.more_ballots_count != 0) {
        response.validation_results.warnings.push({
          fields: ["data.differences_counts.more_ballots_count"],
          code: "NoDifferenceExpected",
        });
      }
      if (differences_counts.fewer_ballots_count != 0) {
        response.validation_results.warnings.push({
          fields: ["data.differences_counts.fewer_ballots_count"],
          code: "NoDifferenceExpected",
        });
      }
    }

    // W.306 validate that no difference specifics should be filled in when there is no difference in the totals
    if (
      total_voters_counts == total_votes_counts &&
      (differences_counts.unreturned_ballots_count != 0 ||
        differences_counts.too_few_ballots_handed_out_count != 0 ||
        differences_counts.too_many_ballots_handed_out_count != 0 ||
        differences_counts.other_explanation_count != 0 ||
        differences_counts.no_explanation_count != 0)
    ) {
      response.validation_results.warnings.push({
        fields: [
          "data.differences_counts.unreturned_ballots_count",
          "data.differences_counts.too_few_ballots_handed_out_count",
          "data.differences_counts.too_many_ballots_handed_out_count",
          "data.differences_counts.other_explanation_count",
          "data.differences_counts.no_explanation_count",
        ],
        code: "NoDifferenceExpected",
      });
    }

    //SECTION political_group_votes
    let candidateVotesSum = 0;
    political_group_votes.forEach((pg) => {
      // F.401
      const sum = pg.candidate_votes.reduce((acc, cv) => acc + cv.votes, 0);
      candidateVotesSum += sum;
      if (sum !== pg.total) {
        response.validation_results.errors.push({
          fields: [`data.political_group_votes[${pg.number - 1}].total`],
          code: "IncorrectTotal",
        });
      }
    });

    // F.204
    if (votes_counts.votes_candidates_counts !== candidateVotesSum) {
      response.validation_results.errors.push({
        fields: ["data.votes_counts.votes_candidates_counts", "data.political_group_votes"],
        code: "IncorrectTotal",
      });
    }

    //OPTION: threshold checks

    return HttpResponse.json(response, { status: 200 });
  } catch (e) {
    if (e instanceof SyntaxError) {
      return HttpResponse.json(
        {
          error: "Invalid JSON",
        },
        { status: 422 },
      );
    } else {
      console.error("Mock request error:", e);
      return HttpResponse.json(
        {
          error: "Internal Server Error",
        },
        { status: 500 },
      );
    }
  }
});

export const PollingStationListRequestHandler = http.get<ParamsToString<{ election_id: number }>>(
  "/api/elections/:election_id/polling_stations",
  () => {
    return HttpResponse.json(pollingStationsMockResponse, { status: 200 });
  },
);

export const handlers: HttpHandler[] = [
  pingHandler,
  ElectionListRequestHandler,
  ElectionRequestHandler,
  pollingStationDataEntryHandler,
  PollingStationListRequestHandler,
];<|MERGE_RESOLUTION|>--- conflicted
+++ resolved
@@ -128,32 +128,6 @@
       //SECTION voters_counts
       total_voters_counts = voters_counts.total_admitted_voters_count;
 
-<<<<<<< HEAD
-    //introduce a warning trigger
-    if (voters_counts.poll_card_count === 1337) {
-      response.validation_results.warnings.push({
-        code: "IncorrectCandidatesList",
-        fields: ["data.voters_counts.poll_card_count"],
-      });
-    }
-
-    // A + B + C = D
-    if (
-      voters_counts.poll_card_count +
-        voters_counts.proxy_certificate_count +
-        voters_counts.voter_card_count !==
-      voters_counts.total_admitted_voters_count
-    ) {
-      response.validation_results.errors.push({
-        fields: [
-          "data.voters_counts.poll_card_count",
-          "data.voters_counts.proxy_certificate_count",
-          "data.voters_counts.voter_card_count",
-          "data.voters_counts.total_admitted_voters_count",
-        ],
-        code: "IncorrectTotal",
-      });
-=======
       // F.201 A + B + C = D
       if (
         voters_counts.poll_card_count +
@@ -171,7 +145,6 @@
           code: "IncorrectTotal",
         });
       }
->>>>>>> 688775dd
     }
 
     //SECTION votes_counts
