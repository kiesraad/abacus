--- conflicted
+++ resolved
@@ -28,11 +28,7 @@
   error: string;
 }
 
-<<<<<<< HEAD
-export type RequestMethod = "GET" | "POST" | "DELETE" | "PUT";
-=======
 export type RequestMethod = "GET" | "POST" | "PUT" | "DELETE";
->>>>>>> e2ff56f7
 
 export interface ApiResponse<T> {
   status: ApiResponseStatus.Success;
