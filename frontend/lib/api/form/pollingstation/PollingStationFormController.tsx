import * as React from "react";

import {
  ApiResponseErrorData,
  ApiResponseStatus,
  DataEntryResponse,
  Election,
<<<<<<< HEAD
=======
  PoliticalGroupVotes,
  POLLING_STATION_DATA_ENTRY_REQUEST_PATH,
>>>>>>> 54d5e4bc
  PollingStationResults,
  useApi,
  usePollingStationDataEntry,
  ValidationResult,
} from "@kiesraad/api";

import {
  addValidationResultToFormState,
  formSectionComplete,
  getNextSection,
  isGlobalValidationResult,
  resetFormSectionState,
} from "./pollingStationUtils";

export interface PollingStationValues extends Omit<PollingStationResults, "recounted"> {
  recounted: boolean | undefined;
}

export interface PollingStationFormControllerProps {
  election: Required<Election>;
  pollingStationId: number;
  entryNumber: number;
  children: React.ReactNode;
  defaultValues?: Partial<PollingStationValues>;
  defaultFormState?: Partial<FormState>;
  defaultCurrentForm?: AnyFormReference | null;
}

//TODO: change getValues so it also works for political_group_votes, getValues should only return the form for the specific list to use in caching.
export interface FormReference<T> {
  type: string;
  id: FormSectionID;
  getValues: () => T;
}

export interface FormReferenceRecounted
  extends FormReference<Pick<PollingStationValues, "recounted">> {
  type: "recounted";
}

export interface FormReferenceVotersAndVotes
  extends FormReference<
    Pick<PollingStationResults, "voters_counts" | "votes_counts" | "voters_recounts">
  > {
  type: "voters_and_votes";
}

export interface FormReferenceDifferences
  extends FormReference<Pick<PollingStationResults, "differences_counts">> {
  type: "differences";
}

export interface FormReferencePoliticalGroupVotes
  extends FormReference<PollingStationResults["political_group_votes"][0]> {
  type: "political_group_votes";
  number: number;
}

export type AnyFormReference =
  | FormReferenceRecounted
  | FormReferenceVotersAndVotes
  | FormReferenceDifferences
  | FormReferencePoliticalGroupVotes;

export interface iPollingStationControllerContext {
  loading: boolean;
  error: ApiResponseErrorData | null;
  data: DataEntryResponse | null;
  formState: FormState;
  targetFormSection: FormSectionID | null;
  values: PollingStationValues;
  setValues: React.Dispatch<React.SetStateAction<PollingStationValues>>;
<<<<<<< HEAD
  setTemporaryCache: (cache: TemporaryCache | null) => boolean;
  cache: TemporaryCache | null;
  currentForm: AnyFormReference | null;
  submitCurrentForm: (ignoreWarnings?: boolean) => void;
  registerCurrentForm: (form: AnyFormReference) => void;
=======
  setTemporaryCache: (cache: AnyCache | null) => boolean;
  cache: AnyCache | null;
  deleteDataEntry: () => Promise<void>;
>>>>>>> 54d5e4bc
}

export type FormSectionID =
  | "recounted"
  | "voters_votes_counts"
  | "differences_counts"
  | `political_group_votes_${number}`;

export type FormSection = {
  index: number; //fixate the order of filling in sections
  id: FormSectionID;
  isSaved: boolean; //has this section been sent to the server
  isSubmitted?: boolean; //has this section been submitted in the latest request
  ignoreWarnings: boolean;
  errors: ValidationResult[];
  warnings: ValidationResult[];
};

export interface ClientValidationResult extends ValidationResult {
  isGlobal?: boolean;
}

export interface FormState {
  current: FormSectionID; //the current step that needs completion
  active: FormSectionID; //the form that is currently active
  sections: Record<FormSectionID, FormSection>;
  unknown: {
    errors: ClientValidationResult[];
    warnings: ClientValidationResult[];
  };
  isCompleted: boolean;
}

//store unvalidated data
export type TemporaryCache = {
  key: FormSectionID;
  data: unknown;
};

export const PollingStationControllerContext = React.createContext<
  iPollingStationControllerContext | undefined
>(undefined);

const INITIAL_FORM_SECTION_ID: FormSectionID = "recounted";

export function PollingStationFormController({
  election,
  pollingStationId,
  entryNumber,
  children,
  defaultValues = {},
  defaultFormState = {},
  defaultCurrentForm = null,
}: PollingStationFormControllerProps) {
  const [doRequest, { data, loading, error }] = usePollingStationDataEntry({
    polling_station_id: pollingStationId,
    entry_number: entryNumber,
  });

<<<<<<< HEAD
  const temporaryCache = React.useRef<TemporaryCache | null>(null);

  //reference to the current form on screen
  const currentForm = React.useRef<AnyFormReference | null>(defaultCurrentForm);

  // consumable flag to ignore warnings for the active form section;
  const _ignoreWarnings = React.useRef<FormSectionID | null>(null);

  //where to navigate to next
  const [targetFormSection, setTargetFormSection] = React.useState<FormSectionID | null>(
    INITIAL_FORM_SECTION_ID,
  );

  const [formState, setFormState] = React.useState<FormState>(() => {
    const result: FormState = {
      active: INITIAL_FORM_SECTION_ID,
      current: INITIAL_FORM_SECTION_ID,
      sections: {
        recounted: {
          index: 0,
          id: "recounted",
          isSaved: false,
          ignoreWarnings: false,
          errors: [],
          warnings: [],
        },
        voters_votes_counts: {
          index: 1,
          id: "voters_votes_counts",
          isSaved: false,
          ignoreWarnings: false,
          errors: [],
          warnings: [],
        },
        differences_counts: {
          index: 2,
          id: "differences_counts",
          isSaved: false,
          ignoreWarnings: false,
          errors: [],
          warnings: [],
        },
      },
      unknown: {
        errors: [],
        warnings: [],
      },
      isCompleted: false,
    };

    election.political_groups.forEach((pg, n) => {
      result.sections[`political_group_votes_${pg.number}`] = {
        index: n + 3,
        id: `political_group_votes_${pg.number}`,
        isSaved: false,
        ignoreWarnings: false,
        errors: [],
        warnings: [],
      };
    });

    return { ...result, ...defaultFormState };
  });
=======
  const { client } = useApi();

  const temporaryCache = React.useRef<AnyCache | null>(null);
>>>>>>> 54d5e4bc

  const [values, _setValues] = React.useState<PollingStationValues>(() => ({
    recounted: undefined,
    voters_counts: {
      poll_card_count: 0,
      proxy_certificate_count: 0,
      voter_card_count: 0,
      total_admitted_voters_count: 0,
    },
    votes_counts: {
      votes_candidates_counts: 0,
      blank_votes_count: 0,
      invalid_votes_count: 0,
      total_votes_cast_count: 0,
    },
    voters_recounts: undefined,
    differences_counts: {
      more_ballots_count: 0,
      fewer_ballots_count: 0,
      unreturned_ballots_count: 0,
      too_few_ballots_handed_out_count: 0,
      too_many_ballots_handed_out_count: 0,
      other_explanation_count: 0,
      no_explanation_count: 0,
    },
    political_group_votes: election.political_groups.map((pg) => ({
      number: pg.number,
      total: 0,
      candidate_votes: pg.candidates.map((c) => ({
        number: c.number,
        votes: 0,
      })),
    })),
    ...defaultValues,
  }));

  const _isCalled = React.useRef<boolean>(false);

  const setValues = React.useCallback((values: React.SetStateAction<PollingStationValues>) => {
    _isCalled.current = true;
    _setValues((old) => {
      const newValues = typeof values === "function" ? values(old) : values;
      return {
        ...old,
        ...newValues,
      };
    });
  }, []);

  const setTemporaryCache = React.useCallback((cache: TemporaryCache | null) => {
    //OPTIONAL: allow only cache for unvalidated data
    temporaryCache.current = cache;
    return true;
  }, []);

  React.useEffect(() => {
    if (data) {
      //Form state changes based of validation results in data.
      setFormState((old) => {
        const newFormState = { ...old };
        //reset all errors/warnings, and submitted, the server validates the entire request each time.
        resetFormSectionState(newFormState);
        //distribute errors to sections
        addValidationResultToFormState(newFormState, data.validation_results.errors, "errors");
        //distribute warnings to sections
        addValidationResultToFormState(newFormState, data.validation_results.warnings, "warnings");

        //what form section is active
        const activeFormSection = newFormState.sections[newFormState.active];
        if (activeFormSection) {
          //store that this section has been sent to the server
          activeFormSection.isSaved = true;
          activeFormSection.isSubmitted = true;
          //flag ignore warnings
          activeFormSection.ignoreWarnings = _ignoreWarnings.current === activeFormSection.id;

          //determine new current if applicable
          if (newFormState.current === activeFormSection.id) {
            if (
              activeFormSection.errors.length === 0 ||
              activeFormSection.errors.every((vr) => isGlobalValidationResult(vr))
            ) {
              if (activeFormSection.warnings.length === 0 || activeFormSection.ignoreWarnings) {
                const nextSectionID = getNextSection(newFormState, activeFormSection);
                if (nextSectionID) {
                  newFormState.current = nextSectionID;
                } else {
                  newFormState.isCompleted = true;
                }
              }
            }
          }
        }

        //if the entire form is not completed yet, filter out global validation results since they dont have meaning yet.
        if (!newFormState.isCompleted) {
          Object.values(newFormState.sections).forEach((section) => {
            section.errors = section.errors.filter((err) => !isGlobalValidationResult(err));
            section.warnings = section.warnings.filter((err) => !isGlobalValidationResult(err));
          });
        }
        return newFormState;
      });
      //clean up
    }
  }, [data]);

  //tell the "outside world" which form section to show next
  React.useEffect(() => {
    const activeSection = formState.sections[formState.active];
    if (activeSection) {
      if (activeSection.isSubmitted) {
        if (formSectionComplete(activeSection)) {
          setTargetFormSection(formState.current);
        }
      }
    }
  }, [formState]);

  const registerCurrentForm = React.useCallback(
    (form: AnyFormReference) => {
      if (currentForm.current === null || form.id !== currentForm.current.id) {
        currentForm.current = form;
        if (form.id !== formState.active) {
          setFormState((old) => {
            const newFormState = { ...old };
            const oldActive = old.sections[old.active];
            if (oldActive) {
              oldActive.isSubmitted = false;
            }
            newFormState.active = form.id;
            return newFormState;
          });
          setTargetFormSection(null);
        }
      }
    },
    [currentForm, formState],
  );

  const submitCurrentForm = React.useCallback(
    (ignoreWarnings?: boolean) => {
      if (currentForm.current) {
        const ref: AnyFormReference = currentForm.current;

        //flag this submit to ignore warnings
        _ignoreWarnings.current = ignoreWarnings ? ref.id : null;

        switch (ref.type) {
          case "political_group_votes":
            setValues((old) => ({
              ...old,
              political_group_votes: old.political_group_votes.map((pg) => {
                if (pg.number === ref.number) {
                  return ref.getValues();
                }
                return pg;
              }),
            }));
            break;
          case "recounted": {
            const newValues = ref.getValues();
            setValues((old) => ({
              ...old,
              ...newValues,
              voters_recounts:
                newValues.recounted && old.voters_recounts !== undefined
                  ? { ...old.voters_recounts }
                  : undefined,
            }));
            break;
          }
          case "voters_and_votes":
          case "differences":
          default:
            setValues((old) => ({
              ...old,
              ...ref.getValues(),
            }));
            break;
        }
      }
    },
    [setValues, currentForm],
  );

  React.useEffect(() => {
    if (_isCalled.current) {
      const postValues: PollingStationResults = {
        ...values,
        recounted: values.recounted !== undefined ? values.recounted : false,
        voters_recounts: values.recounted ? values.voters_recounts : undefined,
      };
      doRequest({
        data: postValues,
      });
    }
  }, [doRequest, values]);

  const deleteDataEntry = async () => {
    const path: POLLING_STATION_DATA_ENTRY_REQUEST_PATH = `/api/polling_stations/${pollingStationId}/data_entries/${entryNumber}`;
    const response = await client.deleteRequest(path);
    if (response.status !== ApiResponseStatus.Success && response.code !== 404) {
      console.error("Failed to delete data entry", response);
      throw new Error("Failed to delete data entry");
    }
  };

  return (
    <PollingStationControllerContext.Provider
      value={{
        formState,
        values,
        setValues,
        loading,
        error,
        data,
        cache: temporaryCache.current,
        setTemporaryCache,
<<<<<<< HEAD
        currentForm: currentForm.current,
        registerCurrentForm,
        submitCurrentForm,
        targetFormSection,
=======
        deleteDataEntry,
>>>>>>> 54d5e4bc
      }}
    >
      {children}
    </PollingStationControllerContext.Provider>
  );
}<|MERGE_RESOLUTION|>--- conflicted
+++ resolved
@@ -5,11 +5,7 @@
   ApiResponseStatus,
   DataEntryResponse,
   Election,
-<<<<<<< HEAD
-=======
-  PoliticalGroupVotes,
   POLLING_STATION_DATA_ENTRY_REQUEST_PATH,
->>>>>>> 54d5e4bc
   PollingStationResults,
   useApi,
   usePollingStationDataEntry,
@@ -82,17 +78,12 @@
   targetFormSection: FormSectionID | null;
   values: PollingStationValues;
   setValues: React.Dispatch<React.SetStateAction<PollingStationValues>>;
-<<<<<<< HEAD
   setTemporaryCache: (cache: TemporaryCache | null) => boolean;
   cache: TemporaryCache | null;
   currentForm: AnyFormReference | null;
   submitCurrentForm: (ignoreWarnings?: boolean) => void;
   registerCurrentForm: (form: AnyFormReference) => void;
-=======
-  setTemporaryCache: (cache: AnyCache | null) => boolean;
-  cache: AnyCache | null;
   deleteDataEntry: () => Promise<void>;
->>>>>>> 54d5e4bc
 }
 
 export type FormSectionID =
@@ -152,7 +143,6 @@
     entry_number: entryNumber,
   });
 
-<<<<<<< HEAD
   const temporaryCache = React.useRef<TemporaryCache | null>(null);
 
   //reference to the current form on screen
@@ -216,11 +206,7 @@
 
     return { ...result, ...defaultFormState };
   });
-=======
   const { client } = useApi();
-
-  const temporaryCache = React.useRef<AnyCache | null>(null);
->>>>>>> 54d5e4bc
 
   const [values, _setValues] = React.useState<PollingStationValues>(() => ({
     recounted: undefined,
@@ -440,14 +426,11 @@
         data,
         cache: temporaryCache.current,
         setTemporaryCache,
-<<<<<<< HEAD
         currentForm: currentForm.current,
         registerCurrentForm,
         submitCurrentForm,
         targetFormSection,
-=======
         deleteDataEntry,
->>>>>>> 54d5e4bc
       }}
     >
       {children}
