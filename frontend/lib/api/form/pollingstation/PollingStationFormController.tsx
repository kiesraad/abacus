import * as React from "react";

import {
  addValidationResultToFormState,
  ApiError,
  ApiResponseStatus,
  Election,
  GetDataEntryResponse,
  getInitialFormState,
  getInitialValues,
  isGlobalValidationResult,
  POLLING_STATION_DATA_ENTRY_SAVE_REQUEST_PATH,
  PollingStationResults,
  SaveDataEntryResponse,
  useApi,
  useApiGetRequest,
  ValidationResult,
  VotersRecounts,
} from "@kiesraad/api";

import { formSectionComplete, getNextSection, resetFormSectionState } from "./pollingStationUtils";

export interface PollingStationValues extends Omit<PollingStationResults, "recounted"> {
  recounted: boolean | undefined;
}

export interface PollingStationFormControllerProps {
  election: Required<Election>;
  pollingStationId: number;
  entryNumber: number;
  children: React.ReactNode;
  defaultValues?: Partial<PollingStationValues>;
  defaultFormState?: Partial<FormState>;
  defaultCurrentForm?: AnyFormReference | null;
}

export interface FormReference<T> {
  type: string;
  id: FormSectionID;
  getValues: () => T;
  getIgnoreWarnings?: () => boolean;
}

export interface FormReferenceRecounted extends FormReference<Pick<PollingStationValues, "recounted">> {
  type: "recounted";
}

export interface FormReferenceVotersAndVotes
  extends FormReference<Pick<PollingStationResults, "voters_counts" | "votes_counts" | "voters_recounts">> {
  type: "voters_and_votes";
}

export interface FormReferenceDifferences extends FormReference<Pick<PollingStationResults, "differences_counts">> {
  type: "differences";
}

export interface FormReferencePoliticalGroupVotes
  extends FormReference<PollingStationResults["political_group_votes"][0]> {
  type: "political_group_votes";
  number: number;
}

export interface FormReferenceSave extends FormReference<object> {
  type: "save";
}

export type AnyFormReference =
  | FormReferenceRecounted
  | FormReferenceVotersAndVotes
  | FormReferenceDifferences
  | FormReferencePoliticalGroupVotes
  | FormReferenceSave;

export interface iPollingStationControllerContext {
  status: React.RefObject<Status>;
  apiError: ApiError | null;
  formState: FormState;
  targetFormSection: FormSectionID | null;
  values: PollingStationValues;
  setTemporaryCache: (cache: TemporaryCache | null) => boolean;
  cache: TemporaryCache | null;
  currentForm: AnyFormReference | null;
  submitCurrentForm: (ignoreWarnings?: boolean, aborting?: boolean) => Promise<void>;
  registerCurrentForm: (form: AnyFormReference) => void;
  deleteDataEntry: () => Promise<void>;
  finaliseDataEntry: () => Promise<void>;
  pollingStationId: number;
}

export type FormSectionID =
  | "recounted"
  | "voters_votes_counts"
  | "differences_counts"
  | `political_group_votes_${number}`
  | "save";

export type FormSection = {
  index: number; //fixate the order of filling in sections
  id: FormSectionID;
  title?: string;
  isSaved: boolean; //has this section been sent to the server
  isSubmitted?: boolean; //has this section been submitted in the latest request
  ignoreWarnings: boolean;
  errors: ValidationResult[];
  warnings: ValidationResult[];
};

export interface ClientValidationResult extends ValidationResult {
  isGlobal?: boolean;
}

export interface FormState {
  current: FormSectionID; //the current step that needs completion
  active: FormSectionID; //the form that is currently active
  sections: Record<FormSectionID, FormSection>;
  unknown: {
    errors: ClientValidationResult[];
    warnings: ClientValidationResult[];
  };
  isCompleted: boolean;
}

//store unvalidated data
export type TemporaryCache = {
  key: FormSectionID;
  data: unknown;
};

export const PollingStationControllerContext = React.createContext<iPollingStationControllerContext | undefined>(
  undefined,
);

export const INITIAL_FORM_SECTION_ID: FormSectionID = "recounted";

// Status of the form controller
// This is a type instead of an enum because of https://github.com/ArnaudBarre/eslint-plugin-react-refresh/issues/36
export type Status = "idle" | "saving" | "deleting" | "deleted" | "finalising" | "finalised" | "aborted";

export function PollingStationFormController({
  election,
  pollingStationId,
  entryNumber,
  children,
  defaultValues = undefined,
  defaultFormState = undefined,
  defaultCurrentForm = null,
}: PollingStationFormControllerProps) {
  const request_path: POLLING_STATION_DATA_ENTRY_SAVE_REQUEST_PATH = `/api/polling_stations/${pollingStationId}/data_entries/${entryNumber}`;
  const { client } = useApi();

  // TODO: #277 render custom error page instead of passing error down
  const [apiError, setApiError] = React.useState<ApiError | null>(null);

  const [values, setValues] = React.useState<PollingStationValues>();

  const initialDataRequest = useApiGetRequest<GetDataEntryResponse>(request_path);
  React.useEffect(() => {
    if (initialDataRequest.data) {
      const responseData = initialDataRequest.data;
      setValues(responseData.data);
      setFormState((old) => {
        const newFormState = { ...old };
        addValidationResultToFormState(newFormState, responseData.validation_results.errors, "errors");
        addValidationResultToFormState(newFormState, responseData.validation_results.warnings, "warnings");
        return newFormState;
      });
    } else if (initialDataRequest.error) {
      if (initialDataRequest.error.code === 404) {
        // data entry not found, set initial values
        setValues(getInitialValues(election, defaultValues));
      } else {
        setApiError(initialDataRequest.error);
        throw new Error("Failed to load data entry");
      }
    }
  }, [initialDataRequest.data, initialDataRequest.error, defaultValues, election]);

  const [formState, setFormState] = React.useState<FormState>(() => {
    return getInitialFormState(election, defaultFormState);
  });

  // status as ref, because it needs to immediately propagate to the blocker function in `PollingStationFormNavigation`
  const status = React.useRef<Status>("idle");

  const temporaryCache = React.useRef<TemporaryCache | null>(null);
  const setTemporaryCache = React.useCallback((cache: TemporaryCache | null) => {
    //OPTIONAL: allow only cache for unvalidated data
    temporaryCache.current = cache;
    return true;
  }, []);

  //reference to the current form on screen
  const currentForm = React.useRef<AnyFormReference | null>(defaultCurrentForm);

  //where to navigate to next
  const [targetFormSection, setTargetFormSection] = React.useState<FormSectionID | null>(INITIAL_FORM_SECTION_ID);

  //tell the "outside world" which form section to show next
  React.useEffect(() => {
    const activeSection = formState.sections[formState.active];
    if (activeSection) {
      if (activeSection.isSubmitted) {
        if (formSectionComplete(activeSection)) {
          const nextSectionID = getNextSection(formState, activeSection);
          setTargetFormSection(nextSectionID);
        }
      }
    }
  }, [formState]);

  const registerCurrentForm = React.useCallback(
    (form: AnyFormReference) => {
      if (currentForm.current === null || form.id !== currentForm.current.id) {
        currentForm.current = form;
        if (form.id !== formState.active) {
          setFormState((old) => {
            const newFormState = { ...old };
            const oldActive = old.sections[old.active];
            if (oldActive) {
              oldActive.isSubmitted = false;
            }
            newFormState.active = form.id;
            return newFormState;
          });
          setTargetFormSection(null);
        }
      }
    },
    [currentForm, formState],
  );

<<<<<<< HEAD
  const submitCurrentForm = async (ignoreWarnings = false, aborting = false) => {
=======
  if (values === undefined) {
    // loading
    return null;
  }

  const submitCurrentForm = async (ignoreWarnings = false) => {
>>>>>>> f15b2000
    // React state is fixed within one render, so we update our own copy instead of using setValues directly
    let newValues: PollingStationValues = values;
    if (currentForm.current) {
      const ref: AnyFormReference = currentForm.current;

      switch (ref.type) {
        case "political_group_votes":
          newValues = {
            ...values,
            political_group_votes: values.political_group_votes.map((pg) => {
              if (pg.number === ref.number) {
                return ref.getValues();
              }
              return pg;
            }),
          };
          break;
        case "recounted": {
          const formValues = ref.getValues();
          let voters_recounts: VotersRecounts | undefined = undefined;
          if (formValues.recounted) {
            if (values.voters_recounts) {
              voters_recounts = values.voters_recounts;
            } else {
              voters_recounts = {
                poll_card_recount: 0,
                proxy_certificate_recount: 0,
                voter_card_recount: 0,
                total_admitted_voters_recount: 0,
              };
            }
          }
          newValues = {
            ...values,
            ...formValues,
            voters_recounts,
          };
          break;
        }
        case "voters_and_votes":
        case "differences":
        default:
          newValues = {
            ...values,
            ...ref.getValues(),
          };
          break;
      }
      setValues(newValues);
      //when submitting, all previous errors and warnings are invalid
      setFormState((old) => {
        const newFormState = { ...old };
        resetFormSectionState(newFormState);
        return newFormState;
      });
    }

    // prepare data
    const pollingStationResults: PollingStationResults = {
      ...newValues,
      recounted: newValues.recounted !== undefined ? newValues.recounted : false,
      voters_recounts: newValues.recounted ? newValues.voters_recounts : undefined,
    };

    // send data to server
    status.current = "saving";
    const response = await client.postRequest(request_path, { data: pollingStationResults });
    status.current = aborting ? "aborted" : "idle";
    if (response.status !== ApiResponseStatus.Success) {
      // TODO: #277 render custom error page
      console.error("Failed to save data entry", response);
      setApiError(response);
      throw new Error("Failed to save data entry");
    }
    const data = response.data as SaveDataEntryResponse;
    setApiError(null);

    // update form state based on response
    setFormState((old) => {
      const newFormState = { ...old };
      //reset all errors/warnings, and submitted, the server validates the entire request each time.
      //a reset is done before submitting the form to the server.

      const activeFormSection = newFormState.sections[newFormState.active];

      if (activeFormSection) {
        //store that this section has been sent to the server
        activeFormSection.isSaved = true;
        //store that this section has been submitted, this resets on each request
        activeFormSection.isSubmitted = true;
        //flag ignore warnings
        activeFormSection.ignoreWarnings = ignoreWarnings;
      }

      //distribute errors to sections
      addValidationResultToFormState(newFormState, data.validation_results.errors, "errors");
      //distribute warnings to sections
      addValidationResultToFormState(newFormState, data.validation_results.warnings, "warnings");

      //what form section is active
      if (activeFormSection) {
        //determine new current if applicable
        if (newFormState.current === activeFormSection.id) {
          if (
            activeFormSection.errors.length === 0 ||
            activeFormSection.errors.every((vr) => isGlobalValidationResult(vr))
          ) {
            if (activeFormSection.warnings.length === 0 || activeFormSection.ignoreWarnings) {
              const nextSectionID = getNextSection(newFormState, activeFormSection);
              if (nextSectionID) {
                newFormState.current = nextSectionID;
              }
              if (nextSectionID === "save") {
                newFormState.isCompleted = true;
              }
            }
          }
        }
      }

      //if the entire form is not completed yet, filter out global validation results since they don't have meaning yet.
      if (!newFormState.isCompleted) {
        Object.values(newFormState.sections).forEach((section) => {
          section.errors = section.errors.filter((err) => !isGlobalValidationResult(err));
          section.warnings = section.warnings.filter((err) => !isGlobalValidationResult(err));
        });
      }

      return newFormState;
    });
  };

  const deleteDataEntry = async () => {
    status.current = "deleting";
    const response = await client.deleteRequest(request_path);
    // ignore 404, as it means the data entry was never saved or already deleted
    if (response.status !== ApiResponseStatus.Success && response.code !== 404) {
      // TODO: #277 render custom error page
      console.error("Failed to delete data entry", response);
      status.current = "idle";
      throw new Error("Failed to delete data entry");
    }
    status.current = "deleted";
  };

  const finaliseDataEntry = async () => {
    status.current = "finalising";
    const response = await client.postRequest(request_path + "/finalise");
    if (response.status !== ApiResponseStatus.Success) {
      console.error("Failed to finalise data entry", response);
      status.current = "idle";
      setApiError(response);
      throw new Error("Failed to finalise data entry");
    }
    setApiError(null);
    status.current = "finalised";
  };

  return (
    <PollingStationControllerContext.Provider
      value={{
        status,
        apiError,
        formState,
        values,
        cache: temporaryCache.current,
        setTemporaryCache,
        currentForm: currentForm.current,
        registerCurrentForm,
        submitCurrentForm,
        targetFormSection,
        deleteDataEntry,
        finaliseDataEntry,
        pollingStationId,
      }}
    >
      {children}
    </PollingStationControllerContext.Provider>
  );
}<|MERGE_RESOLUTION|>--- conflicted
+++ resolved
@@ -229,16 +229,12 @@
     [currentForm, formState],
   );
 
-<<<<<<< HEAD
-  const submitCurrentForm = async (ignoreWarnings = false, aborting = false) => {
-=======
   if (values === undefined) {
     // loading
     return null;
   }
 
-  const submitCurrentForm = async (ignoreWarnings = false) => {
->>>>>>> f15b2000
+  const submitCurrentForm = async (ignoreWarnings = false, aborting?: boolean) => {
     // React state is fixed within one render, so we update our own copy instead of using setValues directly
     let newValues: PollingStationValues = values;
     if (currentForm.current) {
