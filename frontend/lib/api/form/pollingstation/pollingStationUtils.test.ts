import { assert, describe, expect, test } from "vitest";

<<<<<<< HEAD
import { errorWarningMocks } from "app/test/unit/form";
=======
import { defaultFormState, emptyDataEntryRequest } from "app/test/unit/form.ts";
>>>>>>> f5d9725b

import {
  addValidationResultToFormState,
  AnyFormReference,
  ClientValidationResult,
  currentFormHasChanges,
  FieldValidationResult,
  FormSection,
  formSectionComplete,
  getErrorsAndWarnings,
  getNextSection,
  getPollingStationSummary,
  hasOnlyGlobalValidationResults,
  isFormSectionEmpty,
  isGlobalValidationResult,
  PollingStationValues,
  resetFormSectionState,
  ValidationResult,
} from "@kiesraad/api";

const defaultValues: PollingStationValues = emptyDataEntryRequest.data;

describe("PollingStationUtils", () => {
  test("addValidationResultToFormState adds result to correct section", () => {
    const formState = structuredClone(defaultFormState);
    formState.sections.differences_counts.isSaved = true;
    const validationResults: ValidationResult[] = [
      {
        fields: ["data.differences_counts.fewer_ballots_count"],
        code: "F303",
      },
    ];

    addValidationResultToFormState(formState, validationResults, "errors");

    expect(formState.sections.differences_counts.errors.length).toBe(1);
  });

  test("addValidationResultToFormState adds result to multiple sections", () => {
    const formState = structuredClone(defaultFormState);

    formState.sections.voters_votes_counts.isSaved = true;
    if (formState.sections.political_group_votes_1) formState.sections.political_group_votes_1.isSaved = true;

    const validationResults: ValidationResult[] = [
      {
        fields: ["data.votes_counts.votes_candidates_counts", "data.political_group_votes[0].total"],
        code: "F204",
      },
    ];

    addValidationResultToFormState(formState, validationResults, "errors");

    expect(formState.sections.voters_votes_counts.errors.length).toBe(1);
    const pg1 = formState.sections.political_group_votes_1;
    assert(pg1);
    expect(pg1.errors.length).toBe(1);
  });

  test("addValidationResultToFormState doesnt add errors to unsaved sections", () => {
    const formState = structuredClone(defaultFormState);
    formState.sections.differences_counts.isSaved = false;
    const validationResults: ValidationResult[] = [
      {
        fields: ["data.differences_counts.fewer_ballots_count"],
        code: "F303",
      },
    ];

    addValidationResultToFormState(formState, validationResults, "errors");

    expect(formState.sections.differences_counts.errors.length).toBe(0);
  });

  test("formSectionComplete", () => {
    expect(
      formSectionComplete({
        index: 0,
        id: "recounted",
        isSaved: false,
        ignoreWarnings: false,
        errors: [],
        warnings: [],
      }),
    ).toBe(false);

    expect(
      formSectionComplete({
        index: 0,
        id: "recounted",
        isSaved: true,
        ignoreWarnings: false,
        errors: [],
        warnings: [],
      }),
    ).toBe(true);
  });

  test("getNextSection", () => {
    const formState = structuredClone(defaultFormState);

    const nextSection = getNextSection(formState, {
      index: 0,
      id: "recounted",
      isSaved: false,
      ignoreWarnings: false,
      errors: [],
      warnings: [],
    });

    expect(nextSection).toBe("voters_votes_counts");
  });

  test("currentFormHasChanges", () => {
    const values = {
      ...defaultValues,
      differences_counts: {
        more_ballots_count: 0,
        fewer_ballots_count: 0,
        unreturned_ballots_count: 0,
        too_few_ballots_handed_out_count: 0,
        too_many_ballots_handed_out_count: 0,
        other_explanation_count: 0,
        no_explanation_count: 0,
      },
    };
    //@ts-expect-error more_ballots count is a string for testing purposes
    const currentForm: AnyFormReference = {
      id: "differences_counts",
      type: "differences",
      getValues: () => ({
        differences_counts: {
          more_ballots_count: "",
          fewer_ballots_count: 0,
          unreturned_ballots_count: 0,
          too_few_ballots_handed_out_count: 0,
          too_many_ballots_handed_out_count: 0,
          other_explanation_count: 0,
          no_explanation_count: 0,
        },
      }),
    };

    expect(currentFormHasChanges(currentForm, values)).toBe(false);

    values.differences_counts.more_ballots_count = 1;

    expect(currentFormHasChanges(currentForm, values)).toBe(true);
  });

  test("resetFormSectionState", () => {
    const formState = {
      ...defaultFormState,
    };
    formState.sections.voters_votes_counts.errors = [
      {
        code: "W201",
        fields: ["data.votes_counts.blank_votes_count"],
      },
    ];

    resetFormSectionState(formState);

    expect(formState.sections.voters_votes_counts.errors.length).toBe(0);
  });

  test("isGlobalValidationResult", () => {
    expect(
      isGlobalValidationResult({
        code: "F204",
        fields: ["data.votes_counts.votes_candidates_counts", "data.political_group_votes"],
      }),
    ).toBe(true);

    expect(
      isGlobalValidationResult({
        code: "F303",
        fields: ["data.differences_counts.fewer_ballots_count"],
      }),
    ).toBe(false);

    expect(
      isGlobalValidationResult({
        code: "W301",
        fields: ["data.votes_counts.blank_votes_count"],
      }),
    ).toBe(false);
  });

  test("hasOnlyGlobalValidationResults", () => {
    const onlyGlobalResults: ClientValidationResult[] = [
      {
        code: "F204",
        fields: ["data.votes_counts.votes_candidates_counts", "data.political_group_votes"],
      },
    ];

    expect(hasOnlyGlobalValidationResults(onlyGlobalResults)).toBe(true);

    const onlyLocalResults: ClientValidationResult[] = [
      {
        code: "W201",
        fields: ["data.votes_counts.blank_votes_count"],
        isGlobal: false,
      },
      {
        code: "W202",
        fields: ["data.votes_counts.invalid_votes_count"],
        isGlobal: false,
      },
    ];

    expect(hasOnlyGlobalValidationResults(onlyLocalResults)).toBe(false);

    const mixedResults: ClientValidationResult[] = [
      {
        code: "F204",
        fields: ["data.votes_counts.votes_candidates_counts", "data.political_group_votes"],
        isGlobal: true,
      },
      {
        code: "W201",
        fields: ["data.votes_counts.blank_votes_count"],
        isGlobal: false,
      },
    ];

    expect(hasOnlyGlobalValidationResults(mixedResults)).toBe(false);
  });

  test("getErrorsAndWarnings errors and clientWarnings", () => {
    const errors: ValidationResult[] = [
      {
        code: "F201",
        fields: [
          "data.voters_counts.total_admitted_voters_count",
          "data.voters_counts.poll_card_count",
          "data.voters_counts.proxy_certificate_count",
          "data.voters_counts.voter_card_count",
        ],
      },
      {
        code: "F202",
        fields: [
          "data.votes_counts.total_votes_cast_count",
          "data.votes_counts.votes_candidates_counts",
          "data.votes_counts.blank_votes_count",
          "data.votes_counts.invalid_votes_count",
        ],
      },
    ];

    const warnings: ValidationResult[] = [
      {
        code: "W201",
        fields: ["data.votes_counts.blank_votes_count"],
      },
    ];

    const clientWarnings: FieldValidationResult[] = [
      {
        code: "W202",
        id: "blank_votes_count",
      },
    ];

    const errorsAndWarnings = getErrorsAndWarnings(errors, warnings, clientWarnings);
    expect(errorsAndWarnings.get("blank_votes_count")).toBeDefined();
    expect(errorsAndWarnings.get("blank_votes_count")?.errors).toEqual(
      expect.arrayContaining([
        {
          code: "F202",
          id: "blank_votes_count",
        },
      ]),
    );

    //warnings should not be added if errors (excluding client warnings)
    expect(errorsAndWarnings.get("blank_votes_count")?.warnings.length).toBe(1);
    expect(errorsAndWarnings.get("blank_votes_count")?.warnings).toEqual(
      expect.arrayContaining([
        {
          code: "W202",
          id: "blank_votes_count",
        },
      ]),
    );
  });

  test("getErrorsAndWarnings warnings and clientWarnings", () => {
    const errors: ValidationResult[] = [];

    const warnings: ValidationResult[] = [
      {
        code: "W201",
        fields: ["data.votes_counts.blank_votes_count"],
      },
    ];

    const clientWarnings: FieldValidationResult[] = [
      {
        code: "W202",
        id: "blank_votes_count",
      },
    ];

    const errorsAndWarnings = getErrorsAndWarnings(errors, warnings, clientWarnings);
    expect(errorsAndWarnings.get("blank_votes_count")).toBeDefined();
    expect(errorsAndWarnings.get("blank_votes_count")?.errors.length).toBe(0);
    expect(errorsAndWarnings.get("blank_votes_count")?.warnings).toEqual(
      expect.arrayContaining([
        {
          code: "W201",
          id: "blank_votes_count",
        },
        {
          code: "W202",
          id: "blank_votes_count",
        },
      ]),
    );
  });

  test("isFormSectionEmpty", () => {
    const formSection: FormSection = {
      index: 0,
      id: "voters_votes_counts",
      isSaved: false,
      ignoreWarnings: false,
      errors: [],
      warnings: [],
    };
    const values = structuredClone(defaultValues);
    expect(isFormSectionEmpty(formSection, values)).toBe(true);

    values.voters_counts.poll_card_count = 1;
    expect(isFormSectionEmpty(formSection, values)).toBe(false);
  });

  test("getPollingStationSummary", () => {
    const state = structuredClone(defaultFormState);
    const values = structuredClone(defaultValues);

    values.voters_counts.poll_card_count = 4;
    values.voters_counts.total_admitted_voters_count = 4;
    values.votes_counts.votes_candidates_counts = 4;
    values.votes_counts.total_votes_cast_count = 4;

    values.political_group_votes[0] = {
      number: 1,
      total: 4,
      candidate_votes: [
        {
          number: 1,
          votes: 4,
        },
      ],
    };

    let summary = getPollingStationSummary(state, values);

    expect(summary.countsAddUp).toBe(true);
    expect(summary.hasBlocks).toBe(false);
    expect(summary.notableFormSections.length).toBe(1);
    expect(
      summary.notableFormSections.some((item) => item.formSection.id == "political_group_votes_2"),
    );

    state.sections.differences_counts.ignoreWarnings = true;
    state.sections.differences_counts.warnings = [errorWarningMocks.W301];

    summary = getPollingStationSummary(state, values);
    expect(summary.hasWarnings).toBe(true);
    expect(summary.notableFormSections.length).toBe(2);
    expect(
      summary.notableFormSections.some(
        (item) => item.formSection.id == "political_group_votes_2" && item.status === "empty",
      ),
    );
    expect(
      summary.notableFormSections.some(
        (item) =>
          item.formSection.id == "differences_counts" && item.status === "accepted-warnings",
      ),
    );

    state.sections.voters_votes_counts.errors = [errorWarningMocks.F201];

    summary = getPollingStationSummary(state, values);

    expect(summary.hasBlocks).toBe(true);
    expect(summary.notableFormSections.length).toBe(3);
    expect(
      summary.notableFormSections.some(
        (item) => item.formSection.id == "voters_votes_counts" && item.status === "errors",
      ),
    );

    state.sections.differences_counts.ignoreWarnings = false;

    summary = getPollingStationSummary(state, values);

    expect(
      summary.notableFormSections.some(
        (item) =>
          item.formSection.id == "differences_counts" && item.status === "unaccepted-warnings",
      ),
    );
  });
});<|MERGE_RESOLUTION|>--- conflicted
+++ resolved
@@ -1,10 +1,6 @@
 import { assert, describe, expect, test } from "vitest";
 
-<<<<<<< HEAD
-import { errorWarningMocks } from "app/test/unit/form";
-=======
-import { defaultFormState, emptyDataEntryRequest } from "app/test/unit/form.ts";
->>>>>>> f5d9725b
+import { defaultFormState, emptyDataEntryRequest, errorWarningMocks } from "app/test/unit/form.ts";
 
 import {
   addValidationResultToFormState,
@@ -369,9 +365,7 @@
     expect(summary.countsAddUp).toBe(true);
     expect(summary.hasBlocks).toBe(false);
     expect(summary.notableFormSections.length).toBe(1);
-    expect(
-      summary.notableFormSections.some((item) => item.formSection.id == "political_group_votes_2"),
-    );
+    expect(summary.notableFormSections.some((item) => item.formSection.id == "political_group_votes_2"));
 
     state.sections.differences_counts.ignoreWarnings = true;
     state.sections.differences_counts.warnings = [errorWarningMocks.W301];
@@ -386,8 +380,7 @@
     );
     expect(
       summary.notableFormSections.some(
-        (item) =>
-          item.formSection.id == "differences_counts" && item.status === "accepted-warnings",
+        (item) => item.formSection.id == "differences_counts" && item.status === "accepted-warnings",
       ),
     );
 
@@ -409,8 +402,7 @@
 
     expect(
       summary.notableFormSections.some(
-        (item) =>
-          item.formSection.id == "differences_counts" && item.status === "unaccepted-warnings",
+        (item) => item.formSection.id == "differences_counts" && item.status === "unaccepted-warnings",
       ),
     );
   });
