--- conflicted
+++ resolved
@@ -20,117 +20,7 @@
   ValidationResult,
 } from "@kiesraad/api";
 
-<<<<<<< HEAD
-const defaultFormState: FormState = {
-  active: "recounted",
-  current: "recounted",
-  sections: {
-    recounted: {
-      index: 0,
-      id: "recounted",
-      isSaved: false,
-      ignoreWarnings: false,
-      errors: [],
-      warnings: [],
-    },
-    voters_votes_counts: {
-      index: 1,
-      id: "voters_votes_counts",
-      isSaved: false,
-      ignoreWarnings: false,
-      errors: [],
-      warnings: [],
-    },
-    differences_counts: {
-      index: 2,
-      id: "differences_counts",
-      isSaved: false,
-      ignoreWarnings: false,
-      errors: [],
-      warnings: [],
-    },
-    political_group_votes_1: {
-      index: 3,
-      id: "political_group_votes_1",
-      isSaved: false,
-      ignoreWarnings: false,
-      errors: [],
-      warnings: [],
-    },
-    political_group_votes_2: {
-      index: 4,
-      id: "political_group_votes_2",
-      isSaved: false,
-      ignoreWarnings: false,
-      errors: [],
-      warnings: [],
-    },
-    save: {
-      index: 5,
-      id: "save",
-      isSaved: false,
-      ignoreWarnings: false,
-      errors: [],
-      warnings: [],
-    },
-  },
-  unknown: {
-    errors: [],
-    warnings: [],
-  },
-  isCompleted: false,
-};
-
-const defaultValues: PollingStationValues = {
-  recounted: undefined,
-  voters_counts: {
-    poll_card_count: 0,
-    proxy_certificate_count: 0,
-    voter_card_count: 0,
-    total_admitted_voters_count: 0,
-  },
-  votes_counts: {
-    votes_candidates_count: 0,
-    blank_votes_count: 0,
-    invalid_votes_count: 0,
-    total_votes_cast_count: 0,
-  },
-  voters_recounts: undefined,
-  differences_counts: {
-    more_ballots_count: 0,
-    fewer_ballots_count: 0,
-    unreturned_ballots_count: 0,
-    too_few_ballots_handed_out_count: 0,
-    too_many_ballots_handed_out_count: 0,
-    other_explanation_count: 0,
-    no_explanation_count: 0,
-  },
-  political_group_votes: [
-    {
-      number: 1,
-      total: 0,
-      candidate_votes: [
-        {
-          number: 1,
-          votes: 0,
-        },
-      ],
-    },
-    {
-      number: 2,
-      total: 0,
-      candidate_votes: [
-        {
-          number: 1,
-          votes: 0,
-        },
-      ],
-    },
-  ],
-};
-=======
 const defaultValues: PollingStationValues = emptyDataEntryRequest.data;
->>>>>>> a5d1f062
 
 describe("PollingStationUtils", () => {
   test("addValidationResultToFormState adds result to correct section", () => {
