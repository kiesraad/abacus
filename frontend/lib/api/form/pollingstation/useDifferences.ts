import * as React from "react";

import { DifferencesCounts, usePollingStationFormController } from "@kiesraad/api";

export function useDifferences(getValues: () => DifferencesCounts) {
  const {
    values,
    formState,
    loading,
    submitCurrentForm,
    setTemporaryCache,
    registerCurrentForm,
    cache,
  } = usePollingStationFormController();

  const sectionValues: DifferencesCounts = React.useMemo(() => {
    if (cache && cache.key === "differences_counts") {
      const data = cache.data as DifferencesCounts;
      setTemporaryCache(null);
      return data;
    }
    return values.differences_counts;
  }, [values, setTemporaryCache, cache]);

  const errors = React.useMemo(() => {
<<<<<<< HEAD
    return formState.sections.differences_counts.errors;
  }, [formState]);

  const warnings = React.useMemo(() => {
    return formState.sections.differences_counts.warnings;
  }, [formState]);

  React.useEffect(() => {
    registerCurrentForm({
      id: "differences_counts",
      type: "differences",
      getValues,
    });
  }, [registerCurrentForm, getValues]);
=======
    if (data) {
      return data.validation_results.errors.filter((err) =>
        matchValidationResultWithFormSections(err.fields, ["differences_counts"]),
      );
    }
    return [] as ValidationResult[];
  }, [data]);

  const warnings = React.useMemo(() => {
    if (data) {
      return data.validation_results.warnings.filter((warning) =>
        matchValidationResultWithFormSections(warning.fields, ["differences_counts"]),
      );
    }
    return [] as ValidationResult[];
  }, [data]);

  const setSectionValues = (values: DifferencesCounts) => {
    setValues((old) => ({
      ...old,
      differences_counts: {
        ...values,
      },
    }));
  };

  const isCalled = React.useMemo(() => {
    // TODO: How to know if this is called, all values can be 0?
    return !!sectionValues.more_ballots_count || !!sectionValues.fewer_ballots_count;
  }, [sectionValues]);
>>>>>>> 688775dd

  return {
    loading,
    sectionValues,
    errors,
    warnings,
    isSaved: formState.sections.differences_counts.isSaved,
    submit: submitCurrentForm,
  };
}<|MERGE_RESOLUTION|>--- conflicted
+++ resolved
@@ -1,8 +1,10 @@
 import * as React from "react";
 
-import { DifferencesCounts, usePollingStationFormController } from "@kiesraad/api";
+import { PollingStationResults, usePollingStationFormController } from "@kiesraad/api";
 
-export function useDifferences(getValues: () => DifferencesCounts) {
+export type DifferencesValues = Pick<PollingStationResults, "differences_counts">;
+
+export function useDifferences(getValues: () => DifferencesValues) {
   const {
     values,
     formState,
@@ -13,17 +15,19 @@
     cache,
   } = usePollingStationFormController();
 
-  const sectionValues: DifferencesCounts = React.useMemo(() => {
+  const sectionValues = React.useMemo(() => {
     if (cache && cache.key === "differences_counts") {
-      const data = cache.data as DifferencesCounts;
+      const data = cache.data as DifferencesValues;
       setTemporaryCache(null);
       return data;
     }
-    return values.differences_counts;
+
+    return {
+      differences_counts: values.differences_counts,
+    };
   }, [values, setTemporaryCache, cache]);
 
   const errors = React.useMemo(() => {
-<<<<<<< HEAD
     return formState.sections.differences_counts.errors;
   }, [formState]);
 
@@ -38,38 +42,6 @@
       getValues,
     });
   }, [registerCurrentForm, getValues]);
-=======
-    if (data) {
-      return data.validation_results.errors.filter((err) =>
-        matchValidationResultWithFormSections(err.fields, ["differences_counts"]),
-      );
-    }
-    return [] as ValidationResult[];
-  }, [data]);
-
-  const warnings = React.useMemo(() => {
-    if (data) {
-      return data.validation_results.warnings.filter((warning) =>
-        matchValidationResultWithFormSections(warning.fields, ["differences_counts"]),
-      );
-    }
-    return [] as ValidationResult[];
-  }, [data]);
-
-  const setSectionValues = (values: DifferencesCounts) => {
-    setValues((old) => ({
-      ...old,
-      differences_counts: {
-        ...values,
-      },
-    }));
-  };
-
-  const isCalled = React.useMemo(() => {
-    // TODO: How to know if this is called, all values can be 0?
-    return !!sectionValues.more_ballots_count || !!sectionValues.fewer_ballots_count;
-  }, [sectionValues]);
->>>>>>> 688775dd
 
   return {
     loading,
