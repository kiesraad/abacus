import * as React from "react";

import { PollingStationResults, usePollingStationFormController } from "@kiesraad/api";

export type VotersAndVotesValues = Pick<
  PollingStationResults,
  "voters_counts" | "votes_counts" | "voters_recounts"
>;

export function useVotersAndVotes(getValues: () => VotersAndVotesValues) {
  const {
    values,
    loading,
    formState,
    setTemporaryCache,
    cache,
    registerCurrentForm,
    submitCurrentForm,
  } = usePollingStationFormController();

  const sectionValues = React.useMemo(() => {
    if (cache && cache.key === "voters_votes_counts") {
      const data = cache.data as VotersAndVotesValues;
      setTemporaryCache(null);
      return data;
    }
    return {
      voters_counts: values.voters_counts,
      votes_counts: values.votes_counts,
      voters_recounts: values.voters_recounts,
    };
  }, [values, setTemporaryCache, cache]);

<<<<<<< HEAD
  React.useEffect(() => {
    registerCurrentForm({
      id: "voters_votes_counts",
      type: "voters_and_votes",
      getValues,
    });
  }, [registerCurrentForm, getValues]);

  const errors = React.useMemo(() => {
    return formState.sections.voters_votes_counts.errors;
  }, [formState]);

  const warnings = React.useMemo(() => {
    return formState.sections.voters_votes_counts.warnings;
  }, [formState]);
=======
  const isCalled = React.useMemo(() => {
    return sectionValues.votes_counts.total_votes_cast_count > 0;
  }, [sectionValues]);

  const errors = React.useMemo(() => {
    if (data) {
      return data.validation_results.errors.filter((err) =>
        matchValidationResultWithFormSections(err.fields, [
          "voters_counts",
          "votes_counts",
          "voters_recounts",
        ]),
      );
    }
    return [] as ValidationResult[];
  }, [data]);

  const warnings = React.useMemo(() => {
    if (data) {
      return data.validation_results.warnings.filter((warning) =>
        matchValidationResultWithFormSections(warning.fields, [
          "voters_counts",
          "votes_counts",
          "voters_recounts",
        ]),
      );
    }
    return [] as ValidationResult[];
  }, [data]);

  const setSectionValues = (values: VotersAndVotesValues) => {
    setValues((old) => ({
      ...old,
      voters_counts: {
        ...values.voters_counts,
      },
      votes_counts: {
        ...values.votes_counts,
      },
      voters_recounts: values.voters_recounts
        ? {
            ...values.voters_recounts,
          }
        : undefined,
    }));
  };
>>>>>>> 688775dd

  return {
    loading,
    sectionValues,
    errors,
    warnings,
<<<<<<< HEAD
    isSaved: formState.sections.voters_votes_counts.isSaved,
    ignoreWarnings: formState.sections.voters_votes_counts.ignoreWarnings,
    submit: submitCurrentForm,
=======
    serverError: error,
    isCalled,
    setTemporaryCache,
    recounted: values.recounted,
>>>>>>> 688775dd
  };
}<|MERGE_RESOLUTION|>--- conflicted
+++ resolved
@@ -24,14 +24,20 @@
       setTemporaryCache(null);
       return data;
     }
-    return {
+
+    const result: VotersAndVotesValues = {
       voters_counts: values.voters_counts,
       votes_counts: values.votes_counts,
-      voters_recounts: values.voters_recounts,
+      voters_recounts: undefined,
     };
+
+    if (values.voters_recounts) {
+      result.voters_recounts = values.voters_recounts;
+    }
+
+    return result;
   }, [values, setTemporaryCache, cache]);
 
-<<<<<<< HEAD
   React.useEffect(() => {
     registerCurrentForm({
       id: "voters_votes_counts",
@@ -47,69 +53,15 @@
   const warnings = React.useMemo(() => {
     return formState.sections.voters_votes_counts.warnings;
   }, [formState]);
-=======
-  const isCalled = React.useMemo(() => {
-    return sectionValues.votes_counts.total_votes_cast_count > 0;
-  }, [sectionValues]);
-
-  const errors = React.useMemo(() => {
-    if (data) {
-      return data.validation_results.errors.filter((err) =>
-        matchValidationResultWithFormSections(err.fields, [
-          "voters_counts",
-          "votes_counts",
-          "voters_recounts",
-        ]),
-      );
-    }
-    return [] as ValidationResult[];
-  }, [data]);
-
-  const warnings = React.useMemo(() => {
-    if (data) {
-      return data.validation_results.warnings.filter((warning) =>
-        matchValidationResultWithFormSections(warning.fields, [
-          "voters_counts",
-          "votes_counts",
-          "voters_recounts",
-        ]),
-      );
-    }
-    return [] as ValidationResult[];
-  }, [data]);
-
-  const setSectionValues = (values: VotersAndVotesValues) => {
-    setValues((old) => ({
-      ...old,
-      voters_counts: {
-        ...values.voters_counts,
-      },
-      votes_counts: {
-        ...values.votes_counts,
-      },
-      voters_recounts: values.voters_recounts
-        ? {
-            ...values.voters_recounts,
-          }
-        : undefined,
-    }));
-  };
->>>>>>> 688775dd
 
   return {
     loading,
     sectionValues,
     errors,
     warnings,
-<<<<<<< HEAD
     isSaved: formState.sections.voters_votes_counts.isSaved,
     ignoreWarnings: formState.sections.voters_votes_counts.ignoreWarnings,
     submit: submitCurrentForm,
-=======
-    serverError: error,
-    isCalled,
-    setTemporaryCache,
     recounted: values.recounted,
->>>>>>> 688775dd
   };
 }