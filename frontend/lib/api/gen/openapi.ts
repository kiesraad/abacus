// Generated by ./scripts/gen_openapi_types.ts

/** PATHS **/

// /api/elections
export interface ELECTION_LIST_REQUEST_PARAMS {}
export type ELECTION_LIST_REQUEST_PATH = `/api/elections`;

// /api/elections/{election_id}
export interface ELECTION_DETAILS_REQUEST_PARAMS {
  election_id: number;
}
export type ELECTION_DETAILS_REQUEST_PATH = `/api/elections/${number}`;

// /api/elections/{election_id}/polling_stations
export interface POLLING_STATION_LIST_REQUEST_PARAMS {
  election_id: number;
}
export type POLLING_STATION_LIST_REQUEST_PATH = `/api/elections/${number}/polling_stations`;

// /api/polling_stations/{polling_station_id}/data_entries/{entry_number}
export interface POLLING_STATION_DATA_ENTRY_REQUEST_PARAMS {
  polling_station_id: number;
  entry_number: number;
}
export type POLLING_STATION_DATA_ENTRY_REQUEST_PATH =
  `/api/polling_stations/${number}/data_entries/${number}`;
export type POLLING_STATION_DATA_ENTRY_REQUEST_BODY = DataEntryRequest;

// /api/polling_stations/{polling_station_id}/data_entries/{entry_number}/finalise
export interface POLLING_STATION_DATA_ENTRY_FINALISE_REQUEST_PARAMS {
  polling_station_id: number;
  entry_number: number;
}
export type POLLING_STATION_DATA_ENTRY_FINALISE_REQUEST_PATH =
  `/api/polling_stations/${number}/data_entries/${number}/finalise`;

/** TYPES **/

/**
 * Candidate
 */
export interface Candidate {
  country_code?: string;
  first_name: string;
  gender?: CandidateGender;
  initials: string;
  last_name: string;
  last_name_prefix?: string;
  locality: string;
  number: number;
}

/**
 * Candidate gender
 */
export type CandidateGender = "Male" | "Female" | "X";

export interface CandidateVotes {
  number: number;
  votes: number;
}

/**
 * Request structure for data entry of polling station results
 */
export interface DataEntryRequest {
  data: PollingStationResults;
}

/**
 * Response structure for data entry of polling station results
 */
export interface DataEntryResponse {
  validation_results: ValidationResults;
}

/**
 * Differences counts, part of the polling station results.
 */
export interface DifferencesCounts {
  fewer_ballots_count: number;
  more_ballots_count: number;
  no_explanation_count: number;
  other_explanation_count: number;
  too_few_ballots_handed_out_count: number;
  too_many_ballots_handed_out_count: number;
  unreturned_ballots_count: number;
}

/**
 * Election, optionally with its political groups
 */
export interface Election {
  category: ElectionCategory;
  election_date: string;
  id: number;
  name: string;
  nomination_date: string;
  political_groups?: PoliticalGroup[];
}

/**
 * Election category (limited for now)
 */
export type ElectionCategory = "Municipal";

/**
 * Election details response, including the election's candidate list (political groups)
 */
export interface ElectionDetailsResponse {
  election: Election;
}

/**
 * Election list response

Does not include the candidate list (political groups) to keep the response size small.
 */
export interface ElectionListResponse {
  elections: Election[];
}

/**
 * Response structure for errors
 */
export interface ErrorResponse {
  error: string;
}

/**
 * Political group with its candidates
 */
export interface PoliticalGroup {
  candidates: Candidate[];
  name: string;
  number: number;
}

export interface PoliticalGroupVotes {
  candidate_votes: CandidateVotes[];
  number: number;
  total: number;
}

/**
 * Polling station of a certain [Election]
 */
export interface PollingStation {
  election_id: number;
<<<<<<< HEAD
  house_number: string;
  house_number_addition?: string;
  id: number;
  locality: string;
  name: string;
  number: number;
  number_of_voters?: number;
  polling_station_type: PollingStationType;
  postal_code: string;
  street: string;
}

/**
 * Polling station list response
 */
export interface PollingStationListResponse {
  polling_stations: PollingStation[];
}

/**
 * Polling station of a certain [Election]
 */
export interface PollingStation {
=======
>>>>>>> 14fca7f3
  house_number: string;
  house_number_addition?: string;
  id: number;
  locality: string;
  name: string;
  number: number;
  number_of_voters?: number;
  polling_station_type: PollingStationType;
  postal_code: string;
  street: string;
}

/**
 * Polling station list response
 */
export interface PollingStationListResponse {
  polling_stations: PollingStation[];
}

/**
 * PollingStationResults, following the fields in
"Model Na 31-2. Proces-verbaal van een gemeentelijk stembureau/stembureau voor het openbaar lichaam
in een gemeente/openbaar lichaam waar een centrale stemopneming wordt verricht"
"Bijlage 2: uitkomsten per stembureau"
<https://wetten.overheid.nl/BWBR0034180/2023-11-01#Bijlage1_DivisieNa31.2
 */
export interface PollingStationResults {
  differences_counts: DifferencesCounts;
  political_group_votes: PoliticalGroupVotes[];
  recounted: boolean;
  voters_counts: VotersCounts;
  voters_recounts?: VotersRecounts;
  votes_counts: VotesCounts;
}

/**
 * Type of Polling station
 */
export type PollingStationType = "VasteLocatie" | "Bijzonder" | "Mobiel";

export interface ValidationResult {
  code: ValidationResultCode;
  fields: string[];
}

export type ValidationResultCode =
  | "OutOfRange"
  | "IncorrectTotal"
  | "AboveThreshold"
  | "EqualInput"
  | "IncorrectCandidatesList"
  | "MissingRecounts"
  | "IncorrectDifference"
  | "ConflictingDifferences"
  | "NoDifferenceExpected";

export interface ValidationResults {
  errors: ValidationResult[];
  warnings: ValidationResult[];
}

/**
 * Voters counts, part of the polling station results.
 */
export interface VotersCounts {
  poll_card_count: number;
  proxy_certificate_count: number;
  total_admitted_voters_count: number;
  voter_card_count: number;
}

/**
 * Voters recounts, part of the polling station results.
 */
export interface VotersRecounts {
  poll_card_recount: number;
  proxy_certificate_recount: number;
  total_admitted_voters_recount: number;
  voter_card_recount: number;
}

/**
 * Votes counts, part of the polling station results.
 */
export interface VotesCounts {
  blank_votes_count: number;
  invalid_votes_count: number;
  total_votes_cast_count: number;
  votes_candidates_counts: number;
}<|MERGE_RESOLUTION|>--- conflicted
+++ resolved
@@ -148,32 +148,6 @@
  */
 export interface PollingStation {
   election_id: number;
-<<<<<<< HEAD
-  house_number: string;
-  house_number_addition?: string;
-  id: number;
-  locality: string;
-  name: string;
-  number: number;
-  number_of_voters?: number;
-  polling_station_type: PollingStationType;
-  postal_code: string;
-  street: string;
-}
-
-/**
- * Polling station list response
- */
-export interface PollingStationListResponse {
-  polling_stations: PollingStation[];
-}
-
-/**
- * Polling station of a certain [Election]
- */
-export interface PollingStation {
-=======
->>>>>>> 14fca7f3
   house_number: string;
   house_number_addition?: string;
   id: number;
