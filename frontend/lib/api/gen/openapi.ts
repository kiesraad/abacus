// Generated by ./scripts/gen_openapi_types.ts

/** PATHS **/

// /api/elections
<<<<<<< HEAD

// /api/elections/{election_id}
=======
export interface ELECTION_LIST_REQUEST_PARAMS {}
export type ELECTION_LIST_REQUEST_PATH = `/api/elections`;

// /api/elections/{election_id}
export interface ELECTION_DETAILS_REQUEST_PARAMS {
  election_id: number;
}
export type ELECTION_DETAILS_REQUEST_PATH = `/api/elections/${number}`;
>>>>>>> c174ee71

// /api/polling_stations/{polling_station_id}/data_entries/{entry_number}
export interface POLLING_STATION_DATA_ENTRY_REQUEST_PARAMS {
  polling_station_id: number;
  entry_number: number;
}
export type POLLING_STATION_DATA_ENTRY_REQUEST_PATH =
  `/api/polling_stations/${number}/data_entries/${number}`;
export type POLLING_STATION_DATA_ENTRY_REQUEST_BODY = DataEntryRequest;

/** TYPES **/

/**
 * Candidate
 */
export interface Candidate {
  country_code?: string;
  first_name: string;
<<<<<<< HEAD
  gender?: any;
=======
  gender?: CandidateGender;
>>>>>>> c174ee71
  initials: string;
  last_name: string;
  last_name_prefix?: string;
  locality: string;
  number: number;
}

/**
 * Candidate gender
 */
<<<<<<< HEAD
export interface CandidateGender {}
=======
export type CandidateGender = "Male" | "Female" | "X";
>>>>>>> c174ee71

/**
 * Request structure for data entry of polling station results
 */
export interface DataEntryRequest {
  data: PollingStationResults;
}

/**
 * Response structure for data entry of polling station results
 */
export interface DataEntryResponse {
  message: string;
<<<<<<< HEAD
  saved: any;
=======
  saved: boolean;
>>>>>>> c174ee71
  validation_results: ValidationResults;
}

/**
 * Election, optionally with its political groups
 */
export interface Election {
  category: ElectionCategory;
  election_date: string;
  id: number;
  name: string;
  nomination_date: string;
<<<<<<< HEAD
  political_groups?: any;
=======
  political_groups?: PoliticalGroup[];
>>>>>>> c174ee71
}

/**
 * Election category (limited for now)
 */
<<<<<<< HEAD
export interface ElectionCategory {}
=======
export type ElectionCategory = "Municipal";
>>>>>>> c174ee71

/**
 * Election details response, including the election's candidate list (political groups)
 */
export interface ElectionDetailsResponse {
  election: Election;
}

/**
 * Election list response

Does not include the candidate list (political groups) to keep the response size small.
 */
export interface ElectionListResponse {
<<<<<<< HEAD
  elections: any;
=======
  elections: Election[];
>>>>>>> c174ee71
}

/**
 * Response structure for errors
 */
export interface ErrorResponse {
  error: string;
}

/**
 * Political group with its candidates
 */
export interface PoliticalGroup {
<<<<<<< HEAD
  candidates: any;
=======
  candidates: Candidate[];
>>>>>>> c174ee71
  name: string;
  number: number;
}

/**
 * PollingStationResults, following the fields in
"Model N 10-1. Proces-verbaal van een stembureau"
<https://wetten.overheid.nl/BWBR0034180/2023-11-01#Bijlage1_DivisieN10.1>
 */
export interface PollingStationResults {
  voters_counts: VotersCounts;
  votes_counts: VotesCounts;
}

export interface ValidationResult {
  code: ValidationResultCode;
<<<<<<< HEAD
  fields: any;
}

export interface ValidationResultCode {}

export interface ValidationResults {
  errors: any;
  warnings: any;
=======
  fields: string[];
}

export type ValidationResultCode =
  | "OutOfRange"
  | "IncorrectTotal"
  | "AboveThreshold"
  | "EqualInput";

export interface ValidationResults {
  errors: ValidationResult[];
  warnings: ValidationResult[];
>>>>>>> c174ee71
}

/**
 * Voters counts, part of the polling station results.
 */
export interface VotersCounts {
  poll_card_count: number;
  proxy_certificate_count: number;
  total_admitted_voters_count: number;
  voter_card_count: number;
}

/**
 * Votes counts, part of the polling station results.
 */
export interface VotesCounts {
  blank_votes_count: number;
  invalid_votes_count: number;
  total_votes_cast_count: number;
  votes_candidates_counts: number;
}<|MERGE_RESOLUTION|>--- conflicted
+++ resolved
@@ -3,10 +3,6 @@
 /** PATHS **/
 
 // /api/elections
-<<<<<<< HEAD
-
-// /api/elections/{election_id}
-=======
 export interface ELECTION_LIST_REQUEST_PARAMS {}
 export type ELECTION_LIST_REQUEST_PATH = `/api/elections`;
 
@@ -15,7 +11,6 @@
   election_id: number;
 }
 export type ELECTION_DETAILS_REQUEST_PATH = `/api/elections/${number}`;
->>>>>>> c174ee71
 
 // /api/polling_stations/{polling_station_id}/data_entries/{entry_number}
 export interface POLLING_STATION_DATA_ENTRY_REQUEST_PARAMS {
@@ -34,11 +29,7 @@
 export interface Candidate {
   country_code?: string;
   first_name: string;
-<<<<<<< HEAD
-  gender?: any;
-=======
   gender?: CandidateGender;
->>>>>>> c174ee71
   initials: string;
   last_name: string;
   last_name_prefix?: string;
@@ -49,11 +40,7 @@
 /**
  * Candidate gender
  */
-<<<<<<< HEAD
-export interface CandidateGender {}
-=======
 export type CandidateGender = "Male" | "Female" | "X";
->>>>>>> c174ee71
 
 /**
  * Request structure for data entry of polling station results
@@ -67,11 +54,7 @@
  */
 export interface DataEntryResponse {
   message: string;
-<<<<<<< HEAD
-  saved: any;
-=======
   saved: boolean;
->>>>>>> c174ee71
   validation_results: ValidationResults;
 }
 
@@ -84,21 +67,13 @@
   id: number;
   name: string;
   nomination_date: string;
-<<<<<<< HEAD
-  political_groups?: any;
-=======
   political_groups?: PoliticalGroup[];
->>>>>>> c174ee71
 }
 
 /**
  * Election category (limited for now)
  */
-<<<<<<< HEAD
-export interface ElectionCategory {}
-=======
 export type ElectionCategory = "Municipal";
->>>>>>> c174ee71
 
 /**
  * Election details response, including the election's candidate list (political groups)
@@ -113,11 +88,7 @@
 Does not include the candidate list (political groups) to keep the response size small.
  */
 export interface ElectionListResponse {
-<<<<<<< HEAD
-  elections: any;
-=======
   elections: Election[];
->>>>>>> c174ee71
 }
 
 /**
@@ -131,11 +102,7 @@
  * Political group with its candidates
  */
 export interface PoliticalGroup {
-<<<<<<< HEAD
-  candidates: any;
-=======
   candidates: Candidate[];
->>>>>>> c174ee71
   name: string;
   number: number;
 }
@@ -152,16 +119,6 @@
 
 export interface ValidationResult {
   code: ValidationResultCode;
-<<<<<<< HEAD
-  fields: any;
-}
-
-export interface ValidationResultCode {}
-
-export interface ValidationResults {
-  errors: any;
-  warnings: any;
-=======
   fields: string[];
 }
 
@@ -174,7 +131,6 @@
 export interface ValidationResults {
   errors: ValidationResult[];
   warnings: ValidationResult[];
->>>>>>> c174ee71
 }
 
 /**
