import { useApiGetRequest } from "./useApiGetRequest";
import {
  Election,
  ELECTION_DETAILS_REQUEST_PARAMS,
  ELECTION_DETAILS_REQUEST_PATH,
} from "./gen/openapi";

export function useElectionDataRequest(params: ELECTION_DETAILS_REQUEST_PARAMS) {
<<<<<<< HEAD
  return useApiGetRequest<{ election: Election }>(
    params.election_id ? `/api/elections/${params.election_id}` : "",
  );
=======
  let path: ELECTION_DETAILS_REQUEST_PATH | "";
  if (params.election_id) {
    path = `/api/elections/${params.election_id}`;
  } else {
    path = "";
  }

  return useApiGetRequest<Election>(path);
>>>>>>> 5ad05a6c
}<|MERGE_RESOLUTION|>--- conflicted
+++ resolved
@@ -6,11 +6,6 @@
 } from "./gen/openapi";
 
 export function useElectionDataRequest(params: ELECTION_DETAILS_REQUEST_PARAMS) {
-<<<<<<< HEAD
-  return useApiGetRequest<{ election: Election }>(
-    params.election_id ? `/api/elections/${params.election_id}` : "",
-  );
-=======
   let path: ELECTION_DETAILS_REQUEST_PATH | "";
   if (params.election_id) {
     path = `/api/elections/${params.election_id}`;
@@ -18,6 +13,5 @@
     path = "";
   }
 
-  return useApiGetRequest<Election>(path);
->>>>>>> 5ad05a6c
+  return useApiGetRequest<{ election: Election }>(path);
 }