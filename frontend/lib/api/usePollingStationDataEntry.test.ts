import { assert, describe, expect, test } from "vitest";

import { overrideOnce, Providers, renderHook, waitFor } from "app/test/unit";

import { usePollingStationDataEntry } from "./usePollingStationDataEntry";

describe("usePollingStationDataEntry", () => {
  test("doSubmit parses ok response", async () => {
    overrideOnce("post", "/api/polling_stations/1/data_entries/1", 200, {
<<<<<<< HEAD
      validation_results: {
        errors: [],
        warnings: [],
      },
=======
      validation_results: { errors: [], warnings: [] },
>>>>>>> 14fca7f3
    });

    const { result } = renderHook(
      () =>
        usePollingStationDataEntry({
          polling_station_id: 1,
          entry_number: 1,
        }),
      { wrapper: Providers },
    );

    const [doSubmit] = result.current;
    doSubmit({
      data: {
        recounted: false,
        voters_counts: {
          poll_card_count: 1,
          proxy_certificate_count: 2,
          voter_card_count: 3,
          total_admitted_voters_count: 4,
        },
        votes_counts: {
          votes_candidates_counts: 5,
          blank_votes_count: 6,
          invalid_votes_count: 7,
          total_votes_cast_count: 8,
        },
        differences_counts: {
          more_ballots_count: 2,
          fewer_ballots_count: 0,
          unreturned_ballots_count: 0,
          too_few_ballots_handed_out_count: 0,
          too_many_ballots_handed_out_count: 1,
          other_explanation_count: 0,
          no_explanation_count: 1,
        },
        political_group_votes: [
          {
            candidate_votes: [{ number: 1, votes: 0 }],
            number: 1,
            total: 0,
          },
        ],
      },
    });

    await waitFor(() => {
      const [, { data }] = result.current;
      expect(data).not.toBe(null);
    });

    const [, { data }] = result.current;
    assert(data !== null, "data is not null");
    expect(data.validation_results.errors).toStrictEqual([]);
    expect(data.validation_results.warnings).toStrictEqual([]);
  });
});<|MERGE_RESOLUTION|>--- conflicted
+++ resolved
@@ -7,14 +7,7 @@
 describe("usePollingStationDataEntry", () => {
   test("doSubmit parses ok response", async () => {
     overrideOnce("post", "/api/polling_stations/1/data_entries/1", 200, {
-<<<<<<< HEAD
-      validation_results: {
-        errors: [],
-        warnings: [],
-      },
-=======
       validation_results: { errors: [], warnings: [] },
->>>>>>> 14fca7f3
     });
 
     const { result } = renderHook(
