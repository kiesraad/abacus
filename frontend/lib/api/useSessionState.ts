import { useEffect, useState } from "react";

<<<<<<< HEAD
import { ApiResult } from "./api.types";
=======
>>>>>>> b87b00d8
import { ApiClient, DEFAULT_CANCEL_REASON } from "./ApiClient";
import { AnyApiError, ApiResult, isSuccess } from "./ApiResult";
import {
  LOGIN_REQUEST_BODY,
  LOGIN_REQUEST_PATH,
  LoginResponse,
  LOGOUT_REQUEST_PATH,
  WHOAMI_REQUEST_PATH,
} from "./gen/openapi";

export interface SessionState {
  user: LoginResponse | null;
  loading: boolean;
  setUser: (user: LoginResponse | null) => void;
  logout: () => Promise<void>;
  login: (username: string, password: string) => Promise<ApiResult<LoginResponse>>;
  expiration: Date | null;
  setExpiration: (expiration: Date | null) => void;
  extendSession: () => Promise<void>;
}

// Keep track of the currently logged-in user
// By initially fetching the user data from the server
// and then updating it when the user logs in or out
export default function useSessionState(client: ApiClient, fetchInitialUser: boolean = true): SessionState {
  const [user, setUser] = useState<LoginResponse | null>(null);
  const [expiration, setExpiration] = useState<Date | null>(null);
  const [loading, setLoading] = useState(true);

  // Log out the current user
  const logout = async () => {
    const path: LOGOUT_REQUEST_PATH = "/api/user/logout";
    const response = await client.postRequest(path);

    if (isSuccess(response)) {
      setUser(null);
    }
  };

  // Log in the user with the given credentials
  const login = async (username: string, password: string) => {
    const requestPath: LOGIN_REQUEST_PATH = "/api/user/login";
    const requestBody: LOGIN_REQUEST_BODY = { username, password };
    const response = await client.postRequest<LoginResponse>(requestPath, requestBody);

    if (isSuccess(response)) {
      setUser(response.data);
    }

    return response;
  };

  const extendSession = async () => {
    const path: WHOAMI_REQUEST_PATH = "/api/user/whoami";
    const response = await client.getRequest<LoginResponse>(path);

    if (isSuccess(response)) {
      setUser(response.data);
    } else {
      setUser(null);
    }
  };

  // Fetch the user data from the server when the component mounts
  useEffect(() => {
    if (fetchInitialUser) {
      const abortController = new AbortController();

      void (async () => {
        const path: WHOAMI_REQUEST_PATH = "/api/user/whoami";
        const client = new ApiClient();
        const response = await client.getRequest<LoginResponse>(path, abortController);

        if (!abortController.signal.aborted) {
          if (isSuccess(response)) {
            setUser(response.data);
          } else {
            setUser(null);
          }

          setLoading(false);
        }
      })();

      return () => {
        abortController.abort(DEFAULT_CANCEL_REASON);
      };
    }
  }, [fetchInitialUser]);

  return {
    expiration,
    loading,
    login,
    logout,
    setExpiration,
    setUser,
    user,
    extendSession,
  };
}<|MERGE_RESOLUTION|>--- conflicted
+++ resolved
@@ -1,11 +1,7 @@
 import { useEffect, useState } from "react";
 
-<<<<<<< HEAD
-import { ApiResult } from "./api.types";
-=======
->>>>>>> b87b00d8
 import { ApiClient, DEFAULT_CANCEL_REASON } from "./ApiClient";
-import { AnyApiError, ApiResult, isSuccess } from "./ApiResult";
+import { ApiResult, isSuccess } from "./ApiResult";
 import {
   LOGIN_REQUEST_BODY,
   LOGIN_REQUEST_PATH,
