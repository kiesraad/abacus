--- conflicted
+++ resolved
@@ -6,127 +6,6 @@
   nl = "nl",
 }
 
-<<<<<<< HEAD
-export interface Translation {
-  test: string;
-
-  election: string;
-  elections: string;
-  number: string;
-  vote_count: string;
-  candidate: string;
-  list: string;
-  manage_elections: string;
-  role: string;
-  status: string;
-  progress: string;
-  shortcuts: string;
-  all_together: string;
-  server: string;
-  version: string;
-  check_and_save: string;
-  totals_list: string;
-  error: string;
-  history_back: string;
-  stack_trace: string;
-  something_went_wrong: string;
-  error_code: string;
-  close_message: string;
-  next: string;
-  save: string;
-  loading: string;
-
-  "error.not_found": string;
-  "error.election_not_found": string;
-  "error.elections_not_found": string;
-
-  "candidates_votes.check_totals": string;
-  "candidates_votes.check_paper_report": string;
-  "candidates_votes.confirm_counts": string;
-  "candidates_votes.goto_totals": string;
-
-  "check_and_save.counts_add_up.warnings": string;
-  "check_and_save.counts_add_up.no_warnings": string;
-  "check_and_save.counts_do_not_add_up": string;
-  "check_and_save.no_warnings": string;
-  "check_and_save.warnings": string;
-  "check_and_save.check_warnings": string;
-  "check_and_save.fix_the_errors": string;
-  "check_and_save.counts_add_up_title": string;
-  "check_and_save.can_not_save": string;
-  "check_and_save.can_save": string;
-
-  "check_and_save.notable_form_sections.empty": string;
-  "check_and_save.notable_form_sections.accepted-warnings": string;
-  "check_and_save.notable_form_sections.unaccepted-warnings": string;
-  "check_and_save.notable_form_sections.errors": string;
-
-  "status.unfinished": string;
-  "status.in_progress": string;
-  "status.definitive": string;
-  "status.not_started": string;
-
-  "election_status.title": string;
-  "election_status.first_session": string;
-  "election_status.definitive.title": string;
-  "election_status.definitive.message": string;
-  "election_status.definitive.finish_button": string;
-  "election_status.finish_first_session_data_entry_status": string;
-
-  "election_report.finish_data_entry_phase": string;
-  "election_report.about_to_stop_data_entry": string;
-  "election_report.data_entry_finish_steps_explanation": string;
-  "election_report.for_recount_new_session_needed": string;
-  "election_report.download_report": string;
-
-  "account.configured": string;
-  "feedback.F101.title": string;
-  "feedback.F101.content": string;
-  "feedback.F101.action": string;
-  "feedback.F201.title": string;
-  "feedback.F201.content": string;
-  "feedback.F202.title": string;
-  "feedback.F202.content": string;
-  "feedback.F203.title": string;
-  "feedback.F203.content": string;
-  "feedback.F204.title": string;
-  "feedback.F204.content": string;
-  "feedback.F301.title": string;
-  "feedback.F301.content": string;
-  "feedback.F302.title": string;
-  "feedback.F302.content": string;
-  "feedback.F303.title": string;
-  "feedback.F303.content": string;
-  "feedback.F304.title": string;
-  "feedback.F304.content": string;
-  "feedback.F305.title": string;
-  "feedback.F305.content": string;
-  "feedback.F401.title": string;
-  "feedback.F401.content": string;
-  "feedback.W201.title": string;
-  "feedback.W201.content": string;
-  "feedback.W202.title": string;
-  "feedback.W202.content": string;
-  "feedback.W203.title": string;
-  "feedback.W203.content": string;
-  "feedback.W204.title": string;
-  "feedback.W204.content": string;
-  "feedback.W205.title": string;
-  "feedback.W205.content": string;
-  "feedback.W206.title": string;
-  "feedback.W206.content": string;
-  "feedback.W207.title": string;
-  "feedback.W207.content": string;
-  "feedback.W208.title": string;
-  "feedback.W208.content": string;
-  "feedback.W209.title": string;
-  "feedback.W209.content": string;
-  "feedback.W301.title": string;
-  "feedback.W301.content": string;
-  "feedback.W302.title": string;
-  "feedback.W302.content": string;
-}
-=======
 // list all object paths as tuples
 type TranslationValue<T> = T extends string
   ? []
@@ -150,5 +29,4 @@
 export type TranslationPath = Join<TranslationValue<Translation>>;
 
 // Dutch is our type source for translations
-export type Translation = typeof nl;
->>>>>>> befc987d
+export type Translation = typeof nl;