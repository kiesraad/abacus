--- conflicted
+++ resolved
@@ -10,7 +10,6 @@
   manage_elections: "Beheer verkiezingen",
   role: "Rol",
   status: "Status",
-<<<<<<< HEAD
   progress: "Voortgang",
   shortcuts: "Snelkoppelingen",
   all_together: "Alles samen",
@@ -26,6 +25,7 @@
   error_code: "Foutcode",
   close_message: "Melding sluiten",
   save: "Opslaan",
+  loading: "Laden...",
 
   "candidates_votes.check_totals":
     "Controleer het totaal van deze lijst. Overleg met coördinator als het papier niet is ingevuld.",
@@ -58,9 +58,6 @@
   "status.in_progress": "Invoer bezig",
   "status.definitive": "Eerste invoer klaar",
   "status.not_started": "Werkvoorraad",
-=======
-  loading: "Laden...",
->>>>>>> 8b854126
 
   "election_status.title": "Status verkiezing - Abacus",
   "election_status.first_session": "Eerste zitting",
