{
  "label": "Status",
  "title": "Status verkiezing - Abacus",
  "first_session": "Eerste zitting",
  "finish_data_entry_first_session": "Steminvoer eerste zitting afronden",
  "definitive": {
    "title": "Alle stembureaus zijn twee keer ingevoerd",
    "message": "De resultaten van alle stembureaus in jouw gemeente zijn correct ingevoerd. Je kunt de uitslag nu definitief maken en het proces-verbaal opmaken. Doe dit alleen als er vandaag niks meer herteld hoeft te worden.",
    "finish_button": "Invoerfase afronden"
  },
  "main_title": "Statusoverzicht steminvoer",
  "add_polling_station": "Stembureau toevoegen",
  "polling_stations_per_status": "Stembureaus per status",
  "no_polling_stations": "Er zijn nog geen stembureaus toegevoegd voor deze verkiezing.",
<<<<<<< HEAD
  "finish_first_session_data_entry_status": "<strong>Steminvoer afronden</strong> (eerste zitting)",
  "number_of_voters": "Aantal kiesgerechtigden"
=======
  "coordinator": {
    "data_entry_in_progress": "Steminvoer bezig",
    "data_entry_finished": "Steminvoer klaar"
  },
  "typist": {
    "data_entry_in_progress": "Steminvoer bezig",
    "data_entry_finished": "Steminvoer klaar"
  }
>>>>>>> b42639bc
}<|MERGE_RESOLUTION|>--- conflicted
+++ resolved
@@ -12,10 +12,8 @@
   "add_polling_station": "Stembureau toevoegen",
   "polling_stations_per_status": "Stembureaus per status",
   "no_polling_stations": "Er zijn nog geen stembureaus toegevoegd voor deze verkiezing.",
-<<<<<<< HEAD
   "finish_first_session_data_entry_status": "<strong>Steminvoer afronden</strong> (eerste zitting)",
-  "number_of_voters": "Aantal kiesgerechtigden"
-=======
+  "number_of_voters": "Aantal kiesgerechtigden",
   "coordinator": {
     "data_entry_in_progress": "Steminvoer bezig",
     "data_entry_finished": "Steminvoer klaar"
@@ -24,5 +22,4 @@
     "data_entry_in_progress": "Steminvoer bezig",
     "data_entry_finished": "Steminvoer klaar"
   }
->>>>>>> b42639bc
 }