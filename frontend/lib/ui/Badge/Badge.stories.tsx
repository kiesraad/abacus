--- conflicted
+++ resolved
@@ -1,34 +1,26 @@
 import type { Story } from "@ladle/react";
 
-import type { PollingStationStatus } from "@kiesraad/api";
+import type { DataEntryStatusName } from "@kiesraad/api";
 
 import { Badge, BadgeProps } from "./Badge";
 
-const badgeTypes: PollingStationStatus[] = [
-  "not_started",
+const badgeTypes: DataEntryStatusName[] = [
+  "first_entry_not_started",
   "first_entry_in_progress",
-  "first_entry_unfinished",
-  "second_entry",
+  "second_entry_not_started",
   "second_entry_in_progress",
-  "second_entry_unfinished",
-  "first_second_entry_different",
+  "entries_different",
   "definitive",
 ];
 
 export const AllBadges: Story = () => {
   return (
     <>
-<<<<<<< HEAD
-      <Badge type="definitive" />
-      <Badge type="first_entry_not_started" />
-      <Badge type="first_entry_in_progress" showIcon />
-=======
       {badgeTypes.map((type) => (
         <div id={type} key={type}>
           <Badge type={type} showIcon />
         </div>
       ))}
->>>>>>> b9ca32b5
     </>
   );
 };
@@ -37,13 +29,8 @@
 
 CustomizableBadge.argTypes = {
   type: {
-<<<<<<< HEAD
-    options: ["definitive", "not_started", "first_entry_in_progress"],
+    options: badgeTypes,
     defaultValue: "first_entry_not_started",
-=======
-    options: badgeTypes,
-    defaultValue: "not_started",
->>>>>>> b9ca32b5
     control: { type: "radio" },
   },
   showIcon: {
