import { ReactElement } from "react";

import { type DataEntryStatusName } from "@kiesraad/api";
import { t } from "@kiesraad/i18n";
import { IconPencil } from "@kiesraad/icon";

import { Icon } from "../Icon";
import cls from "./Badge.module.css";

const typeToLabel: { [S in DataEntryStatusName]: { label: string; icon?: ReactElement } } = {
  first_entry_not_started: { label: t("data_entry.first_entry") },
  first_entry_in_progress: { label: t("data_entry.first_entry"), icon: <Icon size="sm" icon={<IconPencil />} /> },
  second_entry_not_started: { label: t("data_entry.second_entry") },
  second_entry_in_progress: { label: t("data_entry.second_entry"), icon: <Icon size="sm" icon={<IconPencil />} /> },
<<<<<<< HEAD
  entries_not_equal: { label: t("data_entry.second_entry"), icon: <Icon size="sm" icon={<IconPencil />} /> },
  definitive: { label: "Definitief" },
=======
  second_entry_unfinished: { label: t("data_entry.second_entry"), icon: <Icon size="sm" icon={<IconPencil />} /> },
  first_second_entry_different: { label: t("data_entry.first_second_entry_different") },
  definitive: { label: t("data_entry.definitive") },
>>>>>>> b9ca32b5
};

export interface BadgeProps {
  type: keyof typeof typeToLabel;
  showIcon?: boolean;
}

export function Badge({ type, showIcon = false }: BadgeProps) {
  const { label, icon } = typeToLabel[type];
  return (
    <div className={`${cls[type]} ${cls.badge}`}>
      {label}
      {showIcon && icon}
    </div>
  );
}<|MERGE_RESOLUTION|>--- conflicted
+++ resolved
@@ -12,14 +12,8 @@
   first_entry_in_progress: { label: t("data_entry.first_entry"), icon: <Icon size="sm" icon={<IconPencil />} /> },
   second_entry_not_started: { label: t("data_entry.second_entry") },
   second_entry_in_progress: { label: t("data_entry.second_entry"), icon: <Icon size="sm" icon={<IconPencil />} /> },
-<<<<<<< HEAD
-  entries_not_equal: { label: t("data_entry.second_entry"), icon: <Icon size="sm" icon={<IconPencil />} /> },
-  definitive: { label: "Definitief" },
-=======
-  second_entry_unfinished: { label: t("data_entry.second_entry"), icon: <Icon size="sm" icon={<IconPencil />} /> },
-  first_second_entry_different: { label: t("data_entry.first_second_entry_different") },
+  entries_different: { label: t("data_entry.entries_different") },
   definitive: { label: t("data_entry.definitive") },
->>>>>>> b9ca32b5
 };
 
 export interface BadgeProps {
