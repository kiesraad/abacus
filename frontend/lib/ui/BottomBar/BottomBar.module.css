<<<<<<< HEAD
.bottom-bar {
  display: flex;
  align-items: center;
  gap: 2rem;
=======
.bottombar {
>>>>>>> 182a4609
  &.footer {
    background: var(--base-white);
    width: calc(100% + 10rem);
    margin: 0 -5rem 0 -5rem;
    padding: 1.5rem 5rem;
  }
  &.form {
    margin: 2rem 0;
  }
  &.input-grid {
    background: var(--base-white);
    width: 100%;
    margin: 2.5rem 0;
    padding: 1.5rem 6.5rem;
    border-radius: 1rem;
  }

  > section {
    display: flex;
    align-items: center;
    gap: 2rem;
    padding-bottom: 16px;

    &:global(.hidden) {
      display: none;
    }
  }
}<|MERGE_RESOLUTION|>--- conflicted
+++ resolved
@@ -1,11 +1,4 @@
-<<<<<<< HEAD
 .bottom-bar {
-  display: flex;
-  align-items: center;
-  gap: 2rem;
-=======
-.bottombar {
->>>>>>> 182a4609
   &.footer {
     background: var(--base-white);
     width: calc(100% + 10rem);
@@ -22,13 +15,10 @@
     padding: 1.5rem 6.5rem;
     border-radius: 1rem;
   }
-
   > section {
     display: flex;
     align-items: center;
     gap: 2rem;
-    padding-bottom: 16px;
-
     &:global(.hidden) {
       display: none;
     }
