.checkbox {
  display: inline-flex;
  align-items: center;

  /* https://css-tricks.com/inclusively-hidden/ */
  input {
<<<<<<< HEAD
    clip: rect(0 0 0 0);
    clip-path: inset(50%);
    height: 1px;
    overflow: hidden;
    position: absolute;
    white-space: nowrap;
    width: 1px;
  }

  > div {
    overflow: hidden;
    margin-right: 8px;
    flex: 0 0 1.25rem;
    width: 1.25rem;
    height: 1.25rem;
    border-radius: 6px;
    padding: 0;
    border: 1px solid var(--border-color-default);
    background-color: #fff;
    display: flex;
    align-items: center;
    justify-content: center;

    &:focus {
      outline: none;
      box-shadow: 0 0 1px 1px rgba(66, 210, 243, 0.4);
      border: 1px solid var(--blue-dark-400);
    }

    &:global(.checked) {
      background-color: var(--bg-highlight);
      border-color: var(--base-dark-blue);
      svg {
        opacity: 1;
      }
    }

    svg {
      width: 0.875rem;
      height: 0.875rem;
      fill: var(--base-dark-blue);
      opacity: 0;
    }
=======
    margin-right: 0.5rem;
>>>>>>> 5d642fe1
  }

  &:global(.hidden) {
    display: none;
  }

  &:global(.has-error) {
    > div {
      border-color: var(--color-error-darker);
    }
  }
}<|MERGE_RESOLUTION|>--- conflicted
+++ resolved
@@ -4,7 +4,6 @@
 
   /* https://css-tricks.com/inclusively-hidden/ */
   input {
-<<<<<<< HEAD
     clip: rect(0 0 0 0);
     clip-path: inset(50%);
     height: 1px;
@@ -16,11 +15,11 @@
 
   > div {
     overflow: hidden;
-    margin-right: 8px;
+    margin-right: 0.5rem;
     flex: 0 0 1.25rem;
     width: 1.25rem;
     height: 1.25rem;
-    border-radius: 6px;
+    border-radius: 0.375rem;
     padding: 0;
     border: 1px solid var(--border-color-default);
     background-color: #fff;
@@ -48,9 +47,6 @@
       fill: var(--base-dark-blue);
       opacity: 0;
     }
-=======
-    margin-right: 0.5rem;
->>>>>>> 5d642fe1
   }
 
   &:global(.hidden) {
