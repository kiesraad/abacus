--- conflicted
+++ resolved
@@ -28,12 +28,7 @@
   };
 
   return (
-<<<<<<< HEAD
-    <div
-      className={cn(cls.checkbox, { "has-error": !!hasError })}
-      aria-label="input"
-      id={`checkbox-container-${id}`}
-    >
+    <div className={cn(cls.checkbox, { "has-error": !!hasError })} aria-label="input" id={`checkbox-container-${id}`}>
       <div
         className={checked ? "checked" : "unchecked"}
         aria-hidden={true}
@@ -43,10 +38,6 @@
         <IconCheckmarkSmall aria-label={checked ? "Aangevinkt" : "uitgevinkt"} />
       </div>
       <input type="checkbox" id={id} name={id} checked={checked} onChange={onChange} />
-=======
-    <div className={cn(cls.checkbox, { "has-error": !!hasError })} aria-label="input" id={`checkbox-container-${id}`}>
-      <input type="checkbox" id={id} name={id} defaultChecked={defaultChecked} />
->>>>>>> 11f78b80
       <label htmlFor={id}>{children}</label>
     </div>
   );
