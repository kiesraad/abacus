<<<<<<< HEAD
import * as React from "react";
import { ReactNode } from "react";

=======
>>>>>>> 10eb19a0
import { ApiError } from "@kiesraad/api";
import { AlertType, FeedbackId, renderIconForType } from "@kiesraad/ui";
import { cn } from "@kiesraad/util";

import cls from "./Feedback.module.css";
import { ClientValidationResultCode, FeedbackItem, feedbackTypes } from "./Feedback.types";

interface FeedbackProps {
  id: FeedbackId;
  type: AlertType;
  data?: ClientValidationResultCode[];
  // TODO: #277 move to error page or modal
  apiError?: ApiError;
}

<<<<<<< HEAD
export const Feedback = ({ id, type, data, apiError, children }: FeedbackProps) => {
  const feedbackHeader = React.useRef<HTMLHeadingElement | null>(null);
=======
export function Feedback({ id, type, data, apiError }: FeedbackProps) {
>>>>>>> 10eb19a0
  const feedbackList: FeedbackItem[] = [];
  if (data) {
    for (const code of data) {
      feedbackList.push(feedbackTypes[code]);
    }
  }

  React.useEffect(() => {
    feedbackHeader.current?.focus();
  }, []);

  return (
    <article id={id} className={cn(cls.feedback, cls[type])}>
      {apiError && (
        <div className="feedback-item">
          <header>
            {renderIconForType(type)}
            <h3 tabIndex={-1} ref={feedbackHeader} className="feedback-header">
              Sorry, er ging iets mis
            </h3>
          </header>
          <div className="content">
            {apiError.code}: {apiError.error}
          </div>
        </div>
      )}
      {feedbackList.map((feedback, index) => (
        <div key={`feedback-${index}`} className="feedback-item">
          <header>
            {renderIconForType(type)}
            <h3 tabIndex={-1} ref={index === 0 ? feedbackHeader : undefined} className="feedback-header">
              {feedback.title}
            </h3>
            {feedback.code && <span>{feedback.code}</span>}
          </header>
          <div className="content">{feedback.content}</div>
        </div>
      ))}
      {feedbackList.length > 0 && (
        <div className="feedback-action">
          {feedbackList.length > 1 ? (
            <h3>Voor alle {type === "error" ? "foutmeldingen" : "waarschuwingen"} geldt het volgende:</h3>
          ) : (
            <></>
          )}
          {feedbackList.length > 1 || !feedbackList[0]?.action ? (
            <ul>
              <li>Heb je iets niet goed overgenomen? Herstel de fout en ga verder.</li>
              {type === "error" ? (
                <li>
                  Heb je alles goed overgenomen, en blijft de fout? Dan mag je niet verder. Overleg met de coördinator.
                </li>
              ) : (
                <li>Heb je alles gecontroleerd en komt je invoer overeen met het papier? Ga dan verder.</li>
              )}
            </ul>
          ) : (
            feedbackList[0].action
          )}
        </div>
      )}
    </article>
  );
};<|MERGE_RESOLUTION|>--- conflicted
+++ resolved
@@ -1,9 +1,5 @@
-<<<<<<< HEAD
-import * as React from "react";
-import { ReactNode } from "react";
+import { useEffect, useRef } from "react";
 
-=======
->>>>>>> 10eb19a0
 import { ApiError } from "@kiesraad/api";
 import { AlertType, FeedbackId, renderIconForType } from "@kiesraad/ui";
 import { cn } from "@kiesraad/util";
@@ -19,12 +15,8 @@
   apiError?: ApiError;
 }
 
-<<<<<<< HEAD
-export const Feedback = ({ id, type, data, apiError, children }: FeedbackProps) => {
-  const feedbackHeader = React.useRef<HTMLHeadingElement | null>(null);
-=======
 export function Feedback({ id, type, data, apiError }: FeedbackProps) {
->>>>>>> 10eb19a0
+  const feedbackHeader = useRef<HTMLHeadingElement | null>(null);
   const feedbackList: FeedbackItem[] = [];
   if (data) {
     for (const code of data) {
@@ -32,7 +24,7 @@
     }
   }
 
-  React.useEffect(() => {
+  useEffect(() => {
     feedbackHeader.current?.focus();
   }, []);
 
@@ -88,4 +80,4 @@
       )}
     </article>
   );
-};+}