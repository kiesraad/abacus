import * as React from "react";

import { ErrorsAndWarnings } from "@kiesraad/api";
import { FormField, InputGrid } from "@kiesraad/ui";
import { FormatFunc } from "@kiesraad/util";

export interface InputGridRowProps {
  id: string;
  field: string;
  title: string;
  errorsAndWarnings?: Map<string, ErrorsAndWarnings>;
  warningsAccepted: boolean;
  inputProps: Partial<React.InputHTMLAttributes<HTMLInputElement>>;
  format: FormatFunc;
  name?: string;
  defaultValue?: string | number;
  isTotal?: boolean;
  isListTotal?: boolean;
  isFocused?: boolean;
  addSeparator?: boolean;
  autoFocus?: boolean;
}

export function InputGridRow({
  field,
  name,
  title,
  errorsAndWarnings,
  warningsAccepted,
  format,
  defaultValue,
  inputProps,
  isTotal,
  isListTotal,
  id,
  isFocused = false,
  addSeparator,
}: InputGridRowProps) {
  const errors = errorsAndWarnings?.get(id)?.errors;
<<<<<<< HEAD
  const warnings = errorsAndWarnings
    ?.get(id)
    ?.warnings.filter((warning) => warning.code !== "REFORMAT_WARNING");
  const hasError = errors && errors.length > 0;
  const hasWarning = warnings && warnings.length > 0;
=======
  const warnings = errorsAndWarnings?.get(id)?.warnings.filter((warning) => warning.code !== "REFORMAT_WARNING");
>>>>>>> 11f78b80

  const [value, setValue] = React.useState(() => (defaultValue ? format(defaultValue) : ""));

  const children: [React.ReactElement, React.ReactElement, React.ReactElement] = [
    <td key={`${id}-1`}>{field}</td>,
    <td key={`${id}-2`}>
      <FormField hasError={hasError} hasWarning={hasWarning}>
        <input
          key={id}
          id={id}
          name={name || id}
          maxLength={11}
          {...inputProps}
          value={value}
          /* eslint-disable-next-line jsx-a11y/no-autofocus */
          autoFocus={isFocused}
          aria-invalid={hasError || (hasWarning && !warningsAccepted) ? "true" : "false"}
          aria-errormessage={
            hasError
              ? "feedback-error"
              : hasWarning && !warningsAccepted
                ? "feedback-warning"
                : undefined
          }
          onChange={(e) => {
            setValue(format(e.currentTarget.value));
          }}
        />
      </FormField>
    </td>,
    <td key={`${id}-3`}>{title}</td>,
  ];
  return isListTotal ? (
    <InputGrid.ListTotal id={id}>{children}</InputGrid.ListTotal>
  ) : (
    <InputGrid.Row isTotal={isTotal} isFocused={isFocused} addSeparator={addSeparator} id={id}>
      {children}
    </InputGrid.Row>
  );
}<|MERGE_RESOLUTION|>--- conflicted
+++ resolved
@@ -37,15 +37,9 @@
   addSeparator,
 }: InputGridRowProps) {
   const errors = errorsAndWarnings?.get(id)?.errors;
-<<<<<<< HEAD
-  const warnings = errorsAndWarnings
-    ?.get(id)
-    ?.warnings.filter((warning) => warning.code !== "REFORMAT_WARNING");
+  const warnings = errorsAndWarnings?.get(id)?.warnings.filter((warning) => warning.code !== "REFORMAT_WARNING");
   const hasError = errors && errors.length > 0;
   const hasWarning = warnings && warnings.length > 0;
-=======
-  const warnings = errorsAndWarnings?.get(id)?.warnings.filter((warning) => warning.code !== "REFORMAT_WARNING");
->>>>>>> 11f78b80
 
   const [value, setValue] = React.useState(() => (defaultValue ? format(defaultValue) : ""));
 
@@ -64,11 +58,7 @@
           autoFocus={isFocused}
           aria-invalid={hasError || (hasWarning && !warningsAccepted) ? "true" : "false"}
           aria-errormessage={
-            hasError
-              ? "feedback-error"
-              : hasWarning && !warningsAccepted
-                ? "feedback-warning"
-                : undefined
+            hasError ? "feedback-error" : hasWarning && !warningsAccepted ? "feedback-warning" : undefined
           }
           onChange={(e) => {
             setValue(format(e.currentTarget.value));
