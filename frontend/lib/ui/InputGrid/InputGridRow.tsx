--- conflicted
+++ resolved
@@ -1,18 +1,9 @@
 import * as React from "react";
 
 import { ErrorsAndWarnings } from "@kiesraad/api";
-<<<<<<< HEAD
-import { IconWarningSquare } from "@kiesraad/icon";
-import { FormField, Icon, InputGrid } from "@kiesraad/ui";
-import { ellipsis, FormatFunc } from "@kiesraad/util";
-
-=======
+import { FormField, InputGrid } from "@kiesraad/ui";
 import { FormatFunc } from "@kiesraad/util";
 
-import { FormField } from "../FormField/FormField";
-import { InputGrid } from "./InputGrid";
-
->>>>>>> 35a3063e
 export interface InputGridRowProps {
   id: string;
   field: string;
