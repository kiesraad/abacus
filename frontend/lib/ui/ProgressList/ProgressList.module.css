.progress-list {
  list-style: none;
  padding: 0;
  margin: 0;
  width: 19.5rem;

  li {
    height: 2.75rem;
    border-radius: 0.5rem;
    display: flex;
    align-items: center;
    gap: 0.5rem;
    &:global(:hover) {
      background-color: var(--color-hover);
    }

    aside {
      display: flex;
      flex: 0 0 32px;
      padding: 0.625rem 0 0.625rem 0.75rem;
      width: 1.5rem;
      svg {
        width: 24px; /* needed for Safari to show the svg */
      }
    }

    label {
      flex: 1 1 auto;
      text-overflow: ellipsis;
      overflow: hidden;
      white-space: nowrap;
      line-height: 1.5rem;
      margin-left: -2.5rem;
    }

    &:global(.active) {
      background-color: var(--color-hover);
      font-weight: bold;
      aside {
        svg {
          fill: var(--menu-active);
        }
      }
    }

    &:global(.updates) {
      aside {
        svg {
          fill: var(--menu-updates);
        }
      }
    }

    &:global(.empty) {
      aside {
        svg {
          fill: var(--menu-empty);
        }
      }
    }

    &:global(.warning) {
      aside {
        svg {
          fill: var(--menu-warning);
        }
      }
    }

    &:global(.accept) {
      aside {
        svg {
          fill: var(--menu-accept);
        }
      }
    }

<<<<<<< HEAD
    &:global(.current) {
      aside {
        svg {
          fill: var(--color-notify);
        }
      }
    }

    &:global(.disabled) {
      opacity: 0.5;

      a {
        pointer-events: none;
        cursor: default;
      }
    }

=======
    &:global(.unsaved) {
      aside {
        svg {
          fill: var(--menu-unsaved);
        }
      }
    }

>>>>>>> e200f394
    a {
      color: inherit;
      display: inline-block;
      width: 100%;
      height: 100%;
      padding: 0.625rem 0.75rem 0.625rem 2.5rem;
      vertical-align: middle;
      text-overflow: ellipsis;
      overflow: hidden;
      white-space: nowrap;
      &:hover,
      &:focus {
        text-decoration: none;
      }
    }
    span {
      padding: 0.625rem 0.75rem 0.625rem 2.5rem;
    }
  }

  li:global(.ruler) {
    min-height: 1rem;
    height: 1rem;
    padding: 0;
    background-color: transparent;
  }
}<|MERGE_RESOLUTION|>--- conflicted
+++ resolved
@@ -75,11 +75,18 @@
       }
     }
 
-<<<<<<< HEAD
     &:global(.current) {
       aside {
         svg {
           fill: var(--color-notify);
+        }
+      }
+    }
+
+    &:global(.unsaved) {
+      aside {
+        svg {
+          fill: var(--menu-unsaved);
         }
       }
     }
@@ -93,16 +100,6 @@
       }
     }
 
-=======
-    &:global(.unsaved) {
-      aside {
-        svg {
-          fill: var(--menu-unsaved);
-        }
-      }
-    }
-
->>>>>>> e200f394
     a {
       color: inherit;
       display: inline-block;
