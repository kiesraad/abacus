--- conflicted
+++ resolved
@@ -6,10 +6,6 @@
   IconMinus,
   IconWarning,
 } from "@kiesraad/icon";
-<<<<<<< HEAD
-import cls from "./ProgressList.module.css";
-=======
->>>>>>> 2819a29f
 import { cn } from "@kiesraad/util";
 import { MenuStatus } from "../ui.types";
 import cls from "./ProgressList.module.css";
@@ -52,11 +48,7 @@
   );
 };
 
-<<<<<<< HEAD
-function renderStatusIcon(status: "accept" | "warning" | "empty" | "updates" | "idle") {
-=======
 function renderStatusIcon(status: MenuStatus) {
->>>>>>> 2819a29f
   switch (status) {
     case "accept":
       return <IconCheckmark />;
