.table {
  width: 100%;
  line-height: 1.5rem;
  border-spacing: unset;
  color: var(--color-help-text);
  font-size: var(--font-size-body);

  thead {
    font-size: var(--font-size-xs);
  }

  th:not(:global(.bb-none)),
  td:not(:global(.bb-none)) {
    border-bottom: 1px solid var(--bg-gray-darkest);
  }

  th:not(:global(.text-align-r)) {
    text-align: left;
  }

  th[scope="col"] {
    height: 2.75rem;
    padding: 0.75rem 1.5rem;
    line-height: 1.125rem;
  }

  th[scope="row"],
  td {
    height: 3.5rem;
    padding: 1rem 1.5rem;
    line-height: 1.25rem;
  }

  /* Vertical center child inline-blocks */
  td > * {
    vertical-align: middle;
  }

  /* Gap between children */
  td > * + * {
    margin-left: 0.5rem;
  }

  td.number-cell {
    text-align: right;
    font-size: var(--font-size-body);
    width: 6.5rem;
    line-height: 1.75rem;
    &:not(:global(.normal)) {
      font-weight: bold;
    }
  }

  tr.row-link {
    cursor: pointer;

    &:hover {
      background: var(--color-hover);
    }

<<<<<<< HEAD
    /* Chevron icon cell */
    td:last-of-type {
      width: 5rem;
      padding-right: 2.75rem;
=======
    /* Cell with the chevron icon */
    td:last-of-type {
      padding-right: 4.5rem;
>>>>>>> 126ba156
      background-image: url("../../icon/svg/chevronRight.svg");
      background-size: 1.25rem;
      background-position: center right 1.5rem;
      background-repeat: no-repeat;
    }
  }

  tr.row-total {
    td {
      font-weight: bold;
      border-bottom: none;
    }
  }
}<|MERGE_RESOLUTION|>--- conflicted
+++ resolved
@@ -58,16 +58,9 @@
       background: var(--color-hover);
     }
 
-<<<<<<< HEAD
-    /* Chevron icon cell */
-    td:last-of-type {
-      width: 5rem;
-      padding-right: 2.75rem;
-=======
     /* Cell with the chevron icon */
     td:last-of-type {
       padding-right: 4.5rem;
->>>>>>> 126ba156
       background-image: url("../../icon/svg/chevronRight.svg");
       background-size: 1.25rem;
       background-position: center right 1.5rem;
