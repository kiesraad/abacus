import { Story } from "@ladle/react";

import { IconCheckHeart } from "@kiesraad/icon";
import { Badge, Icon } from "@kiesraad/ui";

import { Table } from "./Table";

const data: [number, string, string][] = [
  [1, "some", "value"],
  [2, "other", "value"],
  [3, "another", "thing"],
];

export const BasicTable: Story = () => (
  <>
    <div className="mb-lg">
      <Table id="basic_table">
        <Table.Header>
          <Table.HeaderCell>Number</Table.HeaderCell>
          <Table.HeaderCell className="w-13">Fixed width</Table.HeaderCell>
          <Table.HeaderCell>Some value</Table.HeaderCell>
        </Table.Header>
        <Table.Body>
          {data.map((row) => (
            <Table.Row key={row[0]}>
              <Table.NumberCell>{row[0]}</Table.NumberCell>
              <Table.Cell>{row[1]}</Table.Cell>
              <Table.Cell>{row[2]}</Table.Cell>
            </Table.Row>
          ))}
        </Table.Body>
      </Table>
    </div>

    <div className="mb-lg">
      <Table id="styled_table">
        <Table.Header className="bg-gray">
          <Table.HeaderCell>Nummer</Table.HeaderCell>
          <Table.HeaderCell>Stembureau</Table.HeaderCell>
        </Table.Header>
        <Table.Body className="fs-sm">
          <Table.Row>
            <Table.NumberCell className="bg-gray">33</Table.NumberCell>
            <Table.Cell>
              <span>Op rolletjes</span>
              <Badge type="first_entry_in_progress" />
            </Table.Cell>
          </Table.Row>
          <Table.Row>
            <Table.NumberCell className="bg-gray">34</Table.NumberCell>
            <Table.Cell>
              <span>Testplek</span>
              <Badge type="first_entry_not_started" />
            </Table.Cell>
          </Table.Row>
        </Table.Body>
      </Table>
    </div>
  </>
);

export const LinkTable: Story = () => {
  return (
    <Table id="link_table">
      <Table.Header>
<<<<<<< HEAD
        <Table.Column>Number</Table.Column>
        <Table.Column>Click me</Table.Column>
        <Table.Column>Look a chevron right of here</Table.Column>
        <Table.Column />
=======
        <Table.HeaderCell>Number</Table.HeaderCell>
        <Table.HeaderCell>Click me</Table.HeaderCell>
        <Table.HeaderCell>Look a chevron right of here</Table.HeaderCell>
>>>>>>> 126ba156
      </Table.Header>
      <Table.Body className="fs-md">
        {data.map((row) => (
          <Table.LinkRow key={row[0]} to={`#row${row[0]}`}>
            <Table.NumberCell>{row[0]}</Table.NumberCell>
            <Table.Cell>{row[1]}</Table.Cell>
            <Table.Cell>{row[2]}</Table.Cell>
            <Table.Cell />
          </Table.LinkRow>
        ))}
      </Table.Body>
    </Table>
  );
};

export const IconBadgeTable: Story = () => (
  <Table id="icon_badge_table">
    <Table.Header>
<<<<<<< HEAD
      <Table.Column>Number</Table.Column>
      <Table.Column>With icon</Table.Column>
      <Table.Column>With badge</Table.Column>
      <Table.Column />
=======
      <Table.HeaderCell>Number</Table.HeaderCell>
      <Table.HeaderCell>With icon</Table.HeaderCell>
      <Table.HeaderCell>With badge</Table.HeaderCell>
>>>>>>> 126ba156
    </Table.Header>
    <Table.Body>
      {data.map((row) => (
        <Table.LinkRow key={row[0]} to={`#row${row[0]}`}>
          <Table.NumberCell>{row[0]}</Table.NumberCell>
          <Table.Cell>
            <Icon icon={<IconCheckHeart />} color="accept" />
            <span>{row[1]}</span>
          </Table.Cell>
          <Table.Cell>
            <span>{row[2]}</span>
            <Badge type="first_entry_in_progress" showIcon />
          </Table.Cell>
          <Table.Cell />
        </Table.LinkRow>
      ))}
    </Table.Body>
  </Table>
);<|MERGE_RESOLUTION|>--- conflicted
+++ resolved
@@ -63,16 +63,9 @@
   return (
     <Table id="link_table">
       <Table.Header>
-<<<<<<< HEAD
-        <Table.Column>Number</Table.Column>
-        <Table.Column>Click me</Table.Column>
-        <Table.Column>Look a chevron right of here</Table.Column>
-        <Table.Column />
-=======
         <Table.HeaderCell>Number</Table.HeaderCell>
         <Table.HeaderCell>Click me</Table.HeaderCell>
         <Table.HeaderCell>Look a chevron right of here</Table.HeaderCell>
->>>>>>> 126ba156
       </Table.Header>
       <Table.Body className="fs-md">
         {data.map((row) => (
@@ -80,7 +73,6 @@
             <Table.NumberCell>{row[0]}</Table.NumberCell>
             <Table.Cell>{row[1]}</Table.Cell>
             <Table.Cell>{row[2]}</Table.Cell>
-            <Table.Cell />
           </Table.LinkRow>
         ))}
       </Table.Body>
@@ -91,16 +83,9 @@
 export const IconBadgeTable: Story = () => (
   <Table id="icon_badge_table">
     <Table.Header>
-<<<<<<< HEAD
-      <Table.Column>Number</Table.Column>
-      <Table.Column>With icon</Table.Column>
-      <Table.Column>With badge</Table.Column>
-      <Table.Column />
-=======
       <Table.HeaderCell>Number</Table.HeaderCell>
       <Table.HeaderCell>With icon</Table.HeaderCell>
       <Table.HeaderCell>With badge</Table.HeaderCell>
->>>>>>> 126ba156
     </Table.Header>
     <Table.Body>
       {data.map((row) => (
@@ -114,7 +99,6 @@
             <span>{row[2]}</span>
             <Badge type="first_entry_in_progress" showIcon />
           </Table.Cell>
-          <Table.Cell />
         </Table.LinkRow>
       ))}
     </Table.Body>
