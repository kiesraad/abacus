import * as React from "react";
import { To, useNavigate } from "react-router";

import { cn } from "@kiesraad/util";

import cls from "./Table.module.css";

export interface TableProps {
  id?: string;
  children?: React.ReactNode;
  className?: string;
}

export function Table({ id, children, className }: TableProps) {
  return (
    <table id={id} className={cn(cls.table, className)}>
      {children}
    </table>
  );
}

Table.Header = Header;
Table.HeaderCell = HeaderCell;
Table.Body = Body;
Table.Row = Row;
Table.LinkRow = LinkRow;
Table.TotalRow = TotalRow;
Table.Cell = Cell;
Table.NumberCell = NumberCell;

function Header({ children, className }: { children: React.ReactNode[]; className?: string }) {
  return (
    <thead>
      <tr className={className}>{children}</tr>
    </thead>
  );
}

<<<<<<< HEAD
function Column({
=======
function HeaderCell({
>>>>>>> 126ba156
  children,
  scope,
  className,
}: {
  children?: React.ReactNode;
  scope?: "col" | "row";
  className?: string;
}) {
  return (
    <th scope={scope || "col"} className={className}>
      {children}
    </th>
  );
}

function Body({ children, className }: { children: React.ReactNode[]; className?: string }) {
  return <tbody className={className}>{children}</tbody>;
}

function Row({ children, className }: { children: React.ReactNode[]; className?: string }) {
  return <tr className={className}>{children}</tr>;
}

function LinkRow({ children, to, className }: { children: React.ReactNode[]; to: To; className?: string }) {
  const navigate = useNavigate();

  function handleClick() {
    void navigate(to);
  }

  return (
    <tr className={cn(cls.rowLink, className)} onClick={handleClick}>
      {children}
    </tr>
  );
}

function TotalRow({ children, className }: { children?: React.ReactNode; className?: string }) {
  return <tr className={cn(cls.rowTotal, className)}>{children}</tr>;
}

function Cell({ children, className }: { children?: React.ReactNode; className?: string }) {
  return <td className={className}>{children}</td>;
}

function NumberCell({ children, className }: { children?: React.ReactNode; className?: string }) {
  return <td className={cn(cls.numberCell, className)}>{children}</td>;
}<|MERGE_RESOLUTION|>--- conflicted
+++ resolved
@@ -36,11 +36,7 @@
   );
 }
 
-<<<<<<< HEAD
-function Column({
-=======
 function HeaderCell({
->>>>>>> 126ba156
   children,
   scope,
   className,
