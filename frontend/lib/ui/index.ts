import "./style/index.css";

export * from "./Badge";
export * from "./BottomBar/BottomBar";
export * from "./Button/Button";
export * from "./frame/AppFrame";
<<<<<<< HEAD
export * from "./InputField/InputField";
export * from "./InputGrid/InputGrid";
export * from "./ProgressList";
=======
export * from "./tag";
export * from "./ProgressList";
export * from "./InputGrid/InputGrid";
export * from "./Spinner/Spinner";
export * from "./IconButton/IconButton";
>>>>>>> 3053ebd8
<|MERGE_RESOLUTION|>--- conflicted
+++ resolved
@@ -4,14 +4,8 @@
 export * from "./BottomBar/BottomBar";
 export * from "./Button/Button";
 export * from "./frame/AppFrame";
-<<<<<<< HEAD
+export * from "./IconButton/IconButton";
 export * from "./InputField/InputField";
 export * from "./InputGrid/InputGrid";
 export * from "./ProgressList";
-=======
-export * from "./tag";
-export * from "./ProgressList";
-export * from "./InputGrid/InputGrid";
-export * from "./Spinner/Spinner";
-export * from "./IconButton/IconButton";
->>>>>>> 3053ebd8
+export * from "./Spinner/Spinner";