body {
  font-family: var(--font-text), sans-serif;
  font-size: 16px;
<<<<<<< HEAD
  line-height: 1.5rem;
  color: #333;
=======
  line-height: 1em;
  color: var(--text-color-body);

  text-rendering: optimizeLegibility;
  -webkit-font-smoothing: antialiased;
  -moz-osx-font-smoothing: grayscale;
>>>>>>> 3053ebd8
}

h1,
h2,
h3,
h4,
h5,
h6 {
  margin-top: 0;
<<<<<<< HEAD
  font-size: 36px;
  font-style: normal;
  font-weight: normal;
=======
  font-family: var(--font-header-body), sans-serif;
  color: var(--text-color-header);
  font-size: 1rem;
  font-style: normal;
  font-weight: 500;
>>>>>>> 3053ebd8
  letter-spacing: -0.72px;
}

h1 {
<<<<<<< HEAD
  font-size: 2.25em;
  font-family: var(--font-header), sans-serif;
=======
  font-family: var(--font-header), sans-serif;
  font-size: 2em;
>>>>>>> 3053ebd8
}
h2 {
  font-size: 1.25rem;
  line-height: 1.875rem;
  margin-bottom: 0.75rem;
}
h3 {
  font-size: 1.5em;
  margin-bottom: 0.4rem;
}
h4 {
  font-size: 1.25rem;
}
h5 {
  font-size: 1.125rem;
}
h6 {
  font-weight: bold;
  font-size: 1rem;
  margin-bottom: 1rem;
}

p {
  margin-top: 0;
  font-size: var(--font-size-body);
  margin-bottom: 0.8rem;
  line-height: 1.75rem;
  color: var(--text-color-body);
}

a {
  text-decoration: none;
  &:hover,
  &:focus {
    text-decoration: underline;
  }
}

.bold {
  font-weight: bold;
}

h2.form_title {
  font-size: 1.25rem;
  font-style: normal;
  font-weight: bold;
  line-height: 1.875rem;
  color: var(--gray-900);
  margin-bottom: 2rem;
}<|MERGE_RESOLUTION|>--- conflicted
+++ resolved
@@ -1,17 +1,12 @@
 body {
   font-family: var(--font-text), sans-serif;
   font-size: 16px;
-<<<<<<< HEAD
-  line-height: 1.5rem;
-  color: #333;
-=======
   line-height: 1em;
   color: var(--text-color-body);
 
   text-rendering: optimizeLegibility;
   -webkit-font-smoothing: antialiased;
   -moz-osx-font-smoothing: grayscale;
->>>>>>> 3053ebd8
 }
 
 h1,
@@ -21,28 +16,17 @@
 h5,
 h6 {
   margin-top: 0;
-<<<<<<< HEAD
-  font-size: 36px;
-  font-style: normal;
-  font-weight: normal;
-=======
   font-family: var(--font-header-body), sans-serif;
   color: var(--text-color-header);
   font-size: 1rem;
   font-style: normal;
   font-weight: 500;
->>>>>>> 3053ebd8
   letter-spacing: -0.72px;
 }
 
 h1 {
-<<<<<<< HEAD
+  font-family: var(--font-header), sans-serif;
   font-size: 2.25em;
-  font-family: var(--font-header), sans-serif;
-=======
-  font-family: var(--font-header), sans-serif;
-  font-size: 2em;
->>>>>>> 3053ebd8
 }
 h2 {
   font-size: 1.25rem;
@@ -86,10 +70,8 @@
 }
 
 h2.form_title {
-  font-size: 1.25rem;
   font-style: normal;
   font-weight: bold;
-  line-height: 1.875rem;
   color: var(--gray-900);
   margin-bottom: 2rem;
 }