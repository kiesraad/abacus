--- conflicted
+++ resolved
@@ -43,16 +43,11 @@
 
   --button-color-primary: #113051;
 
-<<<<<<< HEAD
+  --border-color-default: #d0d5dd;
+
   --color-error: #d92d20;
   --color-error-bg: #fee4e2;
   --color-error-hover: #fecdca;
-=======
-  --border-color-default: #d0d5dd;
-
-  --color-alert: #d92d20;
-  --color-alert-bg: #fee4e2;
->>>>>>> 5068f43b
 
   --color-warning: #f79009;
   --color-warning-darker: #dc6803;
