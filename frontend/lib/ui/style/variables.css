@font-face {
  font-family: "SpaceGrotesk";
  src: url("/font/Space_Grotesk/SpaceGrotesk-VariableFont_wght.ttf") format("TrueType");
}

@font-face {
  font-family: "DMSans";
  src: url("/font/DM_Sans/DMSans-VariableFont_opsz,wght.ttf") format("TrueType");
}

@font-face {
  font-family: "DMSansItalic";
  src: url("/font/DM_Sans/DMSans-Italic-VariableFont_opsz,wght.ttf") format("TrueType");
}

@font-face {
  font-family: "GeistMono";
  src: url("/font/Geist_Mono/GeistMono-Regular.otf") format("opentype");
  font-feature-settings: "ss09" on;
}

:root {
  /* FONTS */
  --font-header: "SpaceGrotesk";
  --font-header-body: "DMSans";
  --font-text: "DMSans";
  --font-number: "GeistMono";

  --font-size-body: 1.125rem;
  /* TODO: pick a better font size scale */
  --font-size-sm: 0.8em;
  --font-size-md: 1em;
  --font-size-lg: 1.8em;
  --font-size-xl: 3.75em;

  /* SPACING and CORNERS */
  --rounded-default: 8px;

  /* COLORS */
  --text-color-header: #101828;
  --text-color-body: #344054;

  --button-color-primary: #113051;

  --color-alert: #d92d20;
  --color-alert-bg: #fee4e2;

  --color-warning: #f79009;
  --color-warning-bg: #fef0c7;
  --color-warning-text: #93370d;

  --color-notify: #2e90fa;
  --color-notify-bg: #f0f9ff;

  --color-success: #12b76a;
  --color-success-bg: #d1fadf;

  --color-help-text: #475467;

  --bg-gray: #f9fafb;
  --bg-gray-darker: #f2f4f7;
  --bg-gray-darkest: #d0d5dd;
  --bg-highlight: #eff4ff;

  --base-brand-blue: #113051;
  --base-dark-blue: #00305b;
  --base-light-grey: #f0f0f0;
  --base-red: #e3032e;
  --base-white: #ffffff;

  --accent-blue: #5d81b8;
  --accent-lime: #dddb00;
  --accent-orange: #e87c59;
  --accent-light-blue: #c9d8e9;
  --accent-light-lime: #dddda6;
  --accent-light-orange: #e9dace;
  --accent-dark-blue: #00305b;
  --accent-dark-green: #3d6315;
  --accent-dark-red: #8f131e;
  --accent-dark-grey: #878787;
<<<<<<< HEAD

  --blue-light-100: #e0f2fe;
  --blue-light-800: #065986;
  --blue-dark-100: #d1e0ff;
  --blue-dark-400: #528bff;

  --error-400: #f97066;
  --error-600: #d92d20;

  --gray-100: #f2f4f7;
  --gray-300: #d0d5dd;
  --gray-600: #475467;
  --gray-900: #101828;

  --green-100: #d3f8df;
  --green-800: #095c37;

  --purple-100: #ebe9fe;
  --purple-800: #4a1fb8;

  --warning-100: #fef0c7;
  --warning-800: #93370d;
=======
>>>>>>> 3053ebd8
}<|MERGE_RESOLUTION|>--- conflicted
+++ resolved
@@ -78,7 +78,6 @@
   --accent-dark-green: #3d6315;
   --accent-dark-red: #8f131e;
   --accent-dark-grey: #878787;
-<<<<<<< HEAD
 
   --blue-light-100: #e0f2fe;
   --blue-light-800: #065986;
@@ -88,8 +87,6 @@
   --error-400: #f97066;
   --error-600: #d92d20;
 
-  --gray-100: #f2f4f7;
-  --gray-300: #d0d5dd;
   --gray-600: #475467;
   --gray-900: #101828;
 
@@ -98,9 +95,4 @@
 
   --purple-100: #ebe9fe;
   --purple-800: #4a1fb8;
-
-  --warning-100: #fef0c7;
-  --warning-800: #93370d;
-=======
->>>>>>> 3053ebd8
 }