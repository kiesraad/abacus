export type Size = "xs" | "sm" | "md" | "lg" | "xl";
export type Variant = "default" | "secondary" | "ghost" | "alert";
export type AlertType = "error" | "warning" | "notify" | "success" | "info";
<<<<<<< HEAD
export type MenuStatus = "accept" | "warning" | "updates" | "empty" | "idle" | "current";
=======
export type MenuStatus = "active" | "accept" | "warning" | "updates" | "empty" | "unsaved" | "idle";
>>>>>>> e200f394
<|MERGE_RESOLUTION|>--- conflicted
+++ resolved
@@ -1,8 +1,12 @@
 export type Size = "xs" | "sm" | "md" | "lg" | "xl";
 export type Variant = "default" | "secondary" | "ghost" | "alert";
 export type AlertType = "error" | "warning" | "notify" | "success" | "info";
-<<<<<<< HEAD
-export type MenuStatus = "accept" | "warning" | "updates" | "empty" | "idle" | "current";
-=======
-export type MenuStatus = "active" | "accept" | "warning" | "updates" | "empty" | "unsaved" | "idle";
->>>>>>> e200f394
+export type MenuStatus =
+  | "active"
+  | "accept"
+  | "warning"
+  | "updates"
+  | "empty"
+  | "unsaved"
+  | "current"
+  | "idle";