--- conflicted
+++ resolved
@@ -1,15 +1,9 @@
 export type Size = "xs" | "sm" | "md" | "lg" | "xl";
-<<<<<<< HEAD
-export type Variant = "default" | "secondary" | "ghost" | "alert";
-export type AlertType = "error" | "warning" | "notify" | "success" | "info";
-export type MenuStatus = "active" | "accept" | "warning" | "updates" | "empty" | "unsaved" | "idle";
+export type Variant = "alert" | "default" | "ghost" | "secondary";
+export type AlertType = "error" | "info" | "notify" | "success" | "warning";
+export type MenuStatus = "accept" | "active" | "empty" | "error" | "idle" | "unsaved" | "warning";
 
 export enum KeyboardKey {
   Enter,
   Shift,
-}
-=======
-export type Variant = "alert" | "default" | "ghost" | "secondary";
-export type AlertType = "error" | "info" | "notify" | "success" | "warning";
-export type MenuStatus = "accept" | "active" | "empty" | "idle" | "unsaved" | "error" | "warning";
->>>>>>> 182a4609
+}