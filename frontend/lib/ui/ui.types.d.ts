export type Size = "xs" | "sm" | "md" | "lg" | "xl";
<<<<<<< HEAD
export type Variant = "default" | "secondary" | "ghost" | "alert";
export type AlertType = "error" | "warning" | "notify" | "success" | "info";
export type FeedbackId = "feedback-error" | "feedback-warning" | "feedback-server-error";
export type MenuStatus = "active" | "accept" | "warning" | "updates" | "empty" | "unsaved" | "idle";
=======
export type Variant = "alert" | "default" | "ghost" | "secondary";
export type AlertType = "error" | "info" | "notify" | "success" | "warning";
export type MenuStatus = "accept" | "active" | "empty" | "error" | "idle" | "unsaved" | "warning";

export enum KeyboardKey {
  Enter,
  Shift,
}
>>>>>>> c8be0f31
<|MERGE_RESOLUTION|>--- conflicted
+++ resolved
@@ -1,16 +1,10 @@
 export type Size = "xs" | "sm" | "md" | "lg" | "xl";
-<<<<<<< HEAD
-export type Variant = "default" | "secondary" | "ghost" | "alert";
-export type AlertType = "error" | "warning" | "notify" | "success" | "info";
-export type FeedbackId = "feedback-error" | "feedback-warning" | "feedback-server-error";
-export type MenuStatus = "active" | "accept" | "warning" | "updates" | "empty" | "unsaved" | "idle";
-=======
 export type Variant = "alert" | "default" | "ghost" | "secondary";
 export type AlertType = "error" | "info" | "notify" | "success" | "warning";
+export type FeedbackId = "feedback-error" | "feedback-warning" | "feedback-server-error";
 export type MenuStatus = "accept" | "active" | "empty" | "error" | "idle" | "unsaved" | "warning";
 
 export enum KeyboardKey {
   Enter,
   Shift,
-}
->>>>>>> c8be0f31
+}