import { t } from "@kiesraad/i18n";

const numberFormatter = new Intl.NumberFormat("nl-NL", {
  maximumFractionDigits: 0,
});

<<<<<<< HEAD
export function formatNumber(s: string | number | null | undefined | readonly string[]): string {
  if (typeof s !== "string" && typeof s !== "number") {
    return "";
  }

  if (typeof s === "number" && s === 0) {
    return "";
  }

=======
export function formatNumber(s: string | number | null | undefined | readonly string[]) {
  if (typeof s !== "string" && typeof s !== "number") return "";
>>>>>>> b3e19633
  const result = `${s}`.replace(/\D/g, "");
  if (result === "") {
    return "";
  } else {
    return numberFormatter.format(Number(result));
  }
}

<<<<<<< HEAD
const separator = numberFormatter.format(11111).replace(/\p{Number}/gu, "");
const escapedSeparator = separator.replace(/[-/\\^$*+?.()|[\]{}]/g, "\\$&");
const cleanRegex = new RegExp(escapedSeparator, "g");

export function deformatNumber(s: FormDataEntryValue | string | null): number {
  if (s === null || typeof s !== "string") {
    return 0;
  }

  const cleaned = s.replace(cleanRegex, "");

  // Make sure empty value is converted to 0 instead of null
=======
export function deformatNumber(s: string) {
  const cleaned = s.replace(/[.]/g, "");
>>>>>>> b3e19633
  if (cleaned == "") {
    // An empty value should be parsed as 0
    return 0;
  } else {
    return parseInt(cleaned);
  }
}

export function validateNumberString(s: string | null | undefined) {
  if (s === null || s === undefined || s === "") return false;
  const result = s.trim();
  return !!result.match(/^(\d*\.?)$|^(\d{1,3}(\.\d{3})+\.?)$/g);
}

export function formatDateTime(date: Date) {
  const today = new Date();
  const timeString = date.toLocaleTimeString(t("date_locale"), { hour: "numeric", minute: "numeric" });
  if (
    date.getDate() === today.getDate() &&
    date.getMonth() === today.getMonth() &&
    date.getFullYear() === today.getFullYear()
  ) {
    // Today
    return `${t("today")} ${timeString}`;
  } else if (Math.round(Math.abs(Number(today) - Number(date)) / (24 * 60 * 60 * 1000)) < 7) {
    // Within the past 6 days
    return date.toLocaleString(t("date_locale"), {
      weekday: "long",
      hour: "numeric",
      minute: "numeric",
    });
  } else {
    // More than 6 days ago (or in the future)
    const dateString = date.toLocaleDateString(t("date_locale"), { day: "numeric", month: "short" });
    return `${dateString} ${timeString}`;
  }
}<|MERGE_RESOLUTION|>--- conflicted
+++ resolved
@@ -4,20 +4,9 @@
   maximumFractionDigits: 0,
 });
 
-<<<<<<< HEAD
-export function formatNumber(s: string | number | null | undefined | readonly string[]): string {
-  if (typeof s !== "string" && typeof s !== "number") {
-    return "";
-  }
 
-  if (typeof s === "number" && s === 0) {
-    return "";
-  }
-
-=======
 export function formatNumber(s: string | number | null | undefined | readonly string[]) {
   if (typeof s !== "string" && typeof s !== "number") return "";
->>>>>>> b3e19633
   const result = `${s}`.replace(/\D/g, "");
   if (result === "") {
     return "";
@@ -26,7 +15,7 @@
   }
 }
 
-<<<<<<< HEAD
+
 const separator = numberFormatter.format(11111).replace(/\p{Number}/gu, "");
 const escapedSeparator = separator.replace(/[-/\\^$*+?.()|[\]{}]/g, "\\$&");
 const cleanRegex = new RegExp(escapedSeparator, "g");
@@ -39,10 +28,6 @@
   const cleaned = s.replace(cleanRegex, "");
 
   // Make sure empty value is converted to 0 instead of null
-=======
-export function deformatNumber(s: string) {
-  const cleaned = s.replace(/[.]/g, "");
->>>>>>> b3e19633
   if (cleaned == "") {
     // An empty value should be parsed as 0
     return 0;
