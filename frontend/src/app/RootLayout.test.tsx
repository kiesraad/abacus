--- conflicted
+++ resolved
@@ -7,11 +7,7 @@
 import { Providers } from "@/testing/Providers";
 import { setupTestRouter } from "@/testing/test-utils";
 import * as userMockData from "@/testing/user-mock-data";
-<<<<<<< HEAD
-import type { Role } from "@/types/generated/openapi";
-=======
-import { LoginResponse, Role } from "@/types/generated/openapi";
->>>>>>> e6ff92a6
+import type { LoginResponse, Role } from "@/types/generated/openapi";
 
 import { RootLayout } from "./RootLayout";
 
