--- conflicted
+++ resolved
@@ -33,33 +33,6 @@
   }
 
   return (
-<<<<<<< HEAD
-    <>
-      <Form onSubmit={handleSubmit}>
-        <FormLayout>
-          <FormLayout.Section title={t("election_management.how_many_voters")}>
-            <p>{instructions}</p>
-
-            <InputField
-              id="number_of_voters"
-              name="number_of_voters"
-              label={t("number_of_voters")}
-              hint={hint}
-              error={error}
-              fieldWidth="full-field-with-narrow-input"
-              numberInput
-              defaultValue={defaultValue || ""}
-              autoFocus
-            />
-
-            <FormLayout.Controls>
-              <Button type="submit">{button}</Button>
-            </FormLayout.Controls>
-          </FormLayout.Section>
-        </FormLayout>
-      </Form>
-    </>
-=======
     <Form title={t("election_management.how_many_voters")} onSubmit={handleSubmit}>
       <FormLayout>
         <FormLayout.Section>
@@ -69,9 +42,11 @@
             name="number_of_voters"
             label={t("number_of_voters")}
             hint={hint}
+            error={error}
             fieldWidth="full-field-with-narrow-input"
             numberInput
             defaultValue={defaultValue || ""}
+            autoFocus
           />
         </FormLayout.Section>
         <FormLayout.Controls>
@@ -79,6 +54,5 @@
         </FormLayout.Controls>
       </FormLayout>
     </Form>
->>>>>>> 98d50f32
   );
 }