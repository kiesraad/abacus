import { FormEvent } from "react";

import { Button } from "@/components/ui/Button/Button";
import { Form } from "@/components/ui/Form/Form";
import { FormLayout } from "@/components/ui/Form/FormLayout";
import { InputField } from "@/components/ui/InputField/InputField";
import { t } from "@/i18n/translate";
import { deformatNumber } from "@/utils/number";

interface NumberOfVotersFormProps {
  defaultValue?: number;
  instructions: string;
  hint: string | undefined;
  button: string;
  onSubmit: (numberOfVoters: number) => void;
}

export function NumberOfVotersForm({ defaultValue, instructions, hint, button, onSubmit }: NumberOfVotersFormProps) {
  function handleSubmit(event: FormEvent<HTMLFormElement>) {
    event.preventDefault();
    const formData = new FormData(event.currentTarget);
    // eslint-disable-next-line @typescript-eslint/no-unsafe-type-assertion
    const voters = formData.get("number_of_voters") as string;
    onSubmit(deformatNumber(voters));
  }

  return (
    <>
      <Form title={t("election_management.how_many_voters")} onSubmit={handleSubmit}>
        <FormLayout>
          <FormLayout.Section>
            <p>{instructions}</p>
            <InputField
              id="number_of_voters"
              name="number_of_voters"
              label={t("number_of_voters")}
              hint={hint}
              fieldWidth="full-field-with-narrow-input"
              numberInput
              defaultValue={defaultValue || ""}
            />
<<<<<<< HEAD
=======

            <FormLayout.Controls>
              <Button type="submit">{button}</Button>
            </FormLayout.Controls>
>>>>>>> 106a0e65
          </FormLayout.Section>
          <FormLayout.Controls>
            <Button size="lg" type="submit">
              {button}
            </Button>
          </FormLayout.Controls>
        </FormLayout>
      </Form>
    </>
  );
}<|MERGE_RESOLUTION|>--- conflicted
+++ resolved
@@ -39,18 +39,9 @@
               numberInput
               defaultValue={defaultValue || ""}
             />
-<<<<<<< HEAD
-=======
-
-            <FormLayout.Controls>
-              <Button type="submit">{button}</Button>
-            </FormLayout.Controls>
->>>>>>> 106a0e65
           </FormLayout.Section>
           <FormLayout.Controls>
-            <Button size="lg" type="submit">
-              {button}
-            </Button>
+            <Button type="submit">{button}</Button>
           </FormLayout.Controls>
         </FormLayout>
       </Form>
