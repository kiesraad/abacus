--- conflicted
+++ resolved
@@ -3,10 +3,14 @@
 import { beforeEach, describe, expect, Mock, test, vi } from "vitest";
 
 import { PollingStationChoiceForm } from "@/components/form/data_entry/polling_station_choice/PollingStationChoiceForm";
-import { electionDetailsMockResponse, ElectionRequestHandler, ElectionStatusRequestHandler } from "@/testing/api-mocks";
+import {
+  electionDetailsMockResponse,
+  ElectionRequestHandler,
+  ElectionStatusRequestHandler,
+  pollingStationMockData,
+} from "@/testing/api-mocks";
 import { statusResponseMock } from "@/testing/api-mocks/ElectionStatusMockData";
 
-<<<<<<< HEAD
 import {
   ElectionProvider,
   ElectionStatusProvider,
@@ -14,16 +18,6 @@
   LoginResponse,
   useUser,
 } from "@kiesraad/api";
-import {
-  electionDetailsMockResponse,
-  ElectionRequestHandler,
-  electionStatusMockResponse,
-  ElectionStatusRequestHandler,
-  pollingStationMockData,
-} from "@kiesraad/api-mocks";
-=======
-import { ElectionProvider, ElectionStatusProvider, ElectionStatusResponse } from "@kiesraad/api";
->>>>>>> 82a89d50
 import { overrideOnce, render, renderReturningRouter, screen, server, within } from "@kiesraad/test";
 
 vi.mock("../../../../api/useUser");
