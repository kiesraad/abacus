--- conflicted
+++ resolved
@@ -43,14 +43,9 @@
   hideErrorMessage,
   ...inputFieldProps
 }: InputFieldProps) {
-<<<<<<< HEAD
-  let inputEl: React.ReactNode;
-  const commonProps: React.DetailedHTMLProps<React.InputHTMLAttributes<HTMLInputElement>, HTMLInputElement> = {
-    id,
-=======
   let inputEl: ReactNode;
   const commonProps: DetailedHTMLProps<InputHTMLAttributes<HTMLInputElement>, HTMLInputElement> = {
->>>>>>> b06b4a6b
+    id,
     name,
     value,
     type,
