import {
  type ClipboardEventHandler,
  type DetailedHTMLProps,
  type FocusEvent,
  type FormEvent,
  forwardRef,
  type InputHTMLAttributes,
  useCallback,
  useState,
} from "react";
import { IconWarningSquare } from "@/components/generated/icons";
import { tx } from "@/i18n/translate";
import { formatNumber, validateNumberString } from "@/utils/number";
import { Icon } from "../Icon/Icon";
import { Tooltip } from "../Tooltip/Tooltip";
import cls from "./NumberInput.module.css";

function ellipsis(text: string, maxLength: number = 20): string {
  // Normalize whitespace: replace newlines and multiple spaces with single spaces
  // (newlines are converted to line breaks in the i18n code)
  const normalizedText = text.replace(/\s+/g, " ").trim();

  if (normalizedText.length <= maxLength) {
    return normalizedText;
  }

  return `${normalizedText.substring(0, maxLength - 3)}...`;
}

export type NumberInputProps = DetailedHTMLProps<InputHTMLAttributes<HTMLInputElement>, HTMLInputElement>;

export const NumberInput = forwardRef<HTMLInputElement, NumberInputProps>(function NumberInput(
  { id, ...inputProps },
  ref,
) {
  const [tooltipInvalidValue, setTooltipInvalidValue] = useState<string | null>(null);
  const [formattedOverlay, setFormattedOverlay] = useState<string | undefined>(
    formatNumber(inputProps.value !== undefined ? inputProps.value : inputProps.defaultValue),
  );

  const props = {
    className: "font-number",
    maxLength: 9,
    autoComplete: "off",
    ...inputProps,
    type: "text",
  };

  const hideTooltip = () => {
    setTooltipInvalidValue(null);
  };

<<<<<<< HEAD
  // biome-ignore lint/correctness/useExhaustiveDependencies: setTooltipInvalidValue is needed to preserve existing memoization
  const onPaste: React.ClipboardEventHandler<HTMLInputElement> = React.useCallback(
=======
  const onPaste: ClipboardEventHandler<HTMLInputElement> = useCallback(
>>>>>>> 4d7a5db7
    (event) => {
      const pastedInput = event.clipboardData.getData("text/plain");
      if (!validateNumberString(pastedInput)) {
        event.preventDefault();
        setTooltipInvalidValue(pastedInput);
      }
    },
    [setTooltipInvalidValue],
  );

  const tooltipContent = tooltipInvalidValue ? (
    <div className="tooltip-content">
      <Icon color="warning" icon={<IconWarningSquare />} />
      <span>{tx("invalid_paste_content", undefined, { value: ellipsis(tooltipInvalidValue) })}</span>
    </div>
  ) : null;

  function onFocus() {
    setFormattedOverlay(undefined);
  }

  function onBlur(event: FocusEvent<HTMLInputElement>) {
    setFormattedOverlay(formatNumber(event.target.value));
  }

  return (
    <Tooltip content={tooltipContent} onClose={hideTooltip}>
      <div className={cls.container}>
        <input
          {...props}
          onPaste={onPaste}
          onFocus={onFocus}
          onBlur={onBlur}
          onInput={onInput}
          id={id}
          name={props.name || id}
          ref={ref}
        />
        {formattedOverlay && (
          <div className="formatted-overlay font-number" aria-hidden>
            <span id={`${id}-formatted-overlay`}>{formattedOverlay}</span>
          </div>
        )}
      </div>
    </Tooltip>
  );
});

//only accept numbers
function onInput(event: FormEvent<HTMLInputElement>) {
  const input = event.currentTarget;
  input.value = input.value.replace(/[^0-9]/g, "");
}<|MERGE_RESOLUTION|>--- conflicted
+++ resolved
@@ -50,12 +50,8 @@
     setTooltipInvalidValue(null);
   };
 
-<<<<<<< HEAD
   // biome-ignore lint/correctness/useExhaustiveDependencies: setTooltipInvalidValue is needed to preserve existing memoization
-  const onPaste: React.ClipboardEventHandler<HTMLInputElement> = React.useCallback(
-=======
   const onPaste: ClipboardEventHandler<HTMLInputElement> = useCallback(
->>>>>>> 4d7a5db7
     (event) => {
       const pastedInput = event.clipboardData.getData("text/plain");
       if (!validateNumberString(pastedInput)) {
