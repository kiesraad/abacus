<<<<<<< HEAD
import { Size } from "@/types/ui";
=======
import type { ReactNode } from "react";

import type { Size } from "@/types/ui";
>>>>>>> b06b4a6b
import { cn } from "@/utils/classnames";

import cls from "./Spinner.module.css";

export interface SpinnerProps {
  size?: Size;
<<<<<<< HEAD
=======
  children?: ReactNode;
>>>>>>> b06b4a6b
}

export function Spinner({ size = "md" }: SpinnerProps) {
  return (
    <div className={cn(cls.container, size)} role="progressbar" aria-busy={true}>
      <div className={cls.spinner}>
        <svg viewBox="0 0 50 50">
          <rect />
          <rect />
          <rect />
          <rect />
          <rect />
          <rect />
          <rect />
          <rect />
        </svg>
      </div>
    </div>
  );
}<|MERGE_RESOLUTION|>--- conflicted
+++ resolved
@@ -1,20 +1,10 @@
-<<<<<<< HEAD
-import { Size } from "@/types/ui";
-=======
-import type { ReactNode } from "react";
-
 import type { Size } from "@/types/ui";
->>>>>>> b06b4a6b
 import { cn } from "@/utils/classnames";
 
 import cls from "./Spinner.module.css";
 
 export interface SpinnerProps {
   size?: Size;
-<<<<<<< HEAD
-=======
-  children?: ReactNode;
->>>>>>> b06b4a6b
 }
 
 export function Spinner({ size = "md" }: SpinnerProps) {
