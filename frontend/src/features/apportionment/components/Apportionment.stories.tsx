--- conflicted
+++ resolved
@@ -47,36 +47,20 @@
 );
 DefaultElectionSummaryTable.storyName = "ElectionSummaryTable";
 
-<<<<<<< HEAD
 export const DefaultFullSeatsTable: Story = () => (
   <FullSeatsTable
     finalStanding={gte19Seats.seat_assignment.final_standing}
     politicalGroups={gte19Seats.election.political_groups ?? []}
     quota={gte19Seats.seat_assignment.quota}
-=======
-export const DefaultLargestRemaindersTable: Story = () => (
-  <LargestRemaindersTable
-    steps={lt19Seats.largest_remainder_steps}
-    finalStanding={lt19Seats.seat_assignment.final_standing}
-    politicalGroups={lt19Seats.election.political_groups as PoliticalGroup[]}
->>>>>>> 6ec2c932
   />
 );
 DefaultFullSeatsTable.storyName = "FullSeatsTable";
 
-<<<<<<< HEAD
 export const DefaultResidualSeatsCalculationTable: Story = () => (
   <ResidualSeatsCalculationTable
     seats={gte19Seats.seat_assignment.seats}
     fullSeats={gte19Seats.seat_assignment.full_seats}
     residualSeats={gte19Seats.seat_assignment.residual_seats}
-=======
-export const DefaultLargestAveragesForLessThan19SeatsTable: Story = () => (
-  <HighestAveragesForLessThan19SeatsTable
-    steps={lt19Seats.highest_average_steps}
-    finalStanding={lt19Seats.seat_assignment.final_standing}
-    politicalGroups={lt19Seats.election.political_groups as PoliticalGroup[]}
->>>>>>> 6ec2c932
   />
 );
 DefaultResidualSeatsCalculationTable.storyName = "ResidualSeatsCalculationTable";
@@ -125,7 +109,7 @@
 
 export const DefaultLargestAveragesForLessThan19SeatsTable: Story = () => (
   <HighestAveragesForLessThan19SeatsTable
-    highestAverageSteps={lt19Seats.highest_average_steps}
+    steps={lt19Seats.highest_average_steps}
     finalStanding={lt19Seats.seat_assignment.final_standing}
     politicalGroups={lt19Seats.election.political_groups as PoliticalGroup[]}
   />
@@ -134,7 +118,7 @@
 
 export const DefaultLargestRemaindersTable: Story = () => (
   <LargestRemaindersTable
-    largestRemainderSteps={lt19Seats.largest_remainder_steps}
+    steps={lt19Seats.largest_remainder_steps}
     finalStanding={lt19Seats.seat_assignment.final_standing}
     politicalGroups={lt19Seats.election.political_groups as PoliticalGroup[]}
   />
