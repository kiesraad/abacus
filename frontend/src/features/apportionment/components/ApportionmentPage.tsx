--- conflicted
+++ resolved
@@ -1,11 +1,6 @@
 import { Link } from "react-router";
 
-<<<<<<< HEAD
-import { useElection } from "@/api/election/useElection";
-=======
-import { PageTitle } from "@/components/page_title/PageTitle";
 import { useElection } from "@/hooks/election/useElection";
->>>>>>> cc7ad1e7
 import { t } from "@/lib/i18n";
 import { cn } from "@/utils/classnames";
 
