import { Link } from "react-router";

<<<<<<< HEAD
import { useElection } from "@/api";
=======
import { useElection } from "@/api/election/useElection";
import { PageTitle } from "@/components/ui";
>>>>>>> 1b7ab17d
import { t } from "@/lib/i18n";

import { cn } from "@kiesraad/util";

import { useApportionmentContext } from "../hooks/useApportionmentContext";
import { render_title_and_header } from "../utils/utils";
import cls from "./Apportionment.module.css";
import { ApportionmentError } from "./ApportionmentError";
import { ApportionmentTable } from "./ApportionmentTable";
import { ChosenCandidatesTable } from "./ChosenCandidatesTable";
import { ElectionSummaryTable } from "./ElectionSummaryTable";

function get_number_of_seats_assigned_sentence(seats: number, type: "residual_seat" | "full_seat"): string {
  return t(`apportionment.seats_assigned.${seats === 1 ? "singular" : "plural"}`, {
    num_seat: seats,
    type_seat: t(`apportionment.${type}.singular`).toLowerCase(),
  });
}

export function ApportionmentPage() {
  const { election } = useElection();
  const { seatAssignment, candidateNomination, electionSummary, error } = useApportionmentContext();

  return (
    <>
      {render_title_and_header(t("apportionment.title"))}
      <main>
        <article className={cls.article}>
          {error ? (
            <ApportionmentError error={error} />
          ) : (
            seatAssignment &&
            candidateNomination &&
            electionSummary && (
              <>
                <div className={cn(cls.tableDiv, "mb-lg")}>
                  <div>
                    <h2 className={cls.tableTitle}>{t("apportionment.election_summary")}</h2>
                    <ElectionSummaryTable
                      votesCounts={electionSummary.votes_counts}
                      seats={seatAssignment.seats}
                      quota={seatAssignment.quota}
                      numberOfVoters={election.number_of_voters}
                      preferenceThreshold={candidateNomination.preference_threshold}
                    />
                  </div>
                </div>
                <div className={cn(cls.tableDiv, "mb-lg")}>
                  <div>
                    <h2 className={cls.tableTitle}>{t("apportionment.title")}</h2>
                    <ApportionmentTable
                      finalStanding={seatAssignment.final_standing}
                      politicalGroups={election.political_groups}
                      fullSeats={seatAssignment.full_seats}
                      residualSeats={seatAssignment.residual_seats}
                      seats={seatAssignment.seats}
                    />
                  </div>
                  <div className={cls.footnoteDiv}>
                    <ul>
                      <li>
                        {get_number_of_seats_assigned_sentence(seatAssignment.full_seats, "full_seat")} (
                        <Link to="./details-full-seats">{t("apportionment.view_details")}</Link>)
                      </li>
                      <li>
                        {get_number_of_seats_assigned_sentence(seatAssignment.residual_seats, "residual_seat")} (
                        <Link to="./details-residual-seats">{t("apportionment.view_details")}</Link>)
                      </li>
                    </ul>
                  </div>
                </div>
                <div className={cn(cls.tableDiv, "mb-lg")}>
                  <div>
                    <h2 className={cls.tableTitle}>{t("apportionment.chosen_candidates")}</h2>
                    <span className={cls.tableInformation}>{t("apportionment.in_alphabetical_order")}</span>
                    <ChosenCandidatesTable chosenCandidates={candidateNomination.chosen_candidates} />
                  </div>
                </div>
              </>
            )
          )}
        </article>
      </main>
    </>
  );
}<|MERGE_RESOLUTION|>--- conflicted
+++ resolved
@@ -1,14 +1,8 @@
 import { Link } from "react-router";
 
-<<<<<<< HEAD
-import { useElection } from "@/api";
-=======
 import { useElection } from "@/api/election/useElection";
-import { PageTitle } from "@/components/ui";
->>>>>>> 1b7ab17d
 import { t } from "@/lib/i18n";
-
-import { cn } from "@kiesraad/util";
+import { cn } from "@/lib/util/classnames";
 
 import { useApportionmentContext } from "../hooks/useApportionmentContext";
 import { render_title_and_header } from "../utils/utils";
