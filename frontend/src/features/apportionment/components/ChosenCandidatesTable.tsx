--- conflicted
+++ resolved
@@ -1,12 +1,8 @@
 import { Candidate } from "@/api/gen/openapi";
 import { Table } from "@/components/ui";
 import { t } from "@/lib/i18n";
-<<<<<<< HEAD
-import { cn, getCandidateFullName, getCandidateFullNameWithGender } from "@/lib/util";
-=======
-import { getCandidateFullNameWithGender } from "@/lib/util/candidate";
+import { getCandidateFullName, getCandidateFullNameWithGender } from "@/lib/util/candidate";
 import { cn } from "@/lib/util/classnames";
->>>>>>> 1b7ab17d
 
 import cls from "./Apportionment.module.css";
 
