import { NotFoundError } from "@/api/ApiResult";
<<<<<<< HEAD
import { useElection } from "@/api/election/useElection";
=======
import { PageTitle } from "@/components/page_title/PageTitle";
import { useElection } from "@/hooks/election/useElection";
>>>>>>> cc7ad1e7
import { useNumericParam } from "@/hooks/useNumericParam";
import { t, tx } from "@/lib/i18n";
import { cn } from "@/utils/classnames";

import { useApportionmentContext } from "../../hooks/useApportionmentContext";
import { render_title_and_header } from "../../utils/utils";
import cls from "../Apportionment.module.css";
import { ApportionmentError } from "../ApportionmentError";
import { CandidatesRankingTable } from "./CandidatesRankingTable";
import { CandidatesWithVotesTable } from "./CandidatesWithVotesTable";

export function ApportionmentListDetailsPage() {
  const { election } = useElection();
  const { seatAssignment, candidateNomination, electionSummary, error } = useApportionmentContext();
  const pgNumber = useNumericParam("pgNumber");

  const pg = election.political_groups.find((group) => group.number === pgNumber);

  if (!pg) {
    throw new NotFoundError("error.not_found");
  }

  const pgName = `${t("list")} ${pg.number} - ${pg.name}`;

  if (error) {
    return (
      <>
        {render_title_and_header(pgName)}
        <main>
          <article>
            <ApportionmentError error={error} />
          </article>
        </main>
      </>
    );
  }
  if (seatAssignment && candidateNomination && electionSummary) {
    const pgTotalSeats = seatAssignment.final_standing[pg.number - 1]?.total_seats;
    const candidateVotesList = electionSummary.political_group_votes[pg.number - 1]?.candidate_votes;
    const pgCandidateNomination = candidateNomination.political_group_candidate_nomination[pg.number - 1];

    if (pgTotalSeats !== undefined && candidateVotesList && pgCandidateNomination) {
      const updatedCandidateRanking = pgCandidateNomination.updated_candidate_ranking;
      const preferentialCandidateNomination = pgCandidateNomination.preferential_candidate_nomination;
      const otherCandidateNomination = pgCandidateNomination.other_candidate_nomination;

      return (
        <>
          {render_title_and_header(pgName)}
          <main>
            <article className={cls.article}>
              <>
                <div className={cn(cls.tableDiv, "mb-lg")}>
                  <div>
                    <h2 className={cls.tableTitle}>{t("apportionment.assigned_number_of_seats")}</h2>
                    <span id="text-political-group-assigned-nr-seats">
                      {tx(
                        `apportionment.political_group_assigned_nr_seats.${pgTotalSeats === 1 ? "singular" : "plural"}`,
                        {},
                        {
                          pg_name: pgName,
                          num_seats: pgTotalSeats,
                        },
                      )}
                    </span>
                  </div>
                </div>
                <div className={cn(cls.tableDiv, "mb-lg")}>
                  <div>
                    <h2 className={cls.tableTitle}>{t("apportionment.preferentially_chosen_candidates")}</h2>
                    {preferentialCandidateNomination.length > 0 ? (
                      <>
                        <span id="text-preferentially-chosen-candidates" className={cls.tableInformation}>
                          {t("apportionment.preferentially_chosen_candidates_info", {
                            percentage: candidateNomination.preference_threshold.percentage,
                          })}
                        </span>
                        <CandidatesWithVotesTable
                          id="preferentially-chosen-candidates-table"
                          showNumber={false}
                          showLocality={true}
                          candidateList={pg.candidates}
                          candidateVotesList={preferentialCandidateNomination}
                        />
                      </>
                    ) : (
                      <span id="text-preferentially-chosen-candidates">
                        {t("apportionment.preferentially_chosen_candidates_empty", {
                          percentage: candidateNomination.preference_threshold.percentage,
                        })}
                      </span>
                    )}
                  </div>
                </div>
                <div className={cn(cls.tableDiv, "mb-lg")}>
                  <div>
                    <h2 className={cls.tableTitle}>{t("apportionment.other_chosen_candidates")}</h2>
                    {otherCandidateNomination.length > 0 ? (
                      <>
                        <span id="text-other-chosen-candidates" className={cls.tableInformation}>
                          {t("apportionment.other_chosen_candidates_info")}
                        </span>
                        <CandidatesWithVotesTable
                          id="other-chosen-candidates-table"
                          showNumber={false}
                          showLocality={true}
                          candidateList={pg.candidates}
                          candidateVotesList={otherCandidateNomination}
                        />
                      </>
                    ) : (
                      <span id="text-other-chosen-candidates">{t("apportionment.other_chosen_candidates_empty")}</span>
                    )}
                  </div>
                </div>
                <div className={cn(cls.tableDiv, "mb-lg")}>
                  <div>
                    <h2 className={cls.tableTitle}>{t("apportionment.ranking_candidates")}</h2>
                    {updatedCandidateRanking.length > 0 ? (
                      <>
                        <span id="text-ranking-candidates" className={cls.tableInformation}>
                          {t("apportionment.ranking_candidates_info")}
                        </span>
                        <CandidatesRankingTable candidateRanking={updatedCandidateRanking} />
                      </>
                    ) : (
                      <span id="text-ranking-candidates">{t("apportionment.ranking_candidates_empty")}</span>
                    )}
                  </div>
                </div>
                <div className={cn(cls.tableDiv, "mb-lg")}>
                  <div>
                    <h2 className={cls.tableTitle}>{t("apportionment.total_number_votes_per_candidate")}</h2>
                    <CandidatesWithVotesTable
                      id="total-votes-per-candidate-table"
                      showNumber={true}
                      showLocality={false}
                      candidateList={pg.candidates}
                      candidateVotesList={candidateVotesList}
                    />
                  </div>
                </div>
              </>
            </article>
          </main>
        </>
      );
    }
  }
}<|MERGE_RESOLUTION|>--- conflicted
+++ resolved
@@ -1,10 +1,5 @@
 import { NotFoundError } from "@/api/ApiResult";
-<<<<<<< HEAD
-import { useElection } from "@/api/election/useElection";
-=======
-import { PageTitle } from "@/components/page_title/PageTitle";
 import { useElection } from "@/hooks/election/useElection";
->>>>>>> cc7ad1e7
 import { useNumericParam } from "@/hooks/useNumericParam";
 import { t, tx } from "@/lib/i18n";
 import { cn } from "@/utils/classnames";
