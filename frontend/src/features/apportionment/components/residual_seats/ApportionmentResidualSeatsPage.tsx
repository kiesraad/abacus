--- conflicted
+++ resolved
@@ -59,19 +59,9 @@
     );
   }
   if (seatAssignment) {
-<<<<<<< HEAD
-    const largestRemainderSteps = seatAssignment.steps.filter(
-      (step) => step.change.changed_by === "LargestRemainderAssignment",
-    );
-    const highestAverageSteps = seatAssignment.steps.filter(
-      (step) => step.change.changed_by === "HighestAverageAssignment",
-    );
-    const absoluteMajorityReassignment = seatAssignment.steps
-=======
     const largestRemainderSteps = seatAssignment.steps.filter(isLargestRemainderAssignmentStep);
     const highestAverageSteps = seatAssignment.steps.filter(isHighestAverageAssignmentStep);
-    const absoluteMajorityChange = seatAssignment.steps
->>>>>>> 6ec2c932
+    const absoluteMajorityReassignment = seatAssignment.steps
       .map((step) => step.change)
       .find((change) => change.changed_by === "AbsoluteMajorityReassignment") as
       | AbsoluteMajorityReassignedSeat
