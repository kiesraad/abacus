--- conflicted
+++ resolved
@@ -30,16 +30,9 @@
       </Table.Header>
       <Table.Body>
         {finalStanding.map((pg_seat_assignment) => {
-<<<<<<< HEAD
-          const average = highestAverageSteps[0]?.standings[pg_seat_assignment.pg_number - 1]?.next_votes_per_seat;
-          const residual_seats = highestAverageSteps.filter((step) => {
-            const change = step.change as HighestAverageAssignedSeat;
-            return change.selected_pg_number === pg_seat_assignment.pg_number;
-=======
           const average = steps[0]?.standings[pg_seat_assignment.pg_number - 1]?.next_votes_per_seat;
           const residual_seats = steps.filter((step) => {
             return step.change.selected_pg_number == pg_seat_assignment.pg_number;
->>>>>>> 6ec2c932
           }).length;
           return (
             <Table.Row key={pg_seat_assignment.pg_number}>
