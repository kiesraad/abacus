import { PoliticalGroup, PoliticalGroupSeatAssignment } from "@/api";
import { Table } from "@/components/ui";
import { t } from "@/lib/i18n";
import { cn } from "@/lib/util";

import { LargestRemainderAssignmentStep } from "../../utils/seat-change";
import cls from "../Apportionment.module.css";

interface LargestRemaindersTableProps {
  steps: LargestRemainderAssignmentStep[];
  finalStanding: PoliticalGroupSeatAssignment[];
  politicalGroups: PoliticalGroup[];
}

export function LargestRemaindersTable({ steps, finalStanding, politicalGroups }: LargestRemaindersTableProps) {
  const finalStandingPgsMeetingThreshold = finalStanding.filter(
    (pg_seat_assignment) => pg_seat_assignment.meets_remainder_threshold,
  );
  return (
    <Table id="largest-remainders-table" className={cls.table}>
      <Table.Header>
        <Table.HeaderCell className="text-align-r">{t("list")}</Table.HeaderCell>
        <Table.HeaderCell className="w-full">{t("list_name")}</Table.HeaderCell>
        <Table.HeaderCell className="text-align-r">{t("apportionment.full_seats_count")}</Table.HeaderCell>
        <Table.HeaderCell span={2} className="text-align-r">
          {t("apportionment.remainder")}
        </Table.HeaderCell>
        <Table.HeaderCell className="text-align-r">{t("apportionment.residual_seats_count")}</Table.HeaderCell>
      </Table.Header>
      <Table.Body>
        {finalStandingPgsMeetingThreshold.map((pg_seat_assignment) => {
<<<<<<< HEAD
          const residual_seats =
            largestRemainderSteps.filter((step) => {
              const change = step.change as LargestRemainderAssignedSeat;
              return change.selected_pg_number === pg_seat_assignment.pg_number;
            }).length || 0;
=======
          const residual_seats = steps.filter((step) => {
            return step.change.selected_pg_number == pg_seat_assignment.pg_number;
          }).length;
>>>>>>> 6ec2c932
          return (
            <Table.Row key={pg_seat_assignment.pg_number}>
              <Table.Cell className={cn(cls.listNumberColumn, "text-align-r", "font-number")}>
                {pg_seat_assignment.pg_number}
              </Table.Cell>
              <Table.Cell>{politicalGroups[pg_seat_assignment.pg_number - 1]?.name || ""}</Table.Cell>
              <Table.NumberCell className="font-number">{pg_seat_assignment.full_seats}</Table.NumberCell>
              <Table.DisplayFractionCells className={residual_seats > 0 ? "bg-yellow bold" : undefined}>
                {pg_seat_assignment.remainder_votes}
              </Table.DisplayFractionCells>
              <Table.NumberCell className="font-number">{residual_seats}</Table.NumberCell>
            </Table.Row>
          );
        })}
      </Table.Body>
    </Table>
  );
}<|MERGE_RESOLUTION|>--- conflicted
+++ resolved
@@ -29,17 +29,9 @@
       </Table.Header>
       <Table.Body>
         {finalStandingPgsMeetingThreshold.map((pg_seat_assignment) => {
-<<<<<<< HEAD
-          const residual_seats =
-            largestRemainderSteps.filter((step) => {
-              const change = step.change as LargestRemainderAssignedSeat;
-              return change.selected_pg_number === pg_seat_assignment.pg_number;
-            }).length || 0;
-=======
           const residual_seats = steps.filter((step) => {
             return step.change.selected_pg_number == pg_seat_assignment.pg_number;
           }).length;
->>>>>>> 6ec2c932
           return (
             <Table.Row key={pg_seat_assignment.pg_number}>
               <Table.Cell className={cn(cls.listNumberColumn, "text-align-r", "font-number")}>
