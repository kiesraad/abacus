import { ReactNode, useEffect } from "react";
import { useNavigate } from "react-router";

import { ApiError } from "@/api/ApiResult";
import { Election } from "@/types/generated/openapi";

import { DataEntryContext } from "../hooks/DataEntryContext";
import useDataEntry from "../hooks/useDataEntry";
<<<<<<< HEAD
import { DataEntryState, DataEntryStateAndActionsLoaded } from "../types/types";
=======
>>>>>>> 804f8e6c

export interface DataEntryProviderProps {
  election: Required<Election>;
  pollingStationId: number;
  entryNumber: number;
  children: ReactNode;
  initialDataEntryState?: DataEntryState;
}

export function DataEntryProvider({
  election,
  pollingStationId,
  entryNumber,
  initialDataEntryState,
  children,
}: DataEntryProviderProps) {
  const navigate = useNavigate();
  const stateAndActions = useDataEntry(election, pollingStationId, entryNumber, initialDataEntryState);

  // handle error
  useEffect(() => {
    if (stateAndActions.error && stateAndActions.error instanceof ApiError) {
      if (stateAndActions.error.reference === "DataEntryAlreadyClaimed") {
        void navigate(`/elections/${election.id}/data-entry#data-entry-claimed-${pollingStationId}`);
      } else if (stateAndActions.error.reference === "DataEntryAlreadyFinalised") {
        void navigate(`/elections/${election.id}/data-entry#data-entry-finalised-${pollingStationId}`);
      } else if (stateAndActions.error.reference === "InvalidStateTransition") {
        void navigate(`/elections/${election.id}/data-entry#invalid-action-${pollingStationId}`);
      }
    }
  }, [election.id, navigate, stateAndActions.error, pollingStationId]);

  if (!stateAndActions.pollingStationResults) {
    return null;
  }

  return (
    <DataEntryContext.Provider
      value={{
        ...stateAndActions,
        pollingStationResults: stateAndActions.pollingStationResults,
      }}
    >
      {children}
    </DataEntryContext.Provider>
  );
}<|MERGE_RESOLUTION|>--- conflicted
+++ resolved
@@ -6,10 +6,7 @@
 
 import { DataEntryContext } from "../hooks/DataEntryContext";
 import useDataEntry from "../hooks/useDataEntry";
-<<<<<<< HEAD
-import { DataEntryState, DataEntryStateAndActionsLoaded } from "../types/types";
-=======
->>>>>>> 804f8e6c
+import { DataEntryState } from "../types/types";
 
 export interface DataEntryProviderProps {
   election: Required<Election>;
