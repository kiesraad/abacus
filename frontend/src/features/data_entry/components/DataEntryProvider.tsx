import { ReactNode, useEffect } from "react";
import { useNavigate } from "react-router";

<<<<<<< HEAD
import { ApiError, Election } from "@/api";
=======
import { Election } from "@/api/gen/openapi";
>>>>>>> 1b7ab17d

import { DataEntryContext } from "../hooks/DataEntryContext";
import useDataEntry from "../hooks/useDataEntry";
import { DataEntryStateAndActionsLoaded } from "../types/types";

export interface DataEntryProviderProps {
  election: Required<Election>;
  pollingStationId: number;
  entryNumber: number;
  children: ReactNode;
}

export function DataEntryProvider({ election, pollingStationId, entryNumber, children }: DataEntryProviderProps) {
  const navigate = useNavigate();
  const stateAndActions = useDataEntry(election, pollingStationId, entryNumber);

  // handle error
  useEffect(() => {
    if (
      stateAndActions.error &&
      stateAndActions.error instanceof ApiError &&
      stateAndActions.error.reference === "DataEntryAlreadyClaimed"
    ) {
      void navigate(`/elections/${election.id}/data-entry#data-entry-claimed-${pollingStationId}`);
    }
  }, [election.id, navigate, stateAndActions.error, pollingStationId]);

  if (!stateAndActions.pollingStationResults) {
    return null;
  }

  return (
    <DataEntryContext.Provider value={{ ...stateAndActions } as DataEntryStateAndActionsLoaded}>
      {children}
    </DataEntryContext.Provider>
  );
}<|MERGE_RESOLUTION|>--- conflicted
+++ resolved
@@ -1,11 +1,8 @@
 import { ReactNode, useEffect } from "react";
 import { useNavigate } from "react-router";
 
-<<<<<<< HEAD
-import { ApiError, Election } from "@/api";
-=======
+import { ApiError } from "@/api/ApiResult";
 import { Election } from "@/api/gen/openapi";
->>>>>>> 1b7ab17d
 
 import { DataEntryContext } from "../hooks/DataEntryContext";
 import useDataEntry from "../hooks/useDataEntry";
