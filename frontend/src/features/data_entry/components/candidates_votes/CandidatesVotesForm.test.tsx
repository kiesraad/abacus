--- conflicted
+++ resolved
@@ -468,7 +468,7 @@
 
       await screen.findByTestId("political_group_votes_1_form");
       overrideOnce("post", "/api/polling_stations/1/data_entries/1", 200, {
-        validation_results: { errors: [errorWarningMocks.F401], warnings: [] },
+        validation_results: { errors: [validationResultMockData.F401], warnings: [] },
       });
 
       const submitButton = await screen.findByRole("button", { name: "Volgende" });
@@ -501,11 +501,7 @@
 
       await screen.findByTestId("political_group_votes_1_form");
       overrideOnce("post", "/api/polling_stations/1/data_entries/1", 200, {
-<<<<<<< HEAD
-        validation_results: { errors: [validationResultMockData.F401], warnings: [] },
-=======
-        validation_results: { errors: [errorWarningMocks.F402], warnings: [] },
->>>>>>> cb830fe1
+        validation_results: { errors: [validationResultMockData.F402], warnings: [] },
       });
 
       const submitButton = screen.getByRole("button", { name: "Volgende" });
