--- conflicted
+++ resolved
@@ -20,12 +20,8 @@
   getInitialValues,
 } from "../../testing/mock-data";
 import { overrideServerClaimDataEntryResponse } from "../../testing/test.utils";
-<<<<<<< HEAD
-import { DataEntryState, FormState } from "../../types/types";
+import { FormState } from "../../types/types";
 import { ValidationResultSet } from "../../utils/ValidationResults";
-=======
-import { FormState } from "../../types/types";
->>>>>>> 9191d117
 import { DataEntryProvider } from "../DataEntryProvider";
 import { CheckAndSaveForm } from "./CheckAndSaveForm";
 
@@ -188,7 +184,7 @@
 
     overrideServerClaimDataEntryResponse({
       formState: mockFormState,
-      pollingStationResults: getDefaultValues(),
+      pollingStationResults: getInitialValues(),
       validationResults: { errors: [errorWarningMocks.F201], warnings: [] },
     });
     renderForm();
