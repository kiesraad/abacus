import * as React from "react";
import { Link, useNavigate } from "react-router";

import { ApiError } from "@/api/ApiResult";
import { ErrorModal } from "@/components/error/ErrorModal";
import { Alert } from "@/components/ui/Alert/Alert";
import { BottomBar } from "@/components/ui/BottomBar/BottomBar";
import { Button } from "@/components/ui/Button/Button";
import { Checkbox } from "@/components/ui/CheckboxAndRadio/CheckboxAndRadio";
import { Form } from "@/components/ui/Form/Form";
import { KeyboardKeys } from "@/components/ui/KeyboardKeys/KeyboardKeys";
import { StatusList } from "@/components/ui/StatusList/StatusList";
import { useElection } from "@/hooks/election/useElection";
import { t, tx } from "@/i18n/translate";
import { FormSectionId } from "@/types/types";
import { KeyboardKey, MenuStatus } from "@/types/ui";

import { useDataEntryContext } from "../../hooks/useDataEntryContext";
import { useFormKeyboardNavigation } from "../../hooks/useFormKeyboardNavigation";
import { SubmitCurrentFormOptions } from "../../types/types";
import { DataEntryFormSectionStatus } from "../../utils/dataEntryUtils";
import { getUrlForFormSectionID } from "../../utils/utils";
import { DataEntryNavigation } from "../DataEntryNavigation";

export function CheckAndSaveForm() {
  const formRef = useFormKeyboardNavigation();

  const navigate = useNavigate();
  const { election } = useElection();
<<<<<<< HEAD
  const [isConfirmed, setIsConfirmed] = React.useState(false);
  const [isConfirmedError, setIsConfirmedError] = React.useState<string | null>(null);
=======
>>>>>>> 9191d117
  const {
    error,
    dataEntryStructure,
    formState,
    onSubmitForm,
    status,
    onFinaliseDataEntry,
    pollingStationId,
    entryNumber,
  } = useDataEntryContext("save");

  const getUrlForFormSection = React.useCallback(
    (id: FormSectionId) => {
      return getUrlForFormSectionID(election.id, pollingStationId, entryNumber, id);
    },
    [election, pollingStationId, entryNumber],
  );

  const [notableFormSections, hasWarnings, hasErrors, allFeedbackAccepted] = React.useMemo(() => {
    const sections = Object.values(formState.sections).filter(
      (section) => !section.errors.isEmpty() || !section.warnings.isEmpty(),
    );
    let hasErrors = false;
    let hasWarnings = false;
    let allFeedbackAccepted = true;
    for (const section of sections) {
      if (!section.errors.isEmpty()) {
        hasErrors = true;
        if (!section.acceptErrorsAndWarnings) {
          allFeedbackAccepted = false;
        }
      }
      if (!section.warnings.isEmpty()) {
        hasWarnings = true;
        if (!section.acceptErrorsAndWarnings) {
          allFeedbackAccepted = false;
        }
      }
    }
    return [sections, hasWarnings, hasErrors, allFeedbackAccepted];
  }, [formState]);

  // save the current state, without finalising (for the abort dialog)
  const onSubmit = async (options?: SubmitCurrentFormOptions) => {
    return await onSubmitForm({}, options);
  };

  // finalise the data entry and navigate away
  // this also includes stopping the data entry with errors, this is handled by the server.
  const onFinalise = async () => {
    if (!allFeedbackAccepted) {
      return false;
    }

<<<<<<< HEAD
    if (hasErrors) {
      if (!isConfirmed) {
        setIsConfirmedError(t("data_entry.continue_with_errors"));
        return false;
      } else {
        setIsConfirmedError(null);
      }
    }

    if (await onFinaliseDataEntry()) {
      await navigate(`/elections/${election.id}/data-entry#data-entry-saved-${entryNumber}`);
=======
    const dataEntryStatus = await onFinaliseDataEntry();
    if (dataEntryStatus !== undefined) {
      if (dataEntryStatus.status === "EntriesDifferent") {
        await navigate(`/elections/${election.id}/data-entry#data-entry-different`);
      } else if (dataEntryStatus.status === "FirstEntryHasErrors") {
        await navigate(`/elections/${election.id}/data-entry#data-entry-errors`);
      } else {
        await navigate(`/elections/${election.id}/data-entry#data-entry-${entryNumber}-saved`);
      }
>>>>>>> 9191d117
      return true;
    }
    return false;
  };

  return (
    <Form
      onSubmit={(event: React.FormEvent<HTMLFormElement>) => {
        event.preventDefault();
        void onFinalise();
      }}
      id="check_save_form"
      title={t("check_and_save.title")}
      ref={formRef}
      aria-disabled={(hasErrors || hasWarnings) && !allFeedbackAccepted}
    >
      <DataEntryNavigation onSubmit={onSubmit} />

      {error instanceof ApiError && <ErrorModal error={error} />}
<<<<<<< HEAD

      {hasErrors && allFeedbackAccepted ? (
        <>
          <p className="md">{t("check_and_save.accepted_errors")}</p>
          {notableFormSections.map((section) => {
            const title = dataEntryStructure.find((s) => s.id === section.id)?.title || section.id;
            return (
              <React.Fragment key={section.id}>
                <Link to={getUrlForFormSection(section.id)} className="section-title">
                  {section.title || section.id}
                </Link>
                <StatusList id={`save-form-summary-list-${section.id}`} className="error">
                  {section.errors.getCodes().map((code) => {
                    return (
                      <StatusList.Item
                        key={code}
                        status="error"
                        emphasis
                        padding
                        id={`section-error-${section.id}-${code}`}
                      >
                        {tx(`feedback.${code}.typist.title`, {
                          link: (title: React.ReactElement) => (
                            <Link to={getUrlForFormSection(section.id)}>{title}</Link>
                          ),
                        })}
                      </StatusList.Item>
                    );
                  })}
                  {section.warnings.getCodes().map((code) => {
                    return (
                      <StatusList.Item
                        key={code}
                        status="warning"
                        emphasis
                        padding
                        id={`section-error-${section.id}-${code}`}
                      >
                        {tx(`feedback.${code}.typist.title`, {
                          link: (title: React.ReactElement) => (
                            <Link to={getUrlForFormSection(section.id)}>{title}</Link>
                          ),
                        })}
                      </StatusList.Item>
                    );
                  })}
                </StatusList>
              </React.Fragment>
            );
          })}
        </>
      ) : (
        <>
          <section className="md" id="save-form-summary-text">
            {!hasErrors && allFeedbackAccepted && <p className="md">{t("check_and_save.counts_add_up.no_warnings")}</p>}
            {!hasErrors && hasWarnings && !allFeedbackAccepted && (
              <>
                <p className="md">{t("check_and_save.counts_add_up.warnings")}</p>
                <p className="md">{t("check_and_save.check_warnings")}</p>
              </>
            )}
            {hasErrors && !allFeedbackAccepted && (
              <>
                <p className="md">{t("check_and_save.counts_do_not_add_up")}</p>
                <p className="md">{t("check_and_save.fix_the_errors")}</p>
              </>
            )}
          </section>
          <StatusList id="save-form-summary-list">
            <StatusList.Item status="accept">{t("check_and_save.counts_add_up_title")}</StatusList.Item>

            {notableFormSections.map((section) => {
              const link = (title: React.ReactElement) => <Link to={getUrlForFormSection(section.id)}>{title}</Link>;

              let status: DataEntryFormSectionStatus;
              if (!section.errors.isEmpty()) {
                status = "errors";
              } else {
                status = !section.warnings.isEmpty()
                  ? section.acceptErrorsAndWarnings
                    ? "accepted-warnings"
                    : "unaccepted-warnings"
                  : "empty";
              }

              const content = tx(
                `check_and_save.notable_form_sections.${status}`,
                { link },
                { link_title: section.title || section.title || "" },
              );

              return (
                <StatusList.Item
                  key={section.id}
                  status={menuStatusForFormSectionStatus(status)}
                  id={`section-status-${section.id}`}
                >
                  {content}
                </StatusList.Item>
              );
            })}

            {!hasErrors && !hasWarnings && (
              <StatusList.Item status="accept" id="no-blocking-errors-or-warnings">
                {t("check_and_save.no_warnings")}
              </StatusList.Item>
            )}
            {!allFeedbackAccepted ? (
              <StatusList.Item status={hasErrors ? "error" : "warning"} id="form-cannot-be-saved" emphasis padding>
                {t("check_and_save.can_not_save")}
              </StatusList.Item>
            ) : (
              <StatusList.Item status="accept" id="form-can-be-saved" emphasis padding>
                {t("check_and_save.can_save")}
              </StatusList.Item>
            )}
          </StatusList>

          {!hasErrors && allFeedbackAccepted && (
            <BottomBar type="form">
              <BottomBar.Row>
                <Button type="submit" size="lg" disabled={status === "finalising"}>
                  {t("save")}
                </Button>
                <KeyboardKeys keys={[KeyboardKey.Shift, KeyboardKey.Enter]} />
              </BottomBar.Row>
            </BottomBar>
          )}
        </>
      )}

      {hasErrors && allFeedbackAccepted && (
=======
      <section className="md" id="save-form-summary-text">
        {!summary.hasBlocks && summary.countsAddUp && (
          <p className="md">{t("check_and_save.counts_add_up.no_warnings")}</p>
        )}
        {summary.hasBlocks && summary.countsAddUp && (
          <>
            <p className="md">{t("check_and_save.counts_add_up.warnings")}</p>
            <p className="md">{t("check_and_save.check_warnings")}</p>
          </>
        )}
        {summary.hasBlocks && !summary.countsAddUp && (
          <>
            <p className="md">{t("check_and_save.counts_do_not_add_up")}</p>
            <p className="md">{t("check_and_save.fix_the_errors")}</p>
          </>
        )}
      </section>

      <StatusList id="save-form-summary-list">
        {summary.countsAddUp && (
          <StatusList.Item status="accept">{t("check_and_save.counts_add_up_title")}</StatusList.Item>
        )}

        {summary.notableFormSections.map((section) => {
          const title = dataEntryStructure.find((s) => s.id === section.formSection.id)?.title || "";
          const link = (title: React.ReactElement) => (
            <Link to={getUrlForFormSection(section.formSection.id)}>{title}</Link>
          );
          const content = tx(`check_and_save.notable_form_sections.${section.status}`, { link }, { link_title: title });

          return (
            <StatusList.Item
              key={section.formSection.id}
              status={menuStatusForFormSectionStatus(section.status)}
              id={`section-status-${section.formSection.id}`}
            >
              {content}
            </StatusList.Item>
          );
        })}

        {!summary.hasBlocks && !summary.hasWarnings && (
          <StatusList.Item status="accept" id="no-blocking-errors-or-warnings">
            {t("check_and_save.no_warnings")}
          </StatusList.Item>
        )}
        {summary.hasBlocks ? (
          <StatusList.Item status={summary.hasErrors ? "error" : "warning"} id="form-cannot-be-saved" emphasis padding>
            {t("check_and_save.can_not_save")}
          </StatusList.Item>
        ) : (
          <StatusList.Item status="accept" id="form-can-be-saved" emphasis padding>
            {t("check_and_save.can_save")}
          </StatusList.Item>
        )}
      </StatusList>

      {finalisationAllowed && (
>>>>>>> 9191d117
        <BottomBar type="form">
          {isConfirmedError !== null && (
            <BottomBar.Row>
              <Alert type="error" small>
                <p>{isConfirmedError}</p>
              </Alert>
            </BottomBar.Row>
          )}
          <BottomBar.Row>
            <Checkbox
              id="check_and_save_form_errors_confirmed"
              checked={isConfirmed}
              hasError={false}
              onChange={(e) => {
                setIsConfirmed(e.target.checked);
              }}
              label={t("data_entry.form_accept_errors")}
            />
          </BottomBar.Row>

          <BottomBar.Row>
            <Button type="submit" size="lg" disabled={status === "finalising"}>
              {t("complete")}
            </Button>
            <KeyboardKeys keys={[KeyboardKey.Shift, KeyboardKey.Enter]} />
          </BottomBar.Row>
        </BottomBar>
      )}
    </Form>
  );
}

function menuStatusForFormSectionStatus(status: DataEntryFormSectionStatus): MenuStatus {
  switch (status) {
    case "empty":
      return "empty";
    case "unaccepted-warnings":
      return "warning";
    case "accepted-warnings":
      return "accept";
    case "errors":
      return "error";
  }
}<|MERGE_RESOLUTION|>--- conflicted
+++ resolved
@@ -27,11 +27,8 @@
 
   const navigate = useNavigate();
   const { election } = useElection();
-<<<<<<< HEAD
   const [isConfirmed, setIsConfirmed] = React.useState(false);
   const [isConfirmedError, setIsConfirmedError] = React.useState<string | null>(null);
-=======
->>>>>>> 9191d117
   const {
     error,
     dataEntryStructure,
@@ -86,7 +83,6 @@
       return false;
     }
 
-<<<<<<< HEAD
     if (hasErrors) {
       if (!isConfirmed) {
         setIsConfirmedError(t("data_entry.continue_with_errors"));
@@ -98,18 +94,17 @@
 
     if (await onFinaliseDataEntry()) {
       await navigate(`/elections/${election.id}/data-entry#data-entry-saved-${entryNumber}`);
-=======
-    const dataEntryStatus = await onFinaliseDataEntry();
-    if (dataEntryStatus !== undefined) {
-      if (dataEntryStatus.status === "EntriesDifferent") {
-        await navigate(`/elections/${election.id}/data-entry#data-entry-different`);
-      } else if (dataEntryStatus.status === "FirstEntryHasErrors") {
-        await navigate(`/elections/${election.id}/data-entry#data-entry-errors`);
-      } else {
-        await navigate(`/elections/${election.id}/data-entry#data-entry-${entryNumber}-saved`);
+      const dataEntryStatus = await onFinaliseDataEntry();
+      if (dataEntryStatus !== undefined) {
+        if (dataEntryStatus.status === "EntriesDifferent") {
+          await navigate(`/elections/${election.id}/data-entry#data-entry-different`);
+        } else if (dataEntryStatus.status === "FirstEntryHasErrors") {
+          await navigate(`/elections/${election.id}/data-entry#data-entry-errors`);
+        } else {
+          await navigate(`/elections/${election.id}/data-entry#data-entry-${entryNumber}-saved`);
+        }
+        return true;
       }
->>>>>>> 9191d117
-      return true;
     }
     return false;
   };
@@ -128,7 +123,6 @@
       <DataEntryNavigation onSubmit={onSubmit} />
 
       {error instanceof ApiError && <ErrorModal error={error} />}
-<<<<<<< HEAD
 
       {hasErrors && allFeedbackAccepted ? (
         <>
@@ -138,7 +132,7 @@
             return (
               <React.Fragment key={section.id}>
                 <Link to={getUrlForFormSection(section.id)} className="section-title">
-                  {section.title || section.id}
+                  {title || section.id}
                 </Link>
                 <StatusList id={`save-form-summary-list-${section.id}`} className="error">
                   {section.errors.getCodes().map((code) => {
@@ -202,7 +196,7 @@
 
             {notableFormSections.map((section) => {
               const link = (title: React.ReactElement) => <Link to={getUrlForFormSection(section.id)}>{title}</Link>;
-
+              const title = dataEntryStructure.find((s) => s.id === section.id)?.title || section.id;
               let status: DataEntryFormSectionStatus;
               if (!section.errors.isEmpty()) {
                 status = "errors";
@@ -217,7 +211,7 @@
               const content = tx(
                 `check_and_save.notable_form_sections.${status}`,
                 { link },
-                { link_title: section.title || section.title || "" },
+                { link_title: title || "" },
               );
 
               return (
@@ -261,66 +255,6 @@
       )}
 
       {hasErrors && allFeedbackAccepted && (
-=======
-      <section className="md" id="save-form-summary-text">
-        {!summary.hasBlocks && summary.countsAddUp && (
-          <p className="md">{t("check_and_save.counts_add_up.no_warnings")}</p>
-        )}
-        {summary.hasBlocks && summary.countsAddUp && (
-          <>
-            <p className="md">{t("check_and_save.counts_add_up.warnings")}</p>
-            <p className="md">{t("check_and_save.check_warnings")}</p>
-          </>
-        )}
-        {summary.hasBlocks && !summary.countsAddUp && (
-          <>
-            <p className="md">{t("check_and_save.counts_do_not_add_up")}</p>
-            <p className="md">{t("check_and_save.fix_the_errors")}</p>
-          </>
-        )}
-      </section>
-
-      <StatusList id="save-form-summary-list">
-        {summary.countsAddUp && (
-          <StatusList.Item status="accept">{t("check_and_save.counts_add_up_title")}</StatusList.Item>
-        )}
-
-        {summary.notableFormSections.map((section) => {
-          const title = dataEntryStructure.find((s) => s.id === section.formSection.id)?.title || "";
-          const link = (title: React.ReactElement) => (
-            <Link to={getUrlForFormSection(section.formSection.id)}>{title}</Link>
-          );
-          const content = tx(`check_and_save.notable_form_sections.${section.status}`, { link }, { link_title: title });
-
-          return (
-            <StatusList.Item
-              key={section.formSection.id}
-              status={menuStatusForFormSectionStatus(section.status)}
-              id={`section-status-${section.formSection.id}`}
-            >
-              {content}
-            </StatusList.Item>
-          );
-        })}
-
-        {!summary.hasBlocks && !summary.hasWarnings && (
-          <StatusList.Item status="accept" id="no-blocking-errors-or-warnings">
-            {t("check_and_save.no_warnings")}
-          </StatusList.Item>
-        )}
-        {summary.hasBlocks ? (
-          <StatusList.Item status={summary.hasErrors ? "error" : "warning"} id="form-cannot-be-saved" emphasis padding>
-            {t("check_and_save.can_not_save")}
-          </StatusList.Item>
-        ) : (
-          <StatusList.Item status="accept" id="form-can-be-saved" emphasis padding>
-            {t("check_and_save.can_save")}
-          </StatusList.Item>
-        )}
-      </StatusList>
-
-      {finalisationAllowed && (
->>>>>>> 9191d117
         <BottomBar type="form">
           {isConfirmedError !== null && (
             <BottomBar.Row>
