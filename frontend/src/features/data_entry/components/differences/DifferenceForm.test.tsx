--- conflicted
+++ resolved
@@ -22,7 +22,6 @@
 import { DataEntryProvider } from "../DataEntryProvider";
 import { DifferencesForm } from "./DifferencesForm";
 
-<<<<<<< HEAD
 vi.mock("@/hooks/user/useUser");
 
 const testUser: LoginResponse = {
@@ -32,29 +31,6 @@
   needs_password_change: false,
 };
 
-const defaultDataEntryState: DataEntryState = {
-  election: electionMockData,
-  pollingStationId: 1,
-  error: null,
-  pollingStationResults: null,
-  entryNumber: 1,
-  formState: {
-    current: "differences_counts",
-    furthest: "differences_counts",
-    sections: {
-      recounted: getDefaultFormSection("recounted", 1),
-      voters_votes_counts: getDefaultFormSection("voters_votes_counts", 2),
-      differences_counts: getDefaultFormSection("differences_counts", 3),
-      save: getDefaultFormSection("save", 4),
-    },
-  },
-  targetFormSectionId: "recounted",
-  status: "idle",
-  cache: null,
-};
-
-=======
->>>>>>> 5ddb64c0
 function renderForm() {
   return render(
     <DataEntryProvider election={electionMockData} pollingStationId={1} entryNumber={1}>
