--- conflicted
+++ resolved
@@ -1,184 +1,5 @@
-<<<<<<< HEAD
-import { ApiError } from "@/api/ApiResult";
-import { ErrorModal } from "@/components/error/ErrorModal";
-import { Alert } from "@/components/ui/Alert/Alert";
-import { BottomBar } from "@/components/ui/BottomBar/BottomBar";
-import { Button } from "@/components/ui/Button/Button";
-import { Checkbox } from "@/components/ui/CheckboxAndRadio/CheckboxAndRadio";
-import { Feedback } from "@/components/ui/Feedback/Feedback";
-import { Form } from "@/components/ui/Form/Form";
-import { InputGrid } from "@/components/ui/InputGrid/InputGrid";
-import { InputGridRow } from "@/components/ui/InputGrid/InputGridRow";
-import { KeyboardKeys } from "@/components/ui/KeyboardKeys/KeyboardKeys";
-import { useUserRole } from "@/hooks/user/useUserRole";
-import { t } from "@/i18n/translate";
-import { KeyboardKey } from "@/types/ui";
-
-import { DataEntryNavigation } from "../DataEntryNavigation";
-import { formValuesToValues } from "./differencesValues";
-import { useDifferences } from "./useDifferences";
-
-export function DifferencesForm() {
-  const { isTypist } = useUserRole();
-  const {
-    error,
-    formRef,
-    onSubmit,
-    currentValues,
-    setValues,
-    formSection,
-    status,
-    setAcceptErrorsAndWarnings,
-    defaultProps,
-    showAcceptErrorsAndWarnings,
-  } = useDifferences();
-
-  return (
-    <Form
-      onSubmit={(e) => {
-        e.preventDefault();
-        void onSubmit();
-      }}
-      ref={formRef}
-      id="differences_form"
-      title={t("differences.differences_form_title")}
-    >
-      <DataEntryNavigation
-        onSubmit={onSubmit}
-        currentValues={{ differences_counts: formValuesToValues(currentValues) }}
-      />
-      {error instanceof ApiError && <ErrorModal error={error} />}
-      {formSection.isSaved && !formSection.errors.isEmpty() && (
-        <Feedback id="feedback-error" type="error" data={formSection.errors.getCodes()} isTypist={isTypist} />
-      )}
-      {formSection.isSaved && !formSection.warnings.isEmpty() && formSection.errors.isEmpty() && (
-        <Feedback id="feedback-warning" type="warning" data={formSection.warnings.getCodes()} isTypist={isTypist} />
-      )}
-      <InputGrid key="differences">
-        <InputGrid.Header>
-          <th>{t("field")}</th>
-          <th>{t("counted_number")}</th>
-          <th>{t("description")}</th>
-        </InputGrid.Header>
-        <InputGrid.Body>
-          <InputGridRow
-            autoFocusInput
-            key="I"
-            field="I"
-            id="data.differences_counts.more_ballots_count"
-            title={t("differences.more_ballots_count")}
-            value={currentValues.more_ballots_count}
-            onChange={(e) => {
-              setValues({ ...currentValues, more_ballots_count: e.target.value });
-            }}
-            {...defaultProps}
-          />
-          <InputGridRow
-            key="J"
-            field="J"
-            id="data.differences_counts.fewer_ballots_count"
-            title={t("differences.fewer_ballots_count")}
-            value={currentValues.fewer_ballots_count}
-            onChange={(e) => {
-              setValues({ ...currentValues, fewer_ballots_count: e.target.value });
-            }}
-            addSeparator
-            {...defaultProps}
-          />
-
-          <InputGridRow
-            key="K"
-            field="K"
-            id="data.differences_counts.unreturned_ballots_count"
-            title={t("differences.unreturned_ballots_count")}
-            value={currentValues.unreturned_ballots_count}
-            onChange={(e) => {
-              setValues({ ...currentValues, unreturned_ballots_count: e.target.value });
-            }}
-            {...defaultProps}
-          />
-          <InputGridRow
-            key="L"
-            field="L"
-            id="data.differences_counts.too_few_ballots_handed_out_count"
-            title={t("differences.too_few_ballots_handed_out_count")}
-            value={currentValues.too_few_ballots_handed_out_count}
-            onChange={(e) => {
-              setValues({ ...currentValues, too_few_ballots_handed_out_count: e.target.value });
-            }}
-            {...defaultProps}
-          />
-          <InputGridRow
-            key="M"
-            field="M"
-            id="data.differences_counts.too_many_ballots_handed_out_count"
-            title={t("differences.too_many_ballots_handed_out_count")}
-            value={currentValues.too_many_ballots_handed_out_count}
-            onChange={(e) => {
-              setValues({ ...currentValues, too_many_ballots_handed_out_count: e.target.value });
-            }}
-            {...defaultProps}
-          />
-          <InputGridRow
-            key="N"
-            field="N"
-            id="data.differences_counts.other_explanation_count"
-            title={t("differences.other_explanation_count")}
-            value={currentValues.other_explanation_count}
-            onChange={(e) => {
-              setValues({ ...currentValues, other_explanation_count: e.target.value });
-            }}
-            addSeparator
-            {...defaultProps}
-          />
-
-          <InputGridRow
-            key="O"
-            field="O"
-            id="data.differences_counts.no_explanation_count"
-            title={t("differences.no_explanation_count")}
-            value={currentValues.no_explanation_count}
-            onChange={(e) => {
-              setValues({ ...currentValues, no_explanation_count: e.target.value });
-            }}
-            {...defaultProps}
-          />
-        </InputGrid.Body>
-      </InputGrid>
-      <BottomBar type="inputGrid">
-        {formSection.acceptErrorsAndWarningsError && (
-          <BottomBar.Row>
-            <Alert type="error" small>
-              <p>{t("data_entry.continue_after_check")}</p>
-            </Alert>
-          </BottomBar.Row>
-        )}
-        {showAcceptErrorsAndWarnings && (
-          <BottomBar.Row>
-            <Checkbox
-              id="differences_form_accept_warnings"
-              checked={formSection.acceptErrorsAndWarnings}
-              hasError={formSection.acceptErrorsAndWarningsError}
-              onChange={(e) => {
-                setAcceptErrorsAndWarnings(e.target.checked);
-              }}
-              label={t("data_entry.form_accept_warnings")}
-            />
-          </BottomBar.Row>
-        )}
-        <BottomBar.Row>
-          <Button type="submit" size="lg" disabled={status === "saving"}>
-            {t("next")}
-          </Button>
-          <KeyboardKeys keys={[KeyboardKey.Shift, KeyboardKey.Enter]} />
-        </BottomBar.Row>
-      </BottomBar>
-    </Form>
-  );
-=======
 import { DataEntrySection } from "../DataEntrySection";
 
 export function DifferencesForm() {
   return <DataEntrySection sectionId="differences_counts" />;
->>>>>>> 5ddb64c0
 }