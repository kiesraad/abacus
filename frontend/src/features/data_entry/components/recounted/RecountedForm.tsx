--- conflicted
+++ resolved
@@ -1,117 +1,5 @@
-<<<<<<< HEAD
-import { ApiError } from "@/api/ApiResult";
-import { ErrorModal } from "@/components/error/ErrorModal";
-import { Alert } from "@/components/ui/Alert/Alert";
-import { BottomBar } from "@/components/ui/BottomBar/BottomBar";
-import { Button } from "@/components/ui/Button/Button";
-import { Checkbox } from "@/components/ui/CheckboxAndRadio/CheckboxAndRadio";
-import { ChoiceList } from "@/components/ui/CheckboxAndRadio/ChoiceList";
-import { Feedback } from "@/components/ui/Feedback/Feedback";
-import { Form } from "@/components/ui/Form/Form";
-import { KeyboardKeys } from "@/components/ui/KeyboardKeys/KeyboardKeys";
-import { useUserRole } from "@/hooks/user/useUserRole";
-import { t } from "@/i18n/translate";
-import { KeyboardKey } from "@/types/ui";
-
-import { DataEntryNavigation } from "../DataEntryNavigation";
-import { useRecounted } from "./useRecounted";
-
-export function RecountedForm() {
-  const { isTypist } = useUserRole();
-  const {
-    error,
-    recounted,
-    formRef,
-    setRecounted,
-    formSection,
-    isSaving,
-    onSubmit,
-    setAcceptErrorsAndWarnings,
-    defaultProps,
-    showAcceptErrorsAndWarnings,
-  } = useRecounted();
-
-  return (
-    <Form
-      onSubmit={(e) => {
-        e.preventDefault();
-        void onSubmit();
-      }}
-      ref={formRef}
-      id="recounted_form"
-      title={t("recounted.form_title")}
-    >
-      <DataEntryNavigation onSubmit={onSubmit} currentValues={{ recounted }} />
-      {error instanceof ApiError && <ErrorModal error={error} />}
-      {formSection.isSaved && !formSection.errors.isEmpty() && (
-        <Feedback id="feedback-error" type="error" data={formSection.errors.getCodes()} isTypist={isTypist} />
-      )}
-      {formSection.isSaved && !formSection.warnings.isEmpty() && formSection.errors.isEmpty() && (
-        <Feedback id="feedback-warning" type="warning" data={formSection.warnings.getCodes()} isTypist={isTypist} />
-      )}
-      <p className="form-paragraph md">{t("recounted.message")}</p>
-      <div className="radio-form">
-        <ChoiceList>
-          {defaultProps.errorsAndWarnings?.get("data.recounted") && (
-            <ChoiceList.Error id="recounted-error">{t("recounted.error")}</ChoiceList.Error>
-          )}
-          <ChoiceList.Radio
-            id="yes"
-            value="yes"
-            name="recounted"
-            autoFocus
-            checked={recounted === true}
-            onChange={(e) => {
-              setRecounted(e.target.checked);
-            }}
-            label={t("recounted.recounted_yes")}
-          />
-          <ChoiceList.Radio
-            id="no"
-            value="no"
-            name="recounted"
-            checked={recounted === false}
-            onChange={(e) => {
-              setRecounted(!e.target.checked);
-            }}
-            label={t("recounted.recounted_no")}
-          />
-        </ChoiceList>
-      </div>
-      <BottomBar type="form">
-        {formSection.acceptErrorsAndWarningsError && (
-          <BottomBar.Row>
-            <Alert type="error" small>
-              <p>{t("data_entry.continue_after_check")}</p>
-            </Alert>
-          </BottomBar.Row>
-        )}
-        {showAcceptErrorsAndWarnings && (
-          <BottomBar.Row>
-            <Checkbox
-              id="recounted_form_accept_warnings"
-              checked={formSection.acceptErrorsAndWarnings}
-              hasError={formSection.acceptErrorsAndWarningsError}
-              onChange={(e) => {
-                setAcceptErrorsAndWarnings(e.target.checked);
-              }}
-              label={t("data_entry.form_accept_warnings")}
-            />
-          </BottomBar.Row>
-        )}
-        <BottomBar.Row>
-          <Button type="submit" size="lg" disabled={isSaving}>
-            {t("next")}
-          </Button>
-          <KeyboardKeys keys={[KeyboardKey.Shift, KeyboardKey.Enter]} />
-        </BottomBar.Row>
-      </BottomBar>
-    </Form>
-  );
-=======
 import { DataEntrySection } from "../DataEntrySection";
 
 export function RecountedForm() {
   return <DataEntrySection sectionId="recounted" />;
->>>>>>> 5ddb64c0
 }