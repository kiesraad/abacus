--- conflicted
+++ resolved
@@ -9,16 +9,11 @@
 } from "@/testing/api-mocks/RequestHandlers";
 import { overrideOnce, server } from "@/testing/server";
 import { getUrlMethodAndBody, render, screen, userTypeInputs, waitFor } from "@/testing/test-utils";
-<<<<<<< HEAD
 import {
   ClaimDataEntryResponse,
   LoginResponse,
   POLLING_STATION_DATA_ENTRY_SAVE_REQUEST_BODY,
-  PollingStationResults,
 } from "@/types/generated/openapi";
-=======
-import { ClaimDataEntryResponse, POLLING_STATION_DATA_ENTRY_SAVE_REQUEST_BODY } from "@/types/generated/openapi";
->>>>>>> 5ddb64c0
 
 import {
   errorWarningMocks,
@@ -37,7 +32,6 @@
 import { DataEntryProvider } from "../DataEntryProvider";
 import { VotersAndVotesForm } from "./VotersAndVotesForm";
 
-<<<<<<< HEAD
 vi.mock("@/hooks/user/useUser");
 
 const testUser: LoginResponse = {
@@ -47,63 +41,6 @@
   needs_password_change: false,
 };
 
-const initialValues: PollingStationResults = {
-  recounted: undefined,
-  voters_counts: {
-    poll_card_count: 0,
-    proxy_certificate_count: 0,
-    voter_card_count: 0,
-    total_admitted_voters_count: 0,
-  },
-  votes_counts: {
-    votes_candidates_count: 0,
-    blank_votes_count: 0,
-    invalid_votes_count: 0,
-    total_votes_cast_count: 0,
-  },
-  voters_recounts: undefined,
-  differences_counts: {
-    more_ballots_count: 0,
-    fewer_ballots_count: 0,
-    unreturned_ballots_count: 0,
-    too_few_ballots_handed_out_count: 0,
-    too_many_ballots_handed_out_count: 0,
-    other_explanation_count: 0,
-    no_explanation_count: 0,
-  },
-  political_group_votes: electionMockData.political_groups.map((pg) => ({
-    number: pg.number,
-    total: 0,
-    candidate_votes: pg.candidates.map((c) => ({
-      number: c.number,
-      votes: 0,
-    })),
-  })),
-};
-
-const defaultDataEntryState: DataEntryState = {
-  election: electionMockData,
-  pollingStationId: 1,
-  error: null,
-  pollingStationResults: null,
-  entryNumber: 1,
-  formState: {
-    current: "voters_votes_counts",
-    furthest: "voters_votes_counts",
-    sections: {
-      recounted: getDefaultFormSection("recounted", 1),
-      voters_votes_counts: getDefaultFormSection("voters_votes_counts", 2),
-      differences_counts: getDefaultFormSection("differences_counts", 3),
-      save: getDefaultFormSection("save", 4),
-    },
-  },
-  targetFormSectionId: "recounted",
-  status: "idle",
-  cache: null,
-};
-
-=======
->>>>>>> 5ddb64c0
 function renderForm() {
   return render(
     <DataEntryProvider election={electionMockData} pollingStationId={1} entryNumber={1}>
