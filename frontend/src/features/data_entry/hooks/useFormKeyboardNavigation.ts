--- conflicted
+++ resolved
@@ -28,7 +28,7 @@
     }
 
     // Note that targetIndex might be -1 if the active element is not in the list
-    // (e.g. if the user is focused on a button or link outside of the input elements, but within the form)
+    // (e.g. if the user is focused on a button or link outside the input elements, but within the form)
     // In this case, the down button will focus to the first input element
     // biome-ignore lint/complexity/useIndexOf: can't use useIndexOf because types in predicate are different
     let targetIndex = elements.findIndex((element) => document.activeElement === element);
@@ -60,64 +60,8 @@
           element.select();
         }, 1);
       }
-<<<<<<< HEAD
     }
   }, []);
-=======
-
-      const activeElement = document.activeElement;
-
-      // check whether the activeElement is inside the form
-      if (!activeElement || !innerRef.current.contains(activeElement)) {
-        return;
-      }
-
-      const inputs: NodeListOf<HTMLInputElement> = innerRef.current.querySelectorAll("input, select, textarea");
-      const submitButton: HTMLButtonElement | null = innerRef.current.querySelector("button[type=submit]");
-
-      const elements: HTMLElement[] = [...inputs];
-      if (submitButton) {
-        elements.push(submitButton);
-      }
-
-      // Note that targetIndex might be -1 if the active element is not in the list
-      // (e.g. if the user is focused on a button or link outside the input elements, but within the form)
-      // In this case, the down button will focus to the first input element
-      // biome-ignore lint/complexity/useIndexOf: can't use useIndexOf because types in predicate are different
-      let targetIndex = elements.findIndex((element) => document.activeElement === element);
-
-      switch (dir) {
-        case "up":
-          targetIndex -= 1;
-          break;
-        case "down":
-          targetIndex += 1;
-          break;
-        case "first":
-          targetIndex = 0;
-          break;
-        case "last":
-          targetIndex = inputs.length - 1;
-          break;
-      }
-
-      if (targetIndex < 0 || targetIndex >= elements.length) {
-        return;
-      }
-
-      const element = elements[targetIndex];
-      if (element) {
-        element.focus();
-        if (element instanceof HTMLInputElement) {
-          setTimeout(() => {
-            element.select();
-          }, 1);
-        }
-      }
-    },
-    [innerRef],
-  );
->>>>>>> 4d7a5db7
 
   useEffect(() => {
     const handleKeyDown = (event: KeyboardEvent) => {
