import { useEffect } from "react";

import { type ApiClient, DEFAULT_CANCEL_REASON } from "@/api/ApiClient";
import { isSuccess } from "@/api/ApiResult";
<<<<<<< HEAD
import { ClaimDataEntryResponse } from "@/types/generated/openapi";
=======
import type { ClaimDataEntryResponse, Election } from "@/types/generated/openapi";
>>>>>>> 4d7a5db7

import type { DataEntryDispatch } from "../types/types";

export function useInitialDataEntryState(client: ApiClient, dispatch: DataEntryDispatch, claimRequestPath: string) {
  useEffect(() => {
    const abortController = new AbortController();

    const claimDataEntry = async () => {
      const result = await client.postRequest<ClaimDataEntryResponse>(claimRequestPath);

      if (isSuccess(result)) {
        const dataEntry = result.data;

        dispatch({
          type: "DATA_ENTRY_CLAIMED",
          dataEntry,
        });
      } else {
        dispatch({
          type: "DATA_ENTRY_CLAIM_FAILED",
          error: result,
        });
      }
    };

    void claimDataEntry();

    return () => {
      abortController.abort(DEFAULT_CANCEL_REASON);
    };
  }, [client, dispatch, claimRequestPath]);
}<|MERGE_RESOLUTION|>--- conflicted
+++ resolved
@@ -2,11 +2,7 @@
 
 import { type ApiClient, DEFAULT_CANCEL_REASON } from "@/api/ApiClient";
 import { isSuccess } from "@/api/ApiResult";
-<<<<<<< HEAD
-import { ClaimDataEntryResponse } from "@/types/generated/openapi";
-=======
-import type { ClaimDataEntryResponse, Election } from "@/types/generated/openapi";
->>>>>>> 4d7a5db7
+import type { ClaimDataEntryResponse } from "@/types/generated/openapi";
 
 import type { DataEntryDispatch } from "../types/types";
 
