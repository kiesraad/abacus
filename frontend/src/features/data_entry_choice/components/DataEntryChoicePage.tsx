--- conflicted
+++ resolved
@@ -75,17 +75,10 @@
         </Alert>
       )}
 
-<<<<<<< HEAD
-      {claimedPollingStationNumber !== 0 && (
-        <Alert type="warning" onClose={closeDataEntryClaimedAlert}>
-          <h2>
-            {t("data_entry.warning.data_entry_not_possible", {
-=======
       {dataEntryWarning && claimedPollingStationNumber !== 0 && (
         <Alert type="warning" onClose={closeDataEntryWarningAlert}>
           <h2 id="dataEntryWarningAlertTitle">
             {t("data_entry.data_entry_not_possible", {
->>>>>>> 9ebaa3d6
               nr: claimedPollingStationNumber,
             })}
           </h2>
