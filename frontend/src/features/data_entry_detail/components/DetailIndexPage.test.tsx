--- conflicted
+++ resolved
@@ -13,12 +13,7 @@
   ElectionListRequestHandler,
   ElectionRequestHandler,
   ElectionStatusRequestHandler,
-<<<<<<< HEAD
-  PollingStationDataEntryHasErrorsGetHandler,
-  PollingStationDataEntryHasWarningsGetHandler,
-=======
   PollingStationDataEntryGetHandler,
->>>>>>> cdc212b7
   PollingStationDataEntryResolveErrorsHandler,
   UserListRequestHandler,
 } from "@/testing/api-mocks/RequestHandlers";
@@ -153,15 +148,4 @@
     const form = await screen.findByTestId("resolve_errors_form");
     expect(form).toBeVisible();
   });
-
-  test("should render only warnings overview on detail index page", async () => {
-    server.use(PollingStationDataEntryHasWarningsGetHandler);
-
-    renderPage();
-
-    expect(await screen.findByRole("heading", { level: 2, name: "Alle waarschuwingen" })).toBeVisible();
-
-    const voters_votes_counts = screen.queryByRole("region", { name: "Aantal kiezers en stemmen B1-3.1 en 3.2" });
-    expect(voters_votes_counts).toBeInTheDocument();
-  });
 });