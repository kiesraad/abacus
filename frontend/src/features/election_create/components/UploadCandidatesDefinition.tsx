import { ReactNode, useState } from "react";
import { Navigate, useNavigate } from "react-router";

import { ApiError, isError, isSuccess } from "@/api/ApiResult";
import { useCrud } from "@/api/useCrud";
import { Alert } from "@/components/ui/Alert/Alert";
import { FileInput } from "@/components/ui/FileInput/FileInput";
import { t, tx } from "@/i18n/translate";
import { ELECTION_IMPORT_VALIDATE_REQUEST_PATH, ElectionDefinitionValidateResponse } from "@/types/generated/openapi";

import { useElectionCreateContext } from "../hooks/useElectionCreateContext";
import { CheckHash } from "./CheckHash";

export function UploadCandidatesDefinition() {
  const { state, dispatch } = useElectionCreateContext();
  const navigate = useNavigate();

  const path: ELECTION_IMPORT_VALIDATE_REQUEST_PATH = `/api/elections/import/validate`;
  const [error, setError] = useState<ReactNode | undefined>();
  const { create } = useCrud<ElectionDefinitionValidateResponse>({ create: path });

  // if no election data was stored, navigate back to beginning
  if (!state.electionDefinitionData) {
    return <Navigate to="/elections/create" />;
  }

  async function onFileChange(e: React.ChangeEvent<HTMLInputElement>) {
    const currentFile = e.target.files ? e.target.files[0] : undefined;
    if (currentFile !== undefined) {
      const data = await currentFile.text();
      const response = await create({
        candidate_data: data,
        election_hash: state.electionDefinitionHash,
        election_data: state.electionDefinitionData,
      });

      if (isSuccess(response)) {
        dispatch({
          type: "SELECT_CANDIDATES_DEFINITION",
          response: response.data,
          candidateDefinitionData: data,
          candidateDefinitionFileName: currentFile.name,
        });
        setError(undefined);
      } else if (isError(response)) {
        // Response code 413 indicates that the file is too large
        if (response instanceof ApiError && response.code === 413) {
          setError(
            tx(
              "election.invalid_candidates_definition.file_too_large",
              {
                file: () => <strong>{currentFile.name}</strong>,
              },
              {
                max_size: response.message,
              },
            ),
          );
        } else {
          setError(
            tx("election.invalid_candidates_definition.description", {
              file: () => <strong>{currentFile.name}</strong>,
            }),
          );
        }
      }
    }
  }

  if (
    state.election &&
    state.candidateDefinitionFileName &&
    state.candidateDefinitionRedactedHash &&
    state.candidateDefinitionData &&
    !state.candidateDefinitionHash
  ) {
    async function onSubmit(chunks: string[]) {
      const response = await create({
        candidate_data: state.candidateDefinitionData,
        election_hash: state.electionDefinitionHash,
        election_data: state.electionDefinitionData,
        candidate_hash: chunks,
      });
      if (isSuccess(response)) {
        dispatch({
          type: "SET_CANDIDATES_DEFINITION_HASH",
          candidateDefinitionHash: chunks,
        });
<<<<<<< HEAD
        await navigate("/elections/create/counting-method-type");
=======
        await navigate("/elections/create/polling-stations");
>>>>>>> edc88b44
      } else if (isError(response) && response instanceof ApiError && response.reference === "InvalidHash") {
        setError(response.message);
      }
    }

    return (
      <CheckHash
        date={state.election.election_date}
        title={t("election.check_eml.list_name", {
          location: state.election.location,
          name: state.election.election_id,
        })}
        header={t("election.check_eml.candidates_title")}
        description={tx("election.check_eml.candidates_description", {
          file: () => {
            return <strong>{state.candidateDefinitionFileName}</strong>;
          },
        })}
        redactedHash={state.candidateDefinitionRedactedHash}
        error={error}
        onSubmit={(chunks) => void onSubmit(chunks)}
      />
    );
  }

  return (
    <section className="md">
      <h2>{t("election.import_candidates_eml")}</h2>
      <div className="mt-lg mb-lg">
        {error && (
          <Alert type="error" title={t("election.invalid_candidates_definition.title")} inline>
            <p>{error}</p>
          </Alert>
        )}
      </div>
      <p className="mb-lg">{t("election.use_instructions_to_import_candidates_eml")}</p>
      <FileInput id="upload-eml" onChange={(e) => void onFileChange(e)}>
        {t("select_file")}
      </FileInput>
    </section>
  );
}<|MERGE_RESOLUTION|>--- conflicted
+++ resolved
@@ -86,11 +86,7 @@
           type: "SET_CANDIDATES_DEFINITION_HASH",
           candidateDefinitionHash: chunks,
         });
-<<<<<<< HEAD
-        await navigate("/elections/create/counting-method-type");
-=======
         await navigate("/elections/create/polling-stations");
->>>>>>> edc88b44
       } else if (isError(response) && response instanceof ApiError && response.reference === "InvalidHash") {
         setError(response.message);
       }
