<<<<<<< HEAD
import { Fragment, type HTMLAttributes, type ReactNode } from "react";
import { type NavigateOptions, type To, useNavigate } from "react-router";
=======
import { Fragment, HTMLAttributes, ReactElement, ReactNode } from "react";
import { NavigateOptions, To, useNavigate } from "react-router";
>>>>>>> e6ff92a6

import { isSuccess } from "@/api/ApiResult";
import { useCrud } from "@/api/useCrud";
import { CommitteeSessionStatusLabel } from "@/components/committee_session/CommitteeSessionStatus";
import { Button } from "@/components/ui/Button/Button";
import { CommitteeSessionStatusIcon } from "@/components/ui/Icon/CommitteeSessionStatusIcon";
import { useUserRole } from "@/hooks/user/useUserRole";
import { t } from "@/i18n/translate";
import type {
  COMMITTEE_SESSION_STATUS_CHANGE_REQUEST_BODY,
  COMMITTEE_SESSION_STATUS_CHANGE_REQUEST_PATH,
  CommitteeSession,
} from "@/types/generated/openapi";
import { cn } from "@/utils/classnames";
import { committeeSessionLabel } from "@/utils/committeeSession";
import { formatDateTimeFull } from "@/utils/dateTime";

import cls from "./CommitteeSessionCard.module.css";

export type DivProps = HTMLAttributes<HTMLDivElement>;

export interface CardProps {
  icon: ReactNode;
  label: string;
  status: string;
  date?: string;
  button?: ReactNode;
  children?: ReactNode;
}

function Card({ icon, label, status, date, button, children, ...props }: CardProps & DivProps) {
  return (
    <div className={cls.card} {...props}>
      {icon}
      <div className={cls.labelStatusDateSection}>
        <p>
          <b>{label}</b> — {status}
        </p>
        {date && <span className={cn(cls.date, "capitalize-first")}>{date}</span>}
      </div>
      {children}
      {button}
    </div>
  );
}

export interface ButtonLink {
  id: number;
  label: string;
  to: To;
  options?: NavigateOptions;
}

export interface ButtonLinkListProps {
  buttonLinks: ButtonLink[];
  firstRowBold: boolean;
}

function ButtonLinkList({ buttonLinks, firstRowBold }: ButtonLinkListProps) {
  const navigate = useNavigate();
  return (
    <div className={cls.buttonLinks}>
      {buttonLinks.map((buttonLink, index) => (
        <Fragment key={`${buttonLink.id}-${buttonLink.label}`}>
          {index !== 0 && <div className={cls.border}></div>}
          <button
            onClick={() => {
              void navigate(buttonLink.to, buttonLink.options || {});
            }}
          >
            <span className={cn(firstRowBold && index === 0 && "bold")}>{buttonLink.label}</span>
          </button>
        </Fragment>
      ))}
    </div>
  );
}

export interface CommitteeSessionCardProps {
  committeeSession: CommitteeSession;
  isCurrentSession: boolean;
}

export function CommitteeSessionCard({
  committeeSession,
  isCurrentSession,
  ...props
}: CommitteeSessionCardProps & DivProps) {
  const navigate = useNavigate();
  const { isCoordinator } = useUserRole();
  const updatePath: COMMITTEE_SESSION_STATUS_CHANGE_REQUEST_PATH = `/api/elections/${committeeSession.election_id}/committee_sessions/${committeeSession.id}/status`;
  const { update } = useCrud({ updatePath, throwAllErrors: true });

  function handleStart() {
    const body: COMMITTEE_SESSION_STATUS_CHANGE_REQUEST_BODY = { status: "data_entry_in_progress" };
    void update(body).then((result) => {
      if (isSuccess(result)) {
        void navigate("status");
      }
    });
  }

  const icon = CommitteeSessionStatusIcon({ status: committeeSession.status, size: "xl" });
  const label = committeeSessionLabel(committeeSession.number);
  const status = CommitteeSessionStatusLabel(committeeSession.status, "coordinator");
  const date = committeeSession.start_date_time
    ? formatDateTimeFull(new Date(committeeSession.start_date_time))
    : undefined;
  const buttonLinks: ButtonLink[] = [];
  let cardButton: ReactElement | undefined;

  const addIf = (item: ButtonLink, condition: boolean) => {
    if (condition) {
      buttonLinks.push(item);
    }
  };

  const isNextSession = committeeSession.number > 1;

  const detailsButtonLink: ButtonLink = {
    id: committeeSession.id,
    label: t("election_management.committee_session_details"),
    to: "details",
  };

  const investigationsButtonLink: ButtonLink = {
    id: committeeSession.id,
    label: t("election_management.requested_investigations"),
    to: "investigations",
  };

  const deleteButtonLink: ButtonLink = {
    id: committeeSession.id,
    label: t("election_management.delete_session"),
    to: ".",
    options: { state: { showDeleteModal: true } },
  };

  switch (committeeSession.status) {
    case "created":
      addIf(investigationsButtonLink, isCurrentSession && isNextSession);
      addIf(detailsButtonLink, isCurrentSession && isCoordinator);
      addIf(deleteButtonLink, isCurrentSession && isCoordinator && isNextSession);
      break;
    case "data_entry_not_started":
      addIf(investigationsButtonLink, isCurrentSession && isNextSession);
      addIf(detailsButtonLink, isCurrentSession && isCoordinator);
      addIf(deleteButtonLink, isCurrentSession && isCoordinator && isNextSession);

      if (isCurrentSession && isCoordinator) {
        cardButton = (
          <Button size="sm" onClick={handleStart}>
            {t("election_management.start_data_entry")}
          </Button>
        );
      }
      break;
    case "data_entry_in_progress":
      addIf(investigationsButtonLink, isCurrentSession && isNextSession);
      addIf(detailsButtonLink, isCurrentSession && isCoordinator);

      if (isCurrentSession) {
        cardButton = (
          <Button.Link size="sm" to="status">
            {t("view_progress")}
          </Button.Link>
        );
      }
      break;
    case "data_entry_paused":
      addIf(
        {
          id: committeeSession.id,
          label: isCoordinator ? t("election_management.resume_or_check_progress") : t("view_progress"),
          to: "status",
        },
        isCurrentSession,
      );
      addIf(investigationsButtonLink, isCurrentSession && isNextSession);
      addIf(detailsButtonLink, isCurrentSession && isCoordinator);
      break;
    case "data_entry_finished":
      addIf(
        {
          id: committeeSession.id,
          label: t("election_management.results_and_documents"),
          to: `report/committee-session/${committeeSession.id}/download`,
        },
        isCoordinator,
      );
      addIf(investigationsButtonLink, isCurrentSession && isNextSession);
      addIf(
        {
          id: committeeSession.id,
          label: t("election_management.view_data_entry"),
          to: "status",
        },
        isCurrentSession,
      );
      break;
  }

  return (
    <Card
      icon={icon}
      label={label}
      status={status}
      date={date}
      button={cardButton}
      id={`session-${committeeSession.number}`}
      {...props}
    >
      {buttonLinks.length > 0 && (
        <ButtonLinkList buttonLinks={buttonLinks} firstRowBold={isCurrentSession && cardButton === undefined} />
      )}
    </Card>
  );
}<|MERGE_RESOLUTION|>--- conflicted
+++ resolved
@@ -1,10 +1,5 @@
-<<<<<<< HEAD
-import { Fragment, type HTMLAttributes, type ReactNode } from "react";
+import { Fragment, type HTMLAttributes, type ReactElement, type ReactNode } from "react";
 import { type NavigateOptions, type To, useNavigate } from "react-router";
-=======
-import { Fragment, HTMLAttributes, ReactElement, ReactNode } from "react";
-import { NavigateOptions, To, useNavigate } from "react-router";
->>>>>>> e6ff92a6
 
 import { isSuccess } from "@/api/ApiResult";
 import { useCrud } from "@/api/useCrud";
