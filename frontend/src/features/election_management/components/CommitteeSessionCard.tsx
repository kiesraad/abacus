--- conflicted
+++ resolved
@@ -198,7 +198,6 @@
   }
 
   return (
-<<<<<<< HEAD
     <Card
       icon={icon}
       label={label}
@@ -208,13 +207,9 @@
       id={`session-${committeeSession.number}`}
       {...props}
     >
-      {buttonLinks.length > 0 && <ButtonLinkList buttonLinks={buttonLinks} firstRowBold={currentSession} />}
-=======
-    <Card icon={icon} label={label} status={status} date={date} button={button} {...props}>
       {buttonLinks.length > 0 && (
         <ButtonLinkList buttonLinks={buttonLinks} firstRowBold={currentSession && button === undefined} />
       )}
->>>>>>> 7ca24226
     </Card>
   );
 }