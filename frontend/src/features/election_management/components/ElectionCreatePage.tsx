import { useState } from "react";
import { useLocation } from "react-router";

import { ElectionDefinitionUploadResponse } from "@/api/gen/openapi";
import { Footer } from "@/components/footer/Footer";
import { NavBar } from "@/components/navbar/NavBar";
import { PageTitle } from "@/components/page_title/PageTitle";
<<<<<<< HEAD
import { ProgressList, StickyNav } from "@/components/ui";
import { cn } from "@/lib/util/classnames";

import { t } from "@kiesraad/i18n";
=======
import { StickyNav } from "@/components/ui/AppLayout/StickyNav";
import { FileInput } from "@/components/ui/FileInput/FileInput";
import { ProgressList } from "@/components/ui/ProgressList/ProgressList";
import { t } from "@/lib/i18n";
>>>>>>> fe25a500

import { CheckElectionDefinition } from "./CheckElectionDefinition";
import cls from "./ElectionCreatePage.module.css";
import { UploadElectionDefinition } from "./UploadElectionDefinition";

export function ElectionCreatePage() {
  const location = useLocation();
  const [file, setFile] = useState<File | undefined>(undefined);
  const [data, setData] = useState<ElectionDefinitionUploadResponse | undefined>(undefined);

  return (
    <>
      <PageTitle title={`${t("election.create")} - Abacus`} />
      <NavBar location={location} />
      <header>
        <section>
          <h1>{t("election.create")}</h1>
        </section>
      </header>
      <main>
        <StickyNav>
          <ProgressList>
            <ProgressList.Fixed>
              <ProgressList.Item key="election_definition" status="idle" active>
                <span>{t("election_definition")}</span>
              </ProgressList.Item>
              <ProgressList.Item key="polling_station_role" status="idle">
                <span>{t("polling_station.role")}</span>
              </ProgressList.Item>
              <ProgressList.Item key="list_of_candidates" status="idle">
                <span>{t("candidate.list.plural")}</span>
              </ProgressList.Item>
              <ProgressList.Item key="polling_stations" status="idle">
                <span>{t("polling_stations")}</span>
              </ProgressList.Item>
              <ProgressList.Item key="counting_method_type" status="idle">
                <span>{t("counting_method_type")}</span>
              </ProgressList.Item>
            </ProgressList.Fixed>
            <div className="mt-md">
              <ProgressList.Fixed>
                <ProgressList.Item key="check_and_save" status="idle">
                  <span>{t("check_and_save.title")}</span>
                </ProgressList.Item>
              </ProgressList.Fixed>
            </div>
          </ProgressList>
        </StickyNav>
        <article>
          <section className={cn("md", cls.container)}>
            {file && data ? (
              <CheckElectionDefinition file={file} election={data.election} hash={data.hash} />
            ) : (
              <UploadElectionDefinition file={file} setFile={setFile} setData={setData}></UploadElectionDefinition>
            )}
          </section>
        </article>
      </main>
      <Footer />
    </>
  );
}<|MERGE_RESOLUTION|>--- conflicted
+++ resolved
@@ -1,21 +1,14 @@
 import { useState } from "react";
 import { useLocation } from "react-router";
 
-import { ElectionDefinitionUploadResponse } from "@/api/gen/openapi";
 import { Footer } from "@/components/footer/Footer";
 import { NavBar } from "@/components/navbar/NavBar";
 import { PageTitle } from "@/components/page_title/PageTitle";
-<<<<<<< HEAD
-import { ProgressList, StickyNav } from "@/components/ui";
-import { cn } from "@/lib/util/classnames";
-
-import { t } from "@kiesraad/i18n";
-=======
 import { StickyNav } from "@/components/ui/AppLayout/StickyNav";
-import { FileInput } from "@/components/ui/FileInput/FileInput";
 import { ProgressList } from "@/components/ui/ProgressList/ProgressList";
 import { t } from "@/lib/i18n";
->>>>>>> fe25a500
+import { ElectionDefinitionUploadResponse } from "@/types/generated/openapi";
+import { cn } from "@/utils/classnames";
 
 import { CheckElectionDefinition } from "./CheckElectionDefinition";
 import cls from "./ElectionCreatePage.module.css";
