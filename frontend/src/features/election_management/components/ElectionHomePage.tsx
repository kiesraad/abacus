import { useEffect } from "react";
import { Link, Navigate } from "react-router";

import { DEFAULT_CANCEL_REASON } from "@/api/ApiClient";
import { Footer } from "@/components/footer/Footer";
import { PageTitle } from "@/components/page_title/PageTitle";
<<<<<<< HEAD
import { Table } from "@/components/ui/Table/Table";
=======
import { Alert } from "@/components/ui/Alert/Alert";
>>>>>>> d5bf7a8e
import { CommitteeSessionListProvider } from "@/hooks/committee_session/CommitteeSessionListProvider";
import { useElection } from "@/hooks/election/useElection";
import { useUserRole } from "@/hooks/user/useUserRole";
import { t } from "@/i18n/translate";
import { cn } from "@/utils/classnames";

import { downloadFrom } from "../utils/download";
import { CommitteeSessionCards } from "./CommitteeSessionCards";
import { ElectionInformationTable } from "./ElectionInformationTable";
import cls from "./ElectionManagement.module.css";

export function ElectionHomePage() {
  const { isTypist } = useUserRole();
  const { committeeSession, election, pollingStations, refetch } = useElection();

  // re-fetch election when component mounts
  useEffect(() => {
    const abortController = new AbortController();

    void refetch(abortController);

    return () => {
      abortController.abort(DEFAULT_CANCEL_REASON);
    };
  }, [refetch]);

  const downloadNa31_2Bijlage1 = () => {
    void downloadFrom(`/api/elections/${election.id}/download_na_31_2_bijlage1`);
  };

  if (isTypist) {
    return <Navigate to="data-entry" />;
  }

  return (
    <CommitteeSessionListProvider electionId={election.id}>
      <PageTitle title={`${t("election.title.details")} - Abacus`} />
      <header>
        <section>
          <h1>{election.name}</h1>
        </section>
      </header>
      {pollingStations.length === 0 && (
        <Alert type="warning">
          <h2 id="noPollingStationsWarningAlertTitle">{t("election_management.no_polling_stations")}</h2>
          <p id="noPollingStationsWarningAlertDescription">{t("election_management.add_polling_stations_first")}</p>
          <p>
            <Link to="polling-stations">{t("election_management.manage_polling_stations")}</Link> →
          </p>
        </Alert>
      )}
      <main className={cls.electionHome}>
        <article>
          <div className="mb-xl">
            <div>
              <h2>
                {/* TODO: Change to conditional GSB/HSB/CSB when implemented */}
                {t("GSB")} {election.domain_id} {election.location}
              </h2>
            </div>
          </div>
          <div id="committee-session-cards" className={cn(cls.cards, "mb-xl")}>
            <CommitteeSessionCards />
          </div>
          <div className={cn(cls.line, "mb-xl")}></div>
          <div>
            <h3 className={cn(cls.tableTitle, "heading-lg")}>{t("election_management.about_this_election")}</h3>
            <ElectionInformationTable
              election={election}
              numberOfPollingStations={pollingStations.length}
              numberOfVoters={committeeSession.number_of_voters}
            />
          </div>
          <div className="mb-xl">
            <h3 className={cn(cls.tableTitle, "heading-lg")}>{t("election_management.empty_models")}</h3>
            <section className="md">
              <p>{t("election_management.empty_models_description")}</p>
            </section>
            <Table className={cn(cls.electionInformationTable)}>
              <Table.Header>
                <Table.HeaderCell scope="col">{t("election_management.model_name")}</Table.HeaderCell>
                <Table.HeaderCell scope="col">{t("election_management.model_purpose")}</Table.HeaderCell>
              </Table.Header>
              <Table.Body>
                <Table.ClickRow onClick={downloadNa31_2Bijlage1}>
                  <Table.Cell>Na 31-2 Bijlage 1</Table.Cell>
                  <Table.Cell>{t("election_management.na_31_2_bijlage_1")}</Table.Cell>
                </Table.ClickRow>
              </Table.Body>
            </Table>
          </div>
        </article>
      </main>
      <Footer />
    </CommitteeSessionListProvider>
  );
}<|MERGE_RESOLUTION|>--- conflicted
+++ resolved
@@ -4,11 +4,8 @@
 import { DEFAULT_CANCEL_REASON } from "@/api/ApiClient";
 import { Footer } from "@/components/footer/Footer";
 import { PageTitle } from "@/components/page_title/PageTitle";
-<<<<<<< HEAD
+import { Alert } from "@/components/ui/Alert/Alert";
 import { Table } from "@/components/ui/Table/Table";
-=======
-import { Alert } from "@/components/ui/Alert/Alert";
->>>>>>> d5bf7a8e
 import { CommitteeSessionListProvider } from "@/hooks/committee_session/CommitteeSessionListProvider";
 import { useElection } from "@/hooks/election/useElection";
 import { useUserRole } from "@/hooks/user/useUserRole";
@@ -74,7 +71,7 @@
             <CommitteeSessionCards />
           </div>
           <div className={cn(cls.line, "mb-xl")}></div>
-          <div>
+          <div className="mb-xl">
             <h3 className={cn(cls.tableTitle, "heading-lg")}>{t("election_management.about_this_election")}</h3>
             <ElectionInformationTable
               election={election}
