--- conflicted
+++ resolved
@@ -47,10 +47,13 @@
             <CommitteeSessionCards />
           </div>
           <div className={cn(cls.line, "mb-xl")}></div>
-          <div className="mb-xl">
-<<<<<<< HEAD
+          <div>
             <h3 className={cn(cls.tableTitle, "heading-lg")}>{t("election_management.about_this_election")}</h3>
-            <ElectionInformationTable election={election} numberOfPollingStations={pollingStations.length} />
+            <ElectionInformationTable
+              election={election}
+              numberOfPollingStations={pollingStations.length}
+              numberOfVoters={committeeSession.number_of_voters}
+            />
           </div>
           <div className="mb-xl">
             <h3 className={cn(cls.tableTitle, "heading-lg")}>{t("election_management.empty_models")}</h3>
@@ -69,16 +72,6 @@
                 </Table.ClickRow>
               </Table.Body>
             </Table>
-=======
-            <div>
-              <h3 className={cn(cls.tableTitle, "heading-lg")}>{t("election_management.about_this_election")}</h3>
-              <ElectionInformationTable
-                election={election}
-                numberOfPollingStations={pollingStations.length}
-                numberOfVoters={committeeSession.number_of_voters}
-              />
-            </div>
->>>>>>> 0f81bc7a
           </div>
         </article>
       </main>
