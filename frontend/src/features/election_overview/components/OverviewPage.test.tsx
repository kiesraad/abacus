--- conflicted
+++ resolved
@@ -1,19 +1,11 @@
-<<<<<<< HEAD
+import userEvent from "@testing-library/user-event";
 import { http, HttpResponse } from "msw";
-=======
-import userEvent from "@testing-library/user-event";
->>>>>>> 93798250
 import { beforeEach, describe, expect, test } from "vitest";
 
 import { ElectionListProvider } from "@/hooks/election/ElectionListProvider";
 import { ElectionListRequestHandler } from "@/testing/api-mocks/RequestHandlers";
-<<<<<<< HEAD
-import { server } from "@/testing/server";
-import { render, screen } from "@/testing/test-utils";
-=======
 import { overrideOnce, server } from "@/testing/server";
 import { render, renderReturningRouter, screen } from "@/testing/test-utils";
->>>>>>> 93798250
 import { TestUserProvider } from "@/testing/TestUserProvider";
 import { ElectionListResponse } from "@/types/generated/openapi";
 
