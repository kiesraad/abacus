--- conflicted
+++ resolved
@@ -36,13 +36,8 @@
 export function OverviewPage() {
   const navigate = useNavigate();
   const location = useLocation();
-<<<<<<< HEAD
-  const { committeeSessionList, electionList } = useElectionList();
+  const { committeeSessionList, electionList, refetch } = useElectionList();
   const { isTypist, isAdministrator, isCoordinator } = useUserRole();
-=======
-  const { committeeSessionList, electionList, refetch } = useElectionList();
-  const { isAdministrator, isCoordinator } = useUserRole();
->>>>>>> 5eb60834
 
   const isNewAccount = location.hash === "#new-account";
   const isAdminOrCoordinator = isAdministrator || isCoordinator;
