import { render as rtlRender, within } from "@testing-library/react";
import { userEvent } from "@testing-library/user-event";
import { http, HttpResponse } from "msw";
import { beforeEach, describe, expect, test, vi } from "vitest";

import { ErrorBoundary } from "@/components/error/ErrorBoundary";
import { ElectionLayout } from "@/components/layout/ElectionLayout";
import { ElectionStatusLayout } from "@/components/layout/ElectionStatusLayout";
import { useUser } from "@/hooks/user/useUser";
import { getElectionMockData } from "@/testing/api-mocks/ElectionMockData";
import {
  CommitteeSessionStatusChangeRequestHandler,
  ElectionListRequestHandler,
  ElectionRequestHandler,
  ElectionStatusRequestHandler,
  UserListRequestHandler,
} from "@/testing/api-mocks/RequestHandlers";
import { Providers } from "@/testing/Providers";
import { overrideOnce, server } from "@/testing/server";
<<<<<<< HEAD
import { screen, setupTestRouter, spyOnHandler } from "@/testing/test-utils";
import { getAdminUser, getCoordinatorUser } from "@/testing/user-mock-data";
import { ElectionDetailsResponse } from "@/types/generated/openapi";
=======
import { expectForbiddenErrorPage, screen, setupTestRouter } from "@/testing/test-utils";
import { ErrorResponse } from "@/types/generated/openapi";
>>>>>>> aa6dd7bf

import { electionStatusRoutes } from "../routes";

const navigate = vi.fn();

vi.mock("@/hooks/user/useUser");
vi.mock("react-router", async (importOriginal) => ({
  ...(await importOriginal()),
  useNavigate: () => navigate,
}));

async function renderPage() {
  // Set up router and navigate to the election data entry status page
  const router = setupTestRouter([
    {
      path: "/elections/:electionId",
      Component: ElectionLayout,
      errorElement: <ErrorBoundary />,
      children: [
        {
          path: "status",
          Component: ElectionStatusLayout,
          children: electionStatusRoutes,
        },
      ],
    },
  ]);

  await router.navigate("/elections/1/status");
  rtlRender(<Providers router={router} />);

  return router;
}

describe("ElectionStatusPage", () => {
  beforeEach(() => {
    server.use(
      CommitteeSessionStatusChangeRequestHandler,
      ElectionListRequestHandler,
      ElectionRequestHandler,
      ElectionStatusRequestHandler,
      UserListRequestHandler,
    );
  });

  test("Page render when committee session status is created for coordinator", async () => {
    vi.mocked(useUser).mockReturnValue(getCoordinatorUser());
    const user = userEvent.setup();
    server.use(
      http.get("/api/elections/1", () =>
        HttpResponse.json(getElectionMockData({}, { status: "created" }) satisfies ElectionDetailsResponse, {
          status: 200,
        }),
      ),
    );

    await renderPage();

    // Test that the data entry finished and data entry paused alerts don't exist
    expect(screen.queryByText("Alle stembureaus zijn twee keer ingevoerd")).not.toBeInTheDocument();
    expect(screen.queryByRole("button", { name: "Invoerfase afronden" })).not.toBeInTheDocument();
    expect(screen.queryByText("Het invoeren van stemmen is gepauzeerd")).not.toBeInTheDocument();
    expect(screen.queryByRole("button", { name: "Steminvoer hervatten" })).not.toBeInTheDocument();

    expect(await screen.findByText("Zitting voorbereiden")).toBeVisible();

    const pollingStationsButton = screen.getByRole("button", { name: "Stembureaus" });
    expect(pollingStationsButton).toBeVisible();

    await user.click(pollingStationsButton);

    expect(navigate).toHaveBeenCalledWith("/elections/1/polling-stations");
  });

  test("Page render when committee session status is created for administrator", async () => {
    vi.mocked(useUser).mockReturnValue(getAdminUser());
    const user = userEvent.setup();
    server.use(
      http.get("/api/elections/1", () =>
        HttpResponse.json(getElectionMockData({}, { status: "created" }) satisfies ElectionDetailsResponse, {
          status: 200,
        }),
      ),
    );

    await renderPage();

    // Test that the data entry finished and data entry paused alerts don't exist
    expect(screen.queryByText("Alle stembureaus zijn twee keer ingevoerd")).not.toBeInTheDocument();
    expect(screen.queryByRole("button", { name: "Invoerfase afronden" })).not.toBeInTheDocument();
    expect(screen.queryByText("Het invoeren van stemmen is gepauzeerd")).not.toBeInTheDocument();
    expect(screen.queryByRole("button", { name: "Steminvoer hervatten" })).not.toBeInTheDocument();

    expect(await screen.findByText("Zitting voorbereiden")).toBeVisible();

    const pollingStationsButton = screen.getByRole("button", { name: "Stembureaus" });
    expect(pollingStationsButton).toBeVisible();

    await user.click(pollingStationsButton);

    expect(navigate).toHaveBeenCalledWith("/elections/1/polling-stations");
  });

  test("Page render when committee session status is data_entry_not_started for coordinator", async () => {
    vi.mocked(useUser).mockReturnValue(getCoordinatorUser());
    const user = userEvent.setup();
    const statusChange = spyOnHandler(CommitteeSessionStatusChangeRequestHandler);
    server.use(
      http.get("/api/elections/1", () =>
        HttpResponse.json(
          getElectionMockData({}, { status: "data_entry_not_started" }) satisfies ElectionDetailsResponse,
          { status: 200 },
        ),
      ),
    );

    await renderPage();

    // Test that the data entry finished and data entry paused alerts don't exist
    expect(screen.queryByText("Alle stembureaus zijn twee keer ingevoerd")).not.toBeInTheDocument();
    expect(screen.queryByRole("button", { name: "Invoerfase afronden" })).not.toBeInTheDocument();
    expect(screen.queryByText("Het invoeren van stemmen is gepauzeerd")).not.toBeInTheDocument();
    expect(screen.queryByRole("button", { name: "Steminvoer hervatten" })).not.toBeInTheDocument();

    expect(await screen.findByText("Klaar voor steminvoer")).toBeVisible();
    const startLink = screen.getByRole("button", { name: "Starten" });
    expect(startLink).toBeVisible();

    await user.click(startLink);

    expect(statusChange).toHaveBeenCalledWith({ status: "data_entry_in_progress" });
    expect(navigate).not.toHaveBeenCalled();
  });

  test("Page render when committee session status is data_entry_not_started for administrator", async () => {
    vi.mocked(useUser).mockReturnValue(getAdminUser());
    server.use(
      http.get("/api/elections/1", () =>
        HttpResponse.json(
          getElectionMockData({}, { status: "data_entry_not_started" }) satisfies ElectionDetailsResponse,
          { status: 200 },
        ),
      ),
    );

    await renderPage();

    // Test that the data entry finished and data entry paused alerts don't exist
    expect(screen.queryByText("Alle stembureaus zijn twee keer ingevoerd")).not.toBeInTheDocument();
    expect(screen.queryByRole("button", { name: "Invoerfase afronden" })).not.toBeInTheDocument();
    expect(screen.queryByText("Het invoeren van stemmen is gepauzeerd")).not.toBeInTheDocument();
    expect(screen.queryByRole("button", { name: "Steminvoer hervatten" })).not.toBeInTheDocument();

    expect(await screen.findByText("Klaar voor steminvoer")).toBeVisible();
    expect(screen.queryByRole("button", { name: "Starten" })).not.toBeInTheDocument();
  });

  test("Page render when committee session status is data_entry_in_progress for coordinator", async () => {
    vi.mocked(useUser).mockReturnValue(getCoordinatorUser());
    const user = userEvent.setup();
    const statusChange = spyOnHandler(CommitteeSessionStatusChangeRequestHandler);

    await renderPage();

    // Test that the data entry finished and data entry paused alerts don't exist
    expect(screen.queryByText("Alle stembureaus zijn twee keer ingevoerd")).not.toBeInTheDocument();
    expect(screen.queryByRole("button", { name: "Invoerfase afronden" })).not.toBeInTheDocument();
    expect(screen.queryByText("Het invoeren van stemmen is gepauzeerd")).not.toBeInTheDocument();
    expect(screen.queryByRole("button", { name: "Steminvoer hervatten" })).not.toBeInTheDocument();

    expect(await screen.findByText("Steminvoer bezig")).toBeVisible();
    const pauseLink = screen.getByRole("button", { name: "Pauzeren" });
    expect(pauseLink).toBeVisible();

    await user.click(pauseLink);
    let modal = await screen.findByRole("dialog");

    const cancelButtons = within(modal).getAllByRole("button", { name: "Annuleren" });
    expect(cancelButtons[0]).toBeVisible();
    expect(cancelButtons[1]).toBeVisible();
    await user.click(cancelButtons[1]!);
    expect(screen.queryByRole("dialog")).not.toBeInTheDocument();

    await user.click(pauseLink);
    modal = await screen.findByRole("dialog");

    const pauseButton = within(modal).getByRole("button", { name: "Pauzeren" });
    expect(pauseButton).toBeVisible();
    await user.click(pauseButton);

    expect(statusChange).toHaveBeenCalledWith({ status: "data_entry_paused" });
    expect(navigate).not.toHaveBeenCalled();
  });

  test("Page render when committee session status is data_entry_in_progress for administrator", async () => {
    vi.mocked(useUser).mockReturnValue(getAdminUser());

    await renderPage();

<<<<<<< HEAD
    // Test that the data entry finished and data entry paused alerts don't exist
=======
    // Wait for the page to be loaded
    expect(await screen.findByRole("heading", { level: 1, name: "Eerste zitting" })).toBeVisible();

    // Test that the data entry finished message doesn't exist
>>>>>>> aa6dd7bf
    expect(screen.queryByText("Alle stembureaus zijn twee keer ingevoerd")).not.toBeInTheDocument();
    expect(screen.queryByRole("button", { name: "Invoerfase afronden" })).not.toBeInTheDocument();
    expect(screen.queryByText("Het invoeren van stemmen is gepauzeerd")).not.toBeInTheDocument();
    expect(screen.queryByRole("button", { name: "Steminvoer hervatten" })).not.toBeInTheDocument();

    expect(await screen.findByText("Steminvoer bezig")).toBeVisible();
    expect(screen.queryByRole("button", { name: "Pauzeren" })).not.toBeInTheDocument();
  });

  test("Finish input alert visible when data entry has finished for coordinator", async () => {
    vi.mocked(useUser).mockReturnValue(getCoordinatorUser());
    const user = userEvent.setup();
    overrideOnce("get", "/api/elections/1/status", 200, {
      statuses: [
        { id: 1, status: "definitive" },
        { id: 2, status: "definitive" },
      ],
    });

    await renderPage();

<<<<<<< HEAD
    // Test that the data entry paused alert doesn't exist
    expect(screen.queryByText("Het invoeren van stemmen is gepauzeerd")).not.toBeInTheDocument();
    expect(screen.queryByRole("button", { name: "Steminvoer hervatten" })).not.toBeInTheDocument();
=======
    // Wait for the page to be loaded
    expect(await screen.findByRole("heading", { level: 1, name: "Eerste zitting" })).toBeVisible();
>>>>>>> aa6dd7bf

    expect(await screen.findByText("Alle stembureaus zijn twee keer ingevoerd")).toBeVisible();
    const finishButton = screen.getByRole("button", { name: "Invoerfase afronden" });
    expect(finishButton).toBeVisible();

    await user.click(finishButton);

    expect(navigate).toHaveBeenCalledWith("../report");
  });

  test("Finish input alert not visible when data entry has finished for administrator", async () => {
    vi.mocked(useUser).mockReturnValue(getAdminUser());
    overrideOnce("get", "/api/elections/1/status", 200, {
      statuses: [
        { id: 1, status: "definitive" },
        { id: 2, status: "definitive" },
      ],
    });

    await renderPage();

<<<<<<< HEAD
    // Test that the data entry finished and data entry paused alerts don't exist
=======
    // Wait for the page to be loaded
    expect(await screen.findByRole("heading", { level: 1, name: "Eerste zitting" })).toBeVisible();

>>>>>>> aa6dd7bf
    expect(screen.queryByText("Alle stembureaus zijn twee keer ingevoerd")).not.toBeInTheDocument();
    expect(screen.queryByRole("button", { name: "Invoerfase afronden" })).not.toBeInTheDocument();
    expect(screen.queryByText("Het invoeren van stemmen is gepauzeerd")).not.toBeInTheDocument();
    expect(screen.queryByRole("button", { name: "Steminvoer hervatten" })).not.toBeInTheDocument();
  });

  test("Finish input alert visible when data entry has finished and data entry is paused for coordinator", async () => {
    vi.mocked(useUser).mockReturnValue(getCoordinatorUser());
    const user = userEvent.setup();
    server.use(
      http.get("/api/elections/1", () =>
        HttpResponse.json(getElectionMockData({}, { status: "data_entry_paused" }) satisfies ElectionDetailsResponse, {
          status: 200,
        }),
      ),
    );
    overrideOnce("get", "/api/elections/1/status", 200, {
      statuses: [
        { id: 1, status: "definitive" },
        { id: 2, status: "definitive" },
      ],
    });

    await renderPage();

    expect(screen.queryByText("Het invoeren van stemmen is gepauzeerd")).not.toBeInTheDocument();
    expect(screen.queryByRole("button", { name: "Steminvoer hervatten" })).not.toBeInTheDocument();
    expect(await screen.findByText("Alle stembureaus zijn twee keer ingevoerd")).toBeVisible();
    const finishButton = screen.getByRole("button", { name: "Invoerfase afronden" });
    expect(finishButton).toBeVisible();

    await user.click(finishButton);

    expect(navigate).toHaveBeenCalledWith("../report");
  });

  test("Page render when committee session status is data_entry_paused for coordinator", async () => {
    vi.mocked(useUser).mockReturnValue(getCoordinatorUser());
    const user = userEvent.setup();
    const statusChange = spyOnHandler(CommitteeSessionStatusChangeRequestHandler);
    server.use(
      http.get("/api/elections/1", () =>
        HttpResponse.json(getElectionMockData({}, { status: "data_entry_paused" }) satisfies ElectionDetailsResponse, {
          status: 200,
        }),
      ),
    );

    await renderPage();

    expect(screen.queryByText("Alle stembureaus zijn twee keer ingevoerd")).not.toBeInTheDocument();
    expect(screen.queryByRole("button", { name: "Invoerfase afronden" })).not.toBeInTheDocument();
    expect(await screen.findByText("Het invoeren van stemmen is gepauzeerd")).toBeVisible();
    const resumeButton = screen.getByRole("button", { name: "Steminvoer hervatten" });
    expect(resumeButton).toBeVisible();

    await user.click(resumeButton);

    expect(statusChange).toHaveBeenCalledWith({ status: "data_entry_in_progress" });
    expect(navigate).not.toHaveBeenCalled();

    expect(await screen.findByText("Steminvoer gepauzeerd")).toBeVisible();
    const resumeLink = screen.getByRole("button", { name: "Hervatten" });
    expect(resumeLink).toBeVisible();

    await user.click(resumeLink);

    expect(statusChange).toHaveBeenCalledWith({ status: "data_entry_in_progress" });
    expect(navigate).not.toHaveBeenCalled();
  });

  test("Page render when committee session status is data_entry_paused for administrator", async () => {
    vi.mocked(useUser).mockReturnValue(getAdminUser());
    server.use(
      http.get("/api/elections/1", () =>
        HttpResponse.json(getElectionMockData({}, { status: "data_entry_paused" }) satisfies ElectionDetailsResponse, {
          status: 200,
        }),
      ),
    );

    await renderPage();

    // Test that the data entry finished and data entry paused alerts don't exist
    expect(screen.queryByText("Alle stembureaus zijn twee keer ingevoerd")).not.toBeInTheDocument();
    expect(screen.queryByRole("button", { name: "Invoerfase afronden" })).not.toBeInTheDocument();
    expect(screen.queryByText("Het invoeren van stemmen is gepauzeerd")).not.toBeInTheDocument();
    expect(screen.queryByRole("button", { name: "Steminvoer hervatten" })).not.toBeInTheDocument();

    expect(await screen.findByText("Steminvoer gepauzeerd")).toBeVisible();
    expect(screen.queryByRole("button", { name: "Hervatten" })).not.toBeInTheDocument();
  });

  test("Page render when committee session status is data_entry_finished", async () => {
    vi.mocked(useUser).mockReturnValue(getCoordinatorUser());
    server.use(
      http.get("/api/elections/1", () =>
        HttpResponse.json(
          getElectionMockData({}, { status: "data_entry_finished" }) satisfies ElectionDetailsResponse,
          { status: 200 },
        ),
      ),
    );
    overrideOnce("get", "/api/elections/1/status", 200, {
      statuses: [
        { id: 1, status: "definitive" },
        { id: 2, status: "definitive" },
      ],
    });

    await renderPage();

    // Test that the data entry finished and data entry paused alerts don't exist
    expect(screen.queryByText("Alle stembureaus zijn twee keer ingevoerd")).not.toBeInTheDocument();
    expect(screen.queryByRole("button", { name: "Invoerfase afronden" })).not.toBeInTheDocument();
    expect(screen.queryByText("Het invoeren van stemmen is gepauzeerd")).not.toBeInTheDocument();
    expect(screen.queryByRole("button", { name: "Steminvoer hervatten" })).not.toBeInTheDocument();

    expect(await screen.findByText("Steminvoer afgerond")).toBeVisible();
  });

  test("Shows error page when election status call returns an error", async () => {
    // Since we test what happens after an error, we want vitest to ignore them
    vi.spyOn(console, "error").mockImplementation(() => {
      /* do nothing */
    });
    overrideOnce("get", "/api/elections/1/status", 403, {
      error: "Forbidden",
      fatal: true,
      reference: "Forbidden",
    } satisfies ErrorResponse);

    await renderPage();

    await expectForbiddenErrorPage();
  });
});<|MERGE_RESOLUTION|>--- conflicted
+++ resolved
@@ -17,14 +17,9 @@
 } from "@/testing/api-mocks/RequestHandlers";
 import { Providers } from "@/testing/Providers";
 import { overrideOnce, server } from "@/testing/server";
-<<<<<<< HEAD
-import { screen, setupTestRouter, spyOnHandler } from "@/testing/test-utils";
+import { expectForbiddenErrorPage, screen, setupTestRouter, spyOnHandler } from "@/testing/test-utils";
 import { getAdminUser, getCoordinatorUser } from "@/testing/user-mock-data";
-import { ElectionDetailsResponse } from "@/types/generated/openapi";
-=======
-import { expectForbiddenErrorPage, screen, setupTestRouter } from "@/testing/test-utils";
-import { ErrorResponse } from "@/types/generated/openapi";
->>>>>>> aa6dd7bf
+import { ElectionDetailsResponse, ErrorResponse } from "@/types/generated/openapi";
 
 import { electionStatusRoutes } from "../routes";
 
@@ -224,14 +219,7 @@
 
     await renderPage();
 
-<<<<<<< HEAD
-    // Test that the data entry finished and data entry paused alerts don't exist
-=======
-    // Wait for the page to be loaded
-    expect(await screen.findByRole("heading", { level: 1, name: "Eerste zitting" })).toBeVisible();
-
-    // Test that the data entry finished message doesn't exist
->>>>>>> aa6dd7bf
+    // Test that the data entry finished and data entry paused alerts don't exist
     expect(screen.queryByText("Alle stembureaus zijn twee keer ingevoerd")).not.toBeInTheDocument();
     expect(screen.queryByRole("button", { name: "Invoerfase afronden" })).not.toBeInTheDocument();
     expect(screen.queryByText("Het invoeren van stemmen is gepauzeerd")).not.toBeInTheDocument();
@@ -253,14 +241,9 @@
 
     await renderPage();
 
-<<<<<<< HEAD
     // Test that the data entry paused alert doesn't exist
     expect(screen.queryByText("Het invoeren van stemmen is gepauzeerd")).not.toBeInTheDocument();
     expect(screen.queryByRole("button", { name: "Steminvoer hervatten" })).not.toBeInTheDocument();
-=======
-    // Wait for the page to be loaded
-    expect(await screen.findByRole("heading", { level: 1, name: "Eerste zitting" })).toBeVisible();
->>>>>>> aa6dd7bf
 
     expect(await screen.findByText("Alle stembureaus zijn twee keer ingevoerd")).toBeVisible();
     const finishButton = screen.getByRole("button", { name: "Invoerfase afronden" });
@@ -282,13 +265,7 @@
 
     await renderPage();
 
-<<<<<<< HEAD
-    // Test that the data entry finished and data entry paused alerts don't exist
-=======
-    // Wait for the page to be loaded
-    expect(await screen.findByRole("heading", { level: 1, name: "Eerste zitting" })).toBeVisible();
-
->>>>>>> aa6dd7bf
+    // Test that the data entry finished and data entry paused alerts don't exist
     expect(screen.queryByText("Alle stembureaus zijn twee keer ingevoerd")).not.toBeInTheDocument();
     expect(screen.queryByRole("button", { name: "Invoerfase afronden" })).not.toBeInTheDocument();
     expect(screen.queryByText("Het invoeren van stemmen is gepauzeerd")).not.toBeInTheDocument();
