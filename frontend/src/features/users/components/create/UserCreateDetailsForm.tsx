import { FormEvent, useState } from "react";

import { AnyApiError, ApiError, isSuccess } from "@/api/ApiResult";
import { useCrud } from "@/api/useCrud";
import { Alert } from "@/components/ui/Alert/Alert";
import { Button } from "@/components/ui/Button/Button";
import { Form } from "@/components/ui/Form/Form";
import { FormLayout } from "@/components/ui/Form/FormLayout";
import { InputField } from "@/components/ui/InputField/InputField";
import { t } from "@/i18n/translate";
import { CreateUserRequest, Role, User, USER_CREATE_REQUEST_PATH } from "@/types/generated/openapi";

export interface UserCreateDetailsFormProps {
  role: Role;
  showFullname: boolean;
  onSubmitted: (user: User) => void;
}

type ValidationErrors = Partial<CreateUserRequest>;

export function UserCreateDetailsForm({ role, showFullname, onSubmitted }: UserCreateDetailsFormProps) {
  const [validationErrors, setValidationErrors] = useState<ValidationErrors | null>(null);

  const { create, requestState } = useCrud<User>("/api/user" satisfies USER_CREATE_REQUEST_PATH);
  const [usernameUniqueError, setUsernameUniqueError] = useState<string | undefined>(undefined);
  const [error, setError] = useState<AnyApiError>();

  if (error && !(error instanceof ApiError)) {
    throw error;
  }

  function handleSubmit(event: FormEvent<HTMLFormElement>) {
    event.preventDefault();
    setUsernameUniqueError(undefined);

    const formData = new FormData(event.currentTarget);

    const user: CreateUserRequest = {
      role: role,
      // eslint-disable-next-line @typescript-eslint/no-unsafe-type-assertion
      username: (formData.get("username") as string).trim(),
      // eslint-disable-next-line @typescript-eslint/no-unsafe-type-assertion
      fullname: (formData.get("fullname") as string | undefined)?.trim(),
      // eslint-disable-next-line @typescript-eslint/no-unsafe-type-assertion
      temp_password: (formData.get("temp_password") as string).trim(),
    };

    if (!validate(user)) {
      return;
    }

    void create(user).then((result) => {
      if (isSuccess(result)) {
        onSubmitted(result.data);
      } else if (result instanceof ApiError && result.reference === "UsernameNotUnique") {
        setUsernameUniqueError(t("users.username_not_unique_error", { username: user.username }));
        setValidationErrors({ username: t("users.username_unique") });
      } else if (result instanceof ApiError && result.reference === "PasswordRejection") {
        setValidationErrors({ temp_password: t("error.api_error.PasswordRejection") });
      } else {
        setError(result);
      }
    });
  }

  function validate(user: CreateUserRequest): boolean {
    const errors: ValidationErrors = {};

    const required = t("form_errors.FORM_VALIDATION_RESULT_REQUIRED");

    if (user.username.length === 0) {
      errors.username = required;
    }

    if (user.fullname !== undefined && user.fullname.length === 0) {
      errors.fullname = required;
    }

    if (user.temp_password.length === 0) {
      errors.temp_password = required;
    }

    const isValid = Object.keys(errors).length === 0;
    setValidationErrors(isValid ? null : errors);
    return isValid;
  }

  const saving = requestState.status === "loading";

  return (
    <>
      {error && (
        <FormLayout.Alert>
          <Alert type="error">
            <strong className="heading-md">{t(`error.api_error.${error.reference}`)}</strong>
          </Alert>
        </FormLayout.Alert>
      )}

      {usernameUniqueError && (
        <FormLayout.Alert>
          <Alert type="error">
            <strong className="heading-md">{usernameUniqueError}</strong>
            <p>{t("users.username_unique")}</p>
          </Alert>
        </FormLayout.Alert>
      )}

      <Form title={t("users.details_title")} onSubmit={handleSubmit}>
        <FormLayout disabled={saving}>
          <FormLayout.Section>
            <InputField
              id="username"
              name="username"
              label={t("users.username")}
              hint={t("users.username_hint")}
              error={validationErrors?.username}
            />

            {showFullname && (
              <InputField
                id="fullname"
                name="fullname"
                label={t("users.fullname")}
                hint={t("users.fullname_hint")}
                error={validationErrors?.fullname}
              />
            )}

            <InputField
              id="temp_password"
              name="temp_password"
              label={t("users.temporary_password")}
              hint={t("users.temporary_password_hint")}
              error={validationErrors?.temp_password}
              margin="mb-0"
            />
          </FormLayout.Section>
          <FormLayout.Controls>
<<<<<<< HEAD
            <Button size="lg" type="submit">
              {t("save")}
            </Button>
=======
            <Button type="submit">{t("save")}</Button>
>>>>>>> 106a0e65
          </FormLayout.Controls>
        </FormLayout>
      </Form>
    </>
  );
}<|MERGE_RESOLUTION|>--- conflicted
+++ resolved
@@ -137,13 +137,7 @@
             />
           </FormLayout.Section>
           <FormLayout.Controls>
-<<<<<<< HEAD
-            <Button size="lg" type="submit">
-              {t("save")}
-            </Button>
-=======
             <Button type="submit">{t("save")}</Button>
->>>>>>> 106a0e65
           </FormLayout.Controls>
         </FormLayout>
       </Form>
