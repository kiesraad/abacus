--- conflicted
+++ resolved
@@ -53,19 +53,15 @@
   },
   "level_polling_station": "Niveau stembureau",
   "location": "Gebied",
-<<<<<<< HEAD
   "manage": "Verkiezingen beheren",
-=======
-  "manage": "Beheer verkiezingen",
+  "no_elections_added": "Nog geen verkiezingen ingesteld",
+  "not_ready_for_use": "Abacus is nog niet klaar voor gebruik",
   "number_of_voters": {
     "description": "Voer het aantal kiesgerechtigden in zoals door de gemeenteraad vastgesteld voor de gemeenteraadsverkiezing 2026 in de gemeente {location}",
     "error": "Vul het aantal kiesgerechtigden in",
     "hint": "Ingelezen uit bestand met stembureaus",
     "title": "Hoeveel kiesgerechtigden telt de gemeente?"
   },
->>>>>>> 1db3c04c
-  "no_elections_added": "Nog geen verkiezingen ingesteld",
-  "not_ready_for_use": "Abacus is nog niet klaar voor gebruik",
   "please_wait_for_coordinator": "Je kan als invoerder nog niks doen. Wacht tot de coördinator het systeem openstelt voor het invoeren van telresultaten.",
   "polling_stations": {
     "added": "{num} stembureaus toegevoegd",
