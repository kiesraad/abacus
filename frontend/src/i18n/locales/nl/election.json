--- conflicted
+++ resolved
@@ -31,6 +31,7 @@
     "polling_station_title": "Controleer stembureaus"
   },
   "create": "Verkiezing toevoegen",
+  "dso_not_supported": "Niet ondersteund in deze versie van Abacus",
   "import_candidates_eml": "Importeer kandidatenlijst",
   "import_election_eml": "Importeer verkiezingsdefinitie",
   "import_polling_station_eml": "Importeer stembureaus gemeente {location}",
@@ -52,6 +53,12 @@
   "level_polling_station": "Niveau stembureau",
   "location": "Gebied",
   "manage": "Beheer verkiezingen",
+  "number_of_voters": {
+    "title": "Hoeveel kiesgerechtigden telt de gemeente?",
+    "description": "Voer het aantal kiesgerechtigden in zoals door de gemeenteraad vastgesteld voor de gemeenteraadsverkiezing 2026 in de gemeente {location}",
+    "hint": "Ingelezen uit bestand met stembureaus",
+    "error": "Vul het aantal kiesgerechtigden in"
+  },
   "no_elections_added": "Nog geen verkiezingen ingesteld",
   "not_ready_for_use": "Abacus is nog niet klaar voor gebruik",
   "please_wait_for_coordinator": "Je kan als invoerder nog niks doen. Wacht tot de coördinator het systeem openstelt voor het invoeren van telresultaten.",
@@ -74,8 +81,8 @@
     "plural": "Verkiezingen",
     "singular": "Verkiezing"
   },
+  "use_instructions_to_import_candidates_eml": "Je hebt van de Kiesraad instructies gekregen waarmee je de kandidatenlijst kunt downloaden. Zet het bestand op deze computer en importeer het.",
   "use_instructions_to_import_eml": "Je hebt van de Kiesraad instructies gekregen waarmee je de verkiezingsdefinitie kunt downloaden. Zet het bestand op deze computer en importeer het.",
-  "use_instructions_to_import_candidates_eml": "Je hebt van de Kiesraad instructies gekregen waarmee je de kandidatenlijst kunt downloaden. Zet het bestand op deze computer en importeer het.",
   "use_instructions_to_import_polling_stations_eml": "Importeer het bestand met stembureaus. Heb je geen bestand met stembureaus? Je kan ze later nog handmatig invoeren. Sla deze stap dan over.",
   "voting_method_type": {
     "cso": "Centrale stemopneming (CSO)",
@@ -83,31 +90,7 @@
     "description": "Hoe worden stemmen voor de {election} in de gemeente {location} geteld? Het type stemopneming wordt bepaald door het college van burgemeester en wethouders (B&W) van de gemeente.",
     "dso": "Decentrale stemopneming (DSO)",
     "dso_description": "Op de verkiezingsdag tellen de stembureaus de stemmen per kandidaat",
-<<<<<<< HEAD
-    "dso_not_supported": "Niet ondersteund in deze versie van Abacus"
-  },
-  "number_of_voters": {
-    "title": "Hoeveel kiesgerechtigden telt de gemeente?",
-    "description": "Voer het aantal kiesgerechtigden in zoals door de gemeenteraad vastgesteld voor de gemeenteraadsverkiezing 2026 in de gemeente {location}",
-    "hint": "Ingelezen uit bestand met stembureaus",
-    "error": "Vul het aantal kiesgerechtigden in"
-  },
-  "invalid_polling_station_definition": {
-    "title": "Ongeldig stembureaubestand",
-    "description": "Het bestand <file>filename</file> bevat geen geldige lijst met stembureaus. Kies een ander bestand.",
-    "file_too_large": "Het bestand <file>filename</file> is te groot. Kies een bestand van maximaal {max_size} Megabyte."
-  },
-  "polling_stations": {
-    "check": {
-      "title": "Controleer stembureaus",
-      "description": "Het bestand <file>filename</file> is geïmporteerd en bevat de volgende stembureaus:"
-    },
-    "skip_step": "Stap overslaan en stembureaus later toevoegen",
-    "show_all": "Toon alle {num} stembureaus",
-    "added": "{num} stembureaus toegevoegd"
-=======
     "dso_not_supported": "Niet ondersteund in deze versie van Abacus",
     "title": "Type stemopneming in"
->>>>>>> 98d50f32
   }
 }