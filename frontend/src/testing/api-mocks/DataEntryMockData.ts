import { getEmptyDataEntryRequest } from "@/features/data_entry/testing/mock-data";
import {
  ClaimDataEntryResponse,
  DataEntryStatus,
  PollingStationDataEntry,
  PollingStationResults,
  SaveDataEntryResponse,
  ValidationResults,
} from "@/types/generated/openapi";

import { electionMockData, politicalGroupMockData } from "./ElectionMockData";

export const emptyValidationResults: ValidationResults = {
  errors: [],
  warnings: [],
};

export const emptyData: PollingStationResults = {
  voters_counts: {
    poll_card_count: 0,
    proxy_certificate_count: 0,
    voter_card_count: 0,
    total_admitted_voters_count: 0,
  },
  votes_counts: {
    votes_candidates_count: 0,
    blank_votes_count: 0,
    invalid_votes_count: 0,
    total_votes_cast_count: 0,
  },
  differences_counts: {
    more_ballots_count: 0,
    fewer_ballots_count: 0,
    unreturned_ballots_count: 0,
    too_few_ballots_handed_out_count: 0,
    too_many_ballots_handed_out_count: 0,
    other_explanation_count: 0,
    no_explanation_count: 0,
  },
  political_group_votes: electionMockData.political_groups.map((group) => ({
    number: group.number,
    total: 0,
    candidate_votes: group.candidates.map((candidate) => ({
      number: candidate.number,
      votes: 0,
    })),
  })),
};

export const claimDataEntryResponse: ClaimDataEntryResponse = {
  data: emptyData,
  validation_results: emptyValidationResults,
  client_state: null,
};

export const saveDataEntryResponse: SaveDataEntryResponse = {
  validation_results: emptyValidationResults,
};

export const dataEntryStatusDifferences: DataEntryStatus = {
  status: "EntriesDifferent",
  state: {
    first_entry_user_id: 3,
    second_entry_user_id: 4,
    first_entry: {
      recounted: false,
      voters_counts: {
        poll_card_count: 2,
        proxy_certificate_count: 0,
        voter_card_count: 0,
        total_admitted_voters_count: 2,
      },
      votes_counts: {
        votes_candidates_count: 2,
        blank_votes_count: 0,
        invalid_votes_count: 0,
        total_votes_cast_count: 2,
      },
      differences_counts: {
        more_ballots_count: 0,
        fewer_ballots_count: 0,
        unreturned_ballots_count: 0,
        too_few_ballots_handed_out_count: 0,
        too_many_ballots_handed_out_count: 0,
        other_explanation_count: 0,
        no_explanation_count: 0,
      },
      political_group_votes: [
        {
          number: 1,
          total: 0,
          candidate_votes: politicalGroupMockData.candidates.map((c) => ({
            number: c.number,
            votes: 0,
          })),
        },
        {
          number: 2,
          total: 2,
          candidate_votes: [
            {
              number: 1,
              votes: 2,
            },
            {
              number: 2,
              votes: 0,
            },
          ],
        },
      ],
    },
    second_entry: {
      recounted: false,
      voters_counts: {
        poll_card_count: 2,
        proxy_certificate_count: 0,
        voter_card_count: 0,
        total_admitted_voters_count: 2,
      },
      votes_counts: {
        votes_candidates_count: 2,
        blank_votes_count: 0,
        invalid_votes_count: 0,
        total_votes_cast_count: 2,
      },
      differences_counts: {
        more_ballots_count: 0,
        fewer_ballots_count: 0,
        unreturned_ballots_count: 0,
        too_few_ballots_handed_out_count: 0,
        too_many_ballots_handed_out_count: 0,
        other_explanation_count: 0,
        no_explanation_count: 0,
      },
      political_group_votes: [
        {
          number: 1,
          total: 0,
          candidate_votes: politicalGroupMockData.candidates.map((c) => ({
            number: c.number,
            votes: 0,
          })),
        },
        {
          number: 2,
          total: 2,
          candidate_votes: [
            {
              number: 1,
              votes: 0,
            },
            {
              number: 2,
              votes: 2,
            },
          ],
        },
      ],
    },
    first_entry_finished_at: "2025-04-14T17:17:27.536338155Z",
    second_entry_finished_at: "2025-04-14T17:18:45.433270353Z",
  },
};

<<<<<<< HEAD
export const firstEntryHasErrorsStatus: DataEntryStatus = {
  state: {
    finalised_first_entry: getEmptyDataEntryRequest().data,
    first_entry_finished_at: "",
    first_entry_user_id: 0,
  },
  status: "FirstEntryHasErrors",
};

export const secondEntryNotStartedStatus: DataEntryStatus = {
  state: {
    finalised_first_entry: getEmptyDataEntryRequest().data,
    first_entry_finished_at: "",
    first_entry_user_id: 0,
  },
  status: "SecondEntryNotStarted",
};

export const dataEntryResolveMockResponse: PollingStationDataEntry = {
=======
export const dataEntryResolveDifferencesMockResponse: PollingStationDataEntry = {
>>>>>>> 673fdbd8
  polling_station_id: 3,
  updated_at: "2025-04-14T17:19:42.133270353Z",
  state: {
    state: {
      finished_at: "2025-04-14T17:19:42.133270353Z",
      first_entry_user_id: 2,
      second_entry_user_id: 1,
    },
    status: "Definitive",
  },
};<|MERGE_RESOLUTION|>--- conflicted
+++ resolved
@@ -163,7 +163,6 @@
   },
 };
 
-<<<<<<< HEAD
 export const firstEntryHasErrorsStatus: DataEntryStatus = {
   state: {
     finalised_first_entry: getEmptyDataEntryRequest().data,
@@ -182,10 +181,7 @@
   status: "SecondEntryNotStarted",
 };
 
-export const dataEntryResolveMockResponse: PollingStationDataEntry = {
-=======
 export const dataEntryResolveDifferencesMockResponse: PollingStationDataEntry = {
->>>>>>> 673fdbd8
   polling_station_id: 3,
   updated_at: "2025-04-14T17:19:42.133270353Z",
   state: {
