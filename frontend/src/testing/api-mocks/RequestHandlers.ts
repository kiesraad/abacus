--- conflicted
+++ resolved
@@ -167,18 +167,6 @@
   () => HttpResponse.json(userMockData, { status: 200 }),
 );
 
-<<<<<<< HEAD
-// get election committee session list handler
-export const ElectionCommitteeSessionListRequestHandler = http.get<
-  ParamsToString<ELECTION_COMMITTEE_SESSION_LIST_REQUEST_PARAMS>,
-  null,
-  CommitteeSessionListResponse | ErrorResponse
->("/api/elections/1/committee_sessions" satisfies ELECTION_COMMITTEE_SESSION_LIST_REQUEST_PATH, () =>
-  HttpResponse.json(committeeSessionListMockResponse, { status: 200 }),
-);
-
-=======
->>>>>>> ce0bef35
 // committee session status change handler
 export const CommitteeSessionStatusChangeRequestHandler = http.put<
   ParamsToString<COMMITTEE_SESSION_STATUS_CHANGE_REQUEST_PARAMS>,
@@ -212,19 +200,10 @@
   return HttpResponse.json(response, { status: 201 });
 });
 
-<<<<<<< HEAD
 export const CommitteeSessionDeleteHandler = http.delete<ParamsToString<COMMITTEE_SESSION_DELETE_REQUEST_PARAMS>>(
-  "/api/committee_sessions/2" satisfies COMMITTEE_SESSION_DELETE_REQUEST_PATH,
-  () => new HttpResponse(null, { status: 200 }),
-);
-=======
-export const CommitteeSessionDeleteHandler = http.delete<
-  ParamsToString<COMMITTEE_SESSION_DELETE_REQUEST_PARAMS>,
-  null,
-  null,
-  COMMITTEE_SESSION_DELETE_REQUEST_PATH
->("/api/committee_sessions/4", () => new HttpResponse(null, { status: 200 }));
->>>>>>> ce0bef35
+  "/api/committee_sessions/4" satisfies COMMITTEE_SESSION_DELETE_REQUEST_PATH,
+  () => new HttpResponse(null, { status: 200 }),
+);
 
 // get election list handler
 export const ElectionListRequestHandler = http.get<
