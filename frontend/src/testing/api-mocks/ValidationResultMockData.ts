import { ValidationResult, ValidationResultCode } from "@/types/generated/openapi";

type ErrorWarningsMap<Code extends ValidationResultCode> = {
  [C in Code]: ValidationResult & { code: C };
};

export const validationResultMockData: ErrorWarningsMap<ValidationResultCode> = {
  F101: {
    fields: ["data.extra_investigation"],
    code: "F101",
  },
  F102: {
    fields: ["data.extra_investigation"],
    code: "F102",
  },
  F111: {
    fields: ["data.counting_differences_polling_station"],
    code: "F111",
  },
  F112: {
    fields: ["data.counting_differences_polling_station"],
    code: "F112",
  },
  F201: {
    fields: [
      "data.voters_counts.poll_card_count",
      "data.voters_counts.proxy_certificate_count",
      "data.voters_counts.total_admitted_voters_count",
    ],
    code: "F201",
  },
  F202: {
    fields: [
      "data.votes_counts.political_group_total_votes[0].total",
      "data.votes_counts.total_votes_candidates_count",
    ],
    code: "F202",
  },
  F203: {
    fields: [
      "data.votes_counts.total_votes_cast_count",
      "data.votes_counts.blank_votes_count",
      "data.votes_counts.invalid_votes_count",
      "data.votes_counts.total_votes_candidates_count",
    ],
    code: "F203",
  },
  F301: { fields: ["data.differences_counts.admitted_voters_equal_votes_cast"], code: "F301" },
  F302: {
    fields: ["data.differences_counts.compare_votes_cast_admitted_voters.votes_cast_greater_than_admitted_voters"],
    code: "F302",
  },
  F303: {
    fields: ["data.differences_counts.compare_votes_cast_admitted_voters.compare_votes_cast_admitted_voters"],
    code: "F303",
  },
  F304: { fields: ["data.differences_counts.compare_votes_cast_admitted_voters"], code: "F304" },
  F305: {
    fields: ["data.differences_counts.more_ballots_count", "data.differences_counts.fewer_ballots_count"],
    code: "F305",
  },
<<<<<<< HEAD
  F306: {
    fields: ["data.differences_counts.more_ballots_count"],
    code: "F306",
  },
  F307: {
    fields: ["data.differences_counts.more_ballots_count", "data.differences_counts.fewer_ballots_count"],
    code: "F307",
  },
  F308: {
    fields: ["data.differences_counts.fewer_ballots_count"],
    code: "F308",
  },
  F309: {
    fields: ["data.differences_counts.more_ballots_count", "data.differences_counts.fewer_ballots_count"],
    code: "F309",
  },
  F310: {
    fields: ["data.differences_counts.difference_completely_accounted_for"],
    code: "F310",
  },
  F401: { fields: ["data.political_group_votes[0]"], code: "F401" },
  F402: { fields: ["data.political_group_votes[0].total"], code: "F402" },
=======
  F401: {
    fields: ["data.political_group_votes[0].total"],
    context: { political_group_number: 1 },
    code: "F401",
  },
  F402: {
    fields: ["data.political_group_votes[0]"],
    context: { political_group_number: 1 },
    code: "F402",
  },
  F403: {
    fields: ["data.political_group_votes[0].total", "data.votes_counts.political_group_total_votes[0].total"],
    context: { political_group_number: 1 },
    code: "F403",
  },
>>>>>>> 1481b68f
  W001: { fields: ["data.voters_counts.poll_card_count"], code: "W001" },
  W201: { fields: ["data.votes_counts.blank_votes_count"], code: "W201" },
  W202: { fields: ["data.votes_counts.invalid_votes_count"], code: "W202" },
  W203: {
    fields: ["data.votes_counts.total_votes_cast_count", "data.voters_counts.total_admitted_voters_count"],
    code: "W203",
  },
  W204: { fields: ["data.votes_counts.total_votes_cast_count"], code: "W204" },
};<|MERGE_RESOLUTION|>--- conflicted
+++ resolved
@@ -59,7 +59,6 @@
     fields: ["data.differences_counts.more_ballots_count", "data.differences_counts.fewer_ballots_count"],
     code: "F305",
   },
-<<<<<<< HEAD
   F306: {
     fields: ["data.differences_counts.more_ballots_count"],
     code: "F306",
@@ -80,9 +79,6 @@
     fields: ["data.differences_counts.difference_completely_accounted_for"],
     code: "F310",
   },
-  F401: { fields: ["data.political_group_votes[0]"], code: "F401" },
-  F402: { fields: ["data.political_group_votes[0].total"], code: "F402" },
-=======
   F401: {
     fields: ["data.political_group_votes[0].total"],
     context: { political_group_number: 1 },
@@ -98,7 +94,6 @@
     context: { political_group_number: 1 },
     code: "F403",
   },
->>>>>>> 1481b68f
   W001: { fields: ["data.voters_counts.poll_card_count"], code: "W001" },
   W201: { fields: ["data.votes_counts.blank_votes_count"], code: "W201" },
   W202: { fields: ["data.votes_counts.invalid_votes_count"], code: "W202" },
