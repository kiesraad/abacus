--- conflicted
+++ resolved
@@ -5,25 +5,14 @@
 type PathSegment = string | number;
 type PathValue = boolean | number | string | undefined;
 
-<<<<<<< HEAD
-export function mapSectionValues(
-  current: PollingStationResults,
-  formValues: SectionValues,
-  section: DataEntrySection,
-): PollingStationResults {
-  const mappedValues: PollingStationResults = structuredClone(current);
-
-  const fieldInfoMap = new Map<string, "string" | "boolean" | "number">();
-=======
 /**
  * Extracts all data field paths and their types from a DataEntrySection as a Map
  * @param section The data entry section to extract field information from
  * @returns Map where key is the field path and value is the field type
  */
-export function extractFieldInfoFromSection(section: DataEntrySection): Map<string, "boolean" | "formattedNumber"> {
-  const fieldInfoMap = new Map<string, "boolean" | "formattedNumber">();
+export function extractFieldInfoFromSection(section: DataEntrySection): Map<string, "boolean" | "number"> {
+  const fieldInfoMap = new Map<string, "boolean" | "number">();
 
->>>>>>> 25a5950d
   for (const subsection of section.subsections) {
     switch (subsection.type) {
       case "radio":
@@ -75,16 +64,7 @@
   return valueToString(value);
 }
 
-function setValueAtPath(
-  obj: unknown,
-  path: string,
-  value: string,
-<<<<<<< HEAD
-  valueType: "string" | "boolean" | "number" | undefined,
-=======
-  valueType: "boolean" | "formattedNumber" | undefined,
->>>>>>> 25a5950d
-): void {
+function setValueAtPath(obj: unknown, path: string, value: string, valueType: "boolean" | "number" | undefined): void {
   const segments = parsePathSegments(path);
   const processedValue = processValue(value, valueType);
 
@@ -135,11 +115,7 @@
 
 function processValue(
   value: string,
-<<<<<<< HEAD
-  valueType: "string" | "boolean" | "number" | undefined,
-=======
-  valueType: "boolean" | "formattedNumber" | undefined,
->>>>>>> 25a5950d
+  valueType: "boolean" | "number" | undefined,
 ): boolean | number | string | undefined {
   if (valueType === "boolean") {
     if (value === "") {
