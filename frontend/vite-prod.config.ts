--- conflicted
+++ resolved
@@ -2,12 +2,7 @@
 import path from "node:path";
 import browserslist from "browserslist";
 import { browserslistToTargets } from "lightningcss";
-<<<<<<< HEAD
-import path from "path";
 import { defineConfig, type UserConfig } from "vite";
-=======
-import { defineConfig, UserConfig } from "vite";
->>>>>>> 6faae2b1
 
 import pkgjson from "./package.json";
 
