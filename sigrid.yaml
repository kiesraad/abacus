components:
  # Backend components
  - name: "(Backend) Apportionment"
    include:
      - ".*/backend/src/apportionment/.*"
  - name: "(Backend) Audit Log"
    include:
      - ".*/backend/src/audit_log/.*"
  - name: "(Backend) Authentication"
    include:
      - ".*/backend/src/authentication/.*"
  - name: "(Backend) Data entry"
    include:
      - ".*/backend/src/data_entry/.*"
  - name: "(Backend) Election"
    include:
      - ".*/backend/src/election/.*"
  - name: "(Backend) EML"
    include:
      - ".*/backend/src/eml/.*"
  - name: "(Backend) PDF generation"
    include:
      - ".*/backend/src/pdf_gen/.*"
  - name: "(Backend) Polling station"
    include:
      - ".*/backend/src/polling_station/.*"
  - name: "(Backend) Report"
    include:
      - ".*/backend/src/report/.*"
  - name: "(Backend) Summary"
    include:
      - ".*/backend/src/summary/.*"
  - name: "(Backend) bin/abacus"
    include:
      - ".*/backend/src/bin/abacus.rs"
  - name: "(Backend) bin/gen-openapi"
    include:
      - ".*/backend/src/bin/gen-openapi.rs"
  - name: "(Backend) error"
    include:
      - ".*/backend/src/error.rs"
  - name: "(Backend) fixtures"
    include:
      - ".*/backend/src/fixtures.rs"
  - name: "(Backend) lib"
    include:
      - ".*/backend/src/lib.rs"
  - name: "(Backend) Integration tests"
    include:
      - ".*/backend/tests/.*"

  # Frontend components
  - name: "(Frontend) App Root Files"
    include:
      - ".*/frontend/src/app.test.ts"
      - ".*/frontend/src/main.tsx"
  - name: "(Frontend) App"
    include:
      - ".*/frontend/src/app/.*"
  - name: "(Frontend) Components/authorization"
    include:
      - ".*/frontend/src/components/authorization/.*"
  - name: "(Frontend) Components/election_status_with_icon"
    include:
      - ".*/frontend/src/components/election_status_with_icon/.*"
  - name: "(Frontend) Components/error"
    include:
      - ".*/frontend/src/components/error/.*"
  - name: "(Frontend) Components/footer"
    include:
      - ".*/frontend/src/components/footer/.*"
<<<<<<< HEAD
  - name: "(Frontend) app/component/form/account"
    include:
      - ".*/frontend/src/components/form/account/.*"
  - name: "(Frontend) app/component/form/polling_station"
    include:
      - ".*/frontend/src/components/form/polling_station/.*"
  - name: "(Frontend) app/component/form/user"
    include:
      - ".*/frontend/src/components/form/user/.*"
=======
  - name: "(Frontend) app/component/form/data_entry"
    include:
      - ".*/frontend/src/components/form/data_entry/.*"
>>>>>>> 50d29e70
  - name: "(Frontend) Components/navbar"
    include:
      - ".*/frontend/src/components/navbar/.*"

  - name: "(Frontend) Modules/account"
    include:
      - ".*/frontend/src/features/account/.*"
  - name: "(Frontend) Modules/apportionment"
    include:
      - ".*/frontend/src/features/apportionment/.*"
  - name: "(Frontend) Modules/data_entry"
    include:
      - ".*/frontend/src/features/data_entry/.*"
  - name: "(Frontend) Modules/data_entry_choice"
    include:
      - ".*/frontend/src/features/data_entry_choice/.*"
  - name: "(Frontend) Modules/election_management"
    include:
      - ".*/frontend/src/features/election_management/.*"
  - name: "(Frontend) Modules/election_overview"
    include:
      - ".*/frontend/src/features/election_overview/.*"
  - name: "(Frontend) Modules/election_status"
    include:
      - ".*/frontend/src/features/election_status/.*"
  - name: "(Frontend) Modules/logs"
    include:
      - ".*/frontend/src/features/logs/.*"
  - name: "(Frontend) Modules/polling_stations"
    include:
      - ".*/frontend/src/features/polling_stations/.*"
  - name: "(Frontend) Modules/users"
    include:
      - ".*/frontend/src/features/users/.*"
  - name: "(Frontend) Modules/workstations"
    include:
      - ".*/frontend/src/features/workstations/.*"

  - name: "(Frontend) Lib/API"
    include:
      - ".*/frontend/src/api/.*"
  - name: "(Frontend) lib/API-Mocks"
    include:
      - ".*/frontend/src/testing/api-mocks/.*"
  - name: "(Frontend) Lib/i18n"
    include:
      - ".*/frontend/src/lib/i18n/.*"
  - name: "(Frontend) Unit tests"
    include:
      - ".*/frontend/src/testing/.*"
  - name: "(Frontend) Lib/UI"
    include:
      - ".*/frontend/src/components/ui/.*"
  - name: "(Frontend) Lib/Util"
    include:
      - ".*/frontend/src/lib/util/.*"

  - name: "(Frontend) e2e tests"
    include:
      - ".*/frontend/e2e-tests/.*"

languages:
  - name: "css"
  - name: "javascript"
  - name: "sqlite"
    production:
      include:
        - ".*/migrations/.*[.]sql"
      exclude:
        - ".*/fixtures/.*[.]sql"
    test:
    generated:

  - name: "rust"
    production:
      include:
        - ".*/gen-openapi.rs"
        - ".*/api.rs"
    test:
    generated:
      include:
        - ".*/gen/.*[.]rs"
        - ".*/.sqlx/.*[.]json"

  - name: "typescript"
    production:
    test:
      include:
        - ".*DevHomePage[.]tsx"
        - ".*NotAvailableInMock[.]tsx"
        - ".*msw-mock-api[.]ts"
        - ".*[.]e2e[.]ts"
        - ".*.stories[.]tsx"
        - ".*/testing/.*"
        - ".*/test-data/.*[.]ts"
        - ".*/test[.]utils[.]ts"
    generated:
      include:
        - ".*/gen/.*[.]ts"

exclude:
  - ".*/backend/[.]sqlx/.*"
  - ".*/frontend/scripts/.*"
  - ".*/frontend/src/components/MockTest[.]tsx"
  - ".*/frontend/src/lib/icon/.*"
  - ".*/[.]ladle.*"
  - ".*[.]d[.]ts"
  - ".*[.]config[.]ts"

dependencychecker:
  blocklist:
    - "backend"
  transitive: true

architecture:
  enabled: true
  custom_components: true

thirdpartyfindings:
  enabled: true<|MERGE_RESOLUTION|>--- conflicted
+++ resolved
@@ -69,21 +69,6 @@
   - name: "(Frontend) Components/footer"
     include:
       - ".*/frontend/src/components/footer/.*"
-<<<<<<< HEAD
-  - name: "(Frontend) app/component/form/account"
-    include:
-      - ".*/frontend/src/components/form/account/.*"
-  - name: "(Frontend) app/component/form/polling_station"
-    include:
-      - ".*/frontend/src/components/form/polling_station/.*"
-  - name: "(Frontend) app/component/form/user"
-    include:
-      - ".*/frontend/src/components/form/user/.*"
-=======
-  - name: "(Frontend) app/component/form/data_entry"
-    include:
-      - ".*/frontend/src/components/form/data_entry/.*"
->>>>>>> 50d29e70
   - name: "(Frontend) Components/navbar"
     include:
       - ".*/frontend/src/components/navbar/.*"
