--- conflicted
+++ resolved
@@ -72,15 +72,6 @@
   - name: "(Frontend) app/component/form/data_entry"
     include:
       - ".*/frontend/src/components/form/data_entry/.*"
-<<<<<<< HEAD
-  - name: "(Frontend) app/component/form/polling_station"
-    include:
-      - ".*/frontend/src/components/form/polling_station/.*"
-=======
-  - name: "(Frontend) app/component/form/user"
-    include:
-      - ".*/frontend/src/components/form/user/.*"
->>>>>>> 1d5120d1
   - name: "(Frontend) Components/navbar"
     include:
       - ".*/frontend/src/components/navbar/.*"
